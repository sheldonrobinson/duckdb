/* A Bison parser, made by GNU Bison 2.3.  */

/* Skeleton interface for Bison's Yacc-like parsers in C

   Copyright (C) 1984, 1989, 1990, 2000, 2001, 2002, 2003, 2004, 2005, 2006
   Free Software Foundation, Inc.

   This program is free software; you can redistribute it and/or modify
   it under the terms of the GNU General Public License as published by
   the Free Software Foundation; either version 2, or (at your option)
   any later version.

   This program is distributed in the hope that it will be useful,
   but WITHOUT ANY WARRANTY; without even the implied warranty of
   MERCHANTABILITY or FITNESS FOR A PARTICULAR PURPOSE.  See the
   GNU General Public License for more details.

   You should have received a copy of the GNU General Public License
   along with this program; if not, write to the Free Software
   Foundation, Inc., 51 Franklin Street, Fifth Floor,
   Boston, MA 02110-1301, USA.  */

/* As a special exception, you may create a larger work that contains
   part or all of the Bison parser skeleton and distribute that work
   under terms of your choice, so long as that work isn't itself a
   parser generator using the skeleton or a modified version thereof
   as a parser skeleton.  Alternatively, if you modify or redistribute
   the parser skeleton itself, you may (at your option) remove this
   special exception, which will cause the skeleton and the resulting
   Bison output files to be licensed under the GNU General Public
   License without this special exception.

   This special exception was added by the Free Software Foundation in
   version 2.2 of Bison.  */

/* Tokens.  */
#ifndef YYTOKENTYPE
# define YYTOKENTYPE
   /* Put the tokens into the symbol table, so that GDB and other debuggers
      know about them.  */
   enum yytokentype {
     IDENT = 258,
     FCONST = 259,
     SCONST = 260,
     BCONST = 261,
     XCONST = 262,
     Op = 263,
     ICONST = 264,
     PARAM = 265,
     TYPECAST = 266,
     DOT_DOT = 267,
     COLON_EQUALS = 268,
     EQUALS_GREATER = 269,
     LESS_EQUALS = 270,
     GREATER_EQUALS = 271,
     NOT_EQUALS = 272,
     ABORT_P = 273,
     ABSOLUTE_P = 274,
     ACCESS = 275,
     ACTION = 276,
     ADD_P = 277,
     ADMIN = 278,
     AFTER = 279,
     AGGREGATE = 280,
     ALL = 281,
     ALSO = 282,
     ALTER = 283,
     ALWAYS = 284,
     ANALYSE = 285,
     ANALYZE = 286,
     AND = 287,
     ANY = 288,
     ARRAY = 289,
     AS = 290,
     ASC_P = 291,
     ASSERTION = 292,
     ASSIGNMENT = 293,
     ASYMMETRIC = 294,
     AT = 295,
     ATTACH = 296,
     ATTRIBUTE = 297,
     AUTHORIZATION = 298,
     BACKWARD = 299,
     BEFORE = 300,
     BEGIN_P = 301,
     BETWEEN = 302,
     BIGINT = 303,
     BINARY = 304,
     BIT = 305,
     BOOLEAN_P = 306,
     BOTH = 307,
     BY = 308,
     CACHE = 309,
<<<<<<< HEAD
     CALL_P = 310,
     CALLED = 311,
     CASCADE = 312,
     CASCADED = 313,
     CASE = 314,
     CAST = 315,
     CATALOG_P = 316,
     CHAIN = 317,
     CHAR_P = 318,
     CHARACTER = 319,
     CHARACTERISTICS = 320,
     CHECK_P = 321,
     CHECKPOINT = 322,
     CLASS = 323,
     CLOSE = 324,
     CLUSTER = 325,
     COALESCE = 326,
     COLLATE = 327,
     COLLATION = 328,
     COLUMN = 329,
     COLUMNS = 330,
     COMMENT = 331,
     COMMENTS = 332,
     COMMIT = 333,
     COMMITTED = 334,
     CONCURRENTLY = 335,
     CONFIGURATION = 336,
     CONFLICT = 337,
     CONNECTION = 338,
     CONSTRAINT = 339,
     CONSTRAINTS = 340,
     CONTENT_P = 341,
     CONTINUE_P = 342,
     CONVERSION_P = 343,
     COPY = 344,
     COST = 345,
     CREATE_P = 346,
     CROSS = 347,
     CSV = 348,
     CUBE = 349,
     CURRENT_P = 350,
     CURRENT_CATALOG = 351,
     CURRENT_DATE = 352,
     CURRENT_ROLE = 353,
     CURRENT_SCHEMA = 354,
     CURRENT_TIME = 355,
     CURRENT_TIMESTAMP = 356,
     CURRENT_USER = 357,
     CURSOR = 358,
     CYCLE = 359,
     DATA_P = 360,
     DATABASE = 361,
     DAY_P = 362,
     DEALLOCATE = 363,
     DEC = 364,
     DECIMAL_P = 365,
     DECLARE = 366,
     DEFAULT = 367,
     DEFAULTS = 368,
     DEFERRABLE = 369,
     DEFERRED = 370,
     DEFINER = 371,
     DELETE_P = 372,
     DELIMITER = 373,
     DELIMITERS = 374,
     DEPENDS = 375,
     DESC_P = 376,
     DESCRIBE = 377,
     DETACH = 378,
     DICTIONARY = 379,
     DISABLE_P = 380,
     DISCARD = 381,
     DISTINCT = 382,
     DO = 383,
     DOCUMENT_P = 384,
     DOMAIN_P = 385,
     DOUBLE_P = 386,
     DROP = 387,
     EACH = 388,
     ELSE = 389,
     ENABLE_P = 390,
     ENCODING = 391,
     ENCRYPTED = 392,
     END_P = 393,
     ENUM_P = 394,
     ESCAPE = 395,
     EVENT = 396,
     EXCEPT = 397,
     EXCLUDE = 398,
     EXCLUDING = 399,
     EXCLUSIVE = 400,
     EXECUTE = 401,
     EXISTS = 402,
     EXPLAIN = 403,
=======
     CALLED = 310,
     CASCADE = 311,
     CASCADED = 312,
     CASE = 313,
     CAST = 314,
     CATALOG_P = 315,
     CHAIN = 316,
     CHAR_P = 317,
     CHARACTER = 318,
     CHARACTERISTICS = 319,
     CHECK_P = 320,
     CHECKPOINT = 321,
     CLASS = 322,
     CLOSE = 323,
     CLUSTER = 324,
     COALESCE = 325,
     COLLATE = 326,
     COLLATION = 327,
     COLUMN = 328,
     COLUMNS = 329,
     COMMENT = 330,
     COMMENTS = 331,
     COMMIT = 332,
     COMMITTED = 333,
     CONCURRENTLY = 334,
     CONFIGURATION = 335,
     CONFLICT = 336,
     CONNECTION = 337,
     CONSTRAINT = 338,
     CONSTRAINTS = 339,
     CONTENT_P = 340,
     CONTINUE_P = 341,
     CONVERSION_P = 342,
     COPY = 343,
     COST = 344,
     CREATE_P = 345,
     CROSS = 346,
     CSV = 347,
     CUBE = 348,
     CURRENT_P = 349,
     CURRENT_CATALOG = 350,
     CURRENT_DATE = 351,
     CURRENT_ROLE = 352,
     CURRENT_SCHEMA = 353,
     CURRENT_TIME = 354,
     CURRENT_TIMESTAMP = 355,
     CURRENT_USER = 356,
     CURSOR = 357,
     CYCLE = 358,
     DATA_P = 359,
     DATABASE = 360,
     DAY_P = 361,
     DEALLOCATE = 362,
     DEC = 363,
     DECIMAL_P = 364,
     DECLARE = 365,
     DEFAULT = 366,
     DEFAULTS = 367,
     DEFERRABLE = 368,
     DEFERRED = 369,
     DEFINER = 370,
     DELETE_P = 371,
     DELIMITER = 372,
     DELIMITERS = 373,
     DEPENDS = 374,
     DESC_P = 375,
     DESCRIBE = 376,
     DETACH = 377,
     DICTIONARY = 378,
     DISABLE_P = 379,
     DISCARD = 380,
     DISTINCT = 381,
     DO = 382,
     DOCUMENT_P = 383,
     DOMAIN_P = 384,
     DOUBLE_P = 385,
     DROP = 386,
     EACH = 387,
     ELSE = 388,
     ENABLE_P = 389,
     ENCODING = 390,
     ENCRYPTED = 391,
     END_P = 392,
     ENUM_P = 393,
     ESCAPE = 394,
     EVENT = 395,
     EXCEPT = 396,
     EXCLUDE = 397,
     EXCLUDING = 398,
     EXCLUSIVE = 399,
     EXECUTE = 400,
     EXISTS = 401,
     EXPLAIN = 402,
     EXPORT_P = 403,
>>>>>>> d9bceddc
     EXTENSION = 404,
     EXTERNAL = 405,
     EXTRACT = 406,
     FALSE_P = 407,
     FAMILY = 408,
     FETCH = 409,
     FILTER = 410,
     FIRST_P = 411,
     FLOAT_P = 412,
     FOLLOWING = 413,
     FOR = 414,
     FORCE = 415,
     FOREIGN = 416,
     FORWARD = 417,
     FREEZE = 418,
     FROM = 419,
     FULL = 420,
     FUNCTION = 421,
     FUNCTIONS = 422,
     GENERATED = 423,
     GLOBAL = 424,
     GRANT = 425,
     GRANTED = 426,
     GROUP_P = 427,
     GROUPING = 428,
     HANDLER = 429,
     HAVING = 430,
     HEADER_P = 431,
     HOLD = 432,
     HOUR_P = 433,
     IDENTITY_P = 434,
     IF_P = 435,
     ILIKE = 436,
     IMMEDIATE = 437,
     IMMUTABLE = 438,
     IMPLICIT_P = 439,
     IMPORT_P = 440,
     IN_P = 441,
     INCLUDING = 442,
     INCREMENT = 443,
     INDEX = 444,
     INDEXES = 445,
     INHERIT = 446,
     INHERITS = 447,
     INITIALLY = 448,
     INLINE_P = 449,
     INNER_P = 450,
     INOUT = 451,
     INPUT_P = 452,
     INSENSITIVE = 453,
     INSERT = 454,
     INSTEAD = 455,
     INT_P = 456,
     INTEGER = 457,
     INTERSECT = 458,
     INTERVAL = 459,
     INTO = 460,
     INVOKER = 461,
     IS = 462,
     ISNULL = 463,
     ISOLATION = 464,
     JOIN = 465,
     KEY = 466,
     LABEL = 467,
     LANGUAGE = 468,
     LARGE_P = 469,
     LAST_P = 470,
     LATERAL_P = 471,
     LEADING = 472,
     LEAKPROOF = 473,
     LEFT = 474,
     LEVEL = 475,
     LIKE = 476,
     LIMIT = 477,
     LISTEN = 478,
     LOAD = 479,
     LOCAL = 480,
     LOCALTIME = 481,
     LOCALTIMESTAMP = 482,
     LOCATION = 483,
     LOCK_P = 484,
     LOCKED = 485,
     LOGGED = 486,
     MAPPING = 487,
     MATCH = 488,
     MATERIALIZED = 489,
     MAXVALUE = 490,
     METHOD = 491,
     MINUTE_P = 492,
     MINVALUE = 493,
     MODE = 494,
     MONTH_P = 495,
     MOVE = 496,
     NAME_P = 497,
     NAMES = 498,
     NATIONAL = 499,
     NATURAL = 500,
     NCHAR = 501,
     NEW = 502,
     NEXT = 503,
     NO = 504,
     NONE = 505,
     NOT = 506,
     NOTHING = 507,
     NOTIFY = 508,
     NOTNULL = 509,
     NOWAIT = 510,
     NULL_P = 511,
     NULLIF = 512,
     NULLS_P = 513,
     NUMERIC = 514,
     OBJECT_P = 515,
     OF = 516,
     OFF = 517,
     OFFSET = 518,
     OIDS = 519,
     OLD = 520,
     ON = 521,
     ONLY = 522,
     OPERATOR = 523,
     OPTION = 524,
     OPTIONS = 525,
     OR = 526,
     ORDER = 527,
     ORDINALITY = 528,
     OUT_P = 529,
     OUTER_P = 530,
     OVER = 531,
     OVERLAPS = 532,
     OVERLAY = 533,
     OVERRIDING = 534,
     OWNED = 535,
     OWNER = 536,
     PARALLEL = 537,
     PARSER = 538,
     PARTIAL = 539,
     PARTITION = 540,
     PASSING = 541,
     PASSWORD = 542,
     PLACING = 543,
     PLANS = 544,
     POLICY = 545,
     POSITION = 546,
     PRAGMA_P = 547,
     PRECEDING = 548,
     PRECISION = 549,
     PREPARE = 550,
     PREPARED = 551,
     PRESERVE = 552,
     PRIMARY = 553,
     PRIOR = 554,
     PRIVILEGES = 555,
     PROCEDURAL = 556,
     PROCEDURE = 557,
     PROGRAM = 558,
     PUBLICATION = 559,
     QUOTE = 560,
     RANGE = 561,
     READ_P = 562,
     REAL = 563,
     REASSIGN = 564,
     RECHECK = 565,
     RECURSIVE = 566,
     REF = 567,
     REFERENCES = 568,
     REFERENCING = 569,
     REFRESH = 570,
     REINDEX = 571,
     RELATIVE_P = 572,
     RELEASE = 573,
     RENAME = 574,
     REPEATABLE = 575,
     REPLACE = 576,
     REPLICA = 577,
     RESET = 578,
     RESTART = 579,
     RESTRICT = 580,
     RETURNING = 581,
     RETURNS = 582,
     REVOKE = 583,
     RIGHT = 584,
     ROLE = 585,
     ROLLBACK = 586,
     ROLLUP = 587,
     ROW = 588,
     ROWS = 589,
     RULE = 590,
     SAVEPOINT = 591,
     SCHEMA = 592,
     SCHEMAS = 593,
     SCROLL = 594,
     SEARCH = 595,
     SECOND_P = 596,
     SECURITY = 597,
     SELECT = 598,
     SEQUENCE = 599,
     SEQUENCES = 600,
     SERIALIZABLE = 601,
     SERVER = 602,
     SESSION = 603,
     SESSION_USER = 604,
     SET = 605,
     SETOF = 606,
     SETS = 607,
     SHARE = 608,
     SHOW = 609,
     SIMILAR = 610,
     SIMPLE = 611,
     SKIP = 612,
     SMALLINT = 613,
     SNAPSHOT = 614,
     SOME = 615,
     SQL_P = 616,
     STABLE = 617,
     STANDALONE_P = 618,
     START = 619,
     STATEMENT = 620,
     STATISTICS = 621,
     STDIN = 622,
     STDOUT = 623,
     STORAGE = 624,
     STRICT_P = 625,
     STRIP_P = 626,
     SUBSCRIPTION = 627,
     SUBSTRING = 628,
     SYMMETRIC = 629,
     SYSID = 630,
     SYSTEM_P = 631,
     TABLE = 632,
     TABLES = 633,
     TABLESAMPLE = 634,
     TABLESPACE = 635,
     TEMP = 636,
     TEMPLATE = 637,
     TEMPORARY = 638,
     TEXT_P = 639,
     THEN = 640,
     TIME = 641,
     TIMESTAMP = 642,
     TO = 643,
     TRAILING = 644,
     TRANSACTION = 645,
     TRANSFORM = 646,
     TREAT = 647,
     TRIGGER = 648,
     TRIM = 649,
     TRUE_P = 650,
     TRUNCATE = 651,
     TRUSTED = 652,
     TYPE_P = 653,
     TYPES_P = 654,
     UNBOUNDED = 655,
     UNCOMMITTED = 656,
     UNENCRYPTED = 657,
     UNION = 658,
     UNIQUE = 659,
     UNKNOWN = 660,
     UNLISTEN = 661,
     UNLOGGED = 662,
     UNTIL = 663,
     UPDATE = 664,
     USER = 665,
     USING = 666,
     VACUUM = 667,
     VALID = 668,
     VALIDATE = 669,
     VALIDATOR = 670,
     VALUE_P = 671,
     VALUES = 672,
     VARCHAR = 673,
     VARIADIC = 674,
     VARYING = 675,
     VERBOSE = 676,
     VERSION_P = 677,
     VIEW = 678,
     VIEWS = 679,
     VOLATILE = 680,
     WHEN = 681,
     WHERE = 682,
     WHITESPACE_P = 683,
     WINDOW = 684,
     WITH = 685,
     WITHIN = 686,
     WITHOUT = 687,
     WORK = 688,
     WRAPPER = 689,
     WRITE_P = 690,
     XML_P = 691,
     XMLATTRIBUTES = 692,
     XMLCONCAT = 693,
     XMLELEMENT = 694,
     XMLEXISTS = 695,
     XMLFOREST = 696,
     XMLNAMESPACES = 697,
     XMLPARSE = 698,
     XMLPI = 699,
     XMLROOT = 700,
     XMLSERIALIZE = 701,
     XMLTABLE = 702,
     YEAR_P = 703,
     YES_P = 704,
     ZONE = 705,
     NOT_LA = 706,
     NULLS_LA = 707,
     WITH_LA = 708,
     POSTFIXOP = 709,
     UMINUS = 710
   };
#endif
/* Tokens.  */
#define IDENT 258
#define FCONST 259
#define SCONST 260
#define BCONST 261
#define XCONST 262
#define Op 263
#define ICONST 264
#define PARAM 265
#define TYPECAST 266
#define DOT_DOT 267
#define COLON_EQUALS 268
#define EQUALS_GREATER 269
#define LESS_EQUALS 270
#define GREATER_EQUALS 271
#define NOT_EQUALS 272
#define ABORT_P 273
#define ABSOLUTE_P 274
#define ACCESS 275
#define ACTION 276
#define ADD_P 277
#define ADMIN 278
#define AFTER 279
#define AGGREGATE 280
#define ALL 281
#define ALSO 282
#define ALTER 283
#define ALWAYS 284
#define ANALYSE 285
#define ANALYZE 286
#define AND 287
#define ANY 288
#define ARRAY 289
#define AS 290
#define ASC_P 291
#define ASSERTION 292
#define ASSIGNMENT 293
#define ASYMMETRIC 294
#define AT 295
#define ATTACH 296
#define ATTRIBUTE 297
#define AUTHORIZATION 298
#define BACKWARD 299
#define BEFORE 300
#define BEGIN_P 301
#define BETWEEN 302
#define BIGINT 303
#define BINARY 304
#define BIT 305
#define BOOLEAN_P 306
#define BOTH 307
#define BY 308
#define CACHE 309
<<<<<<< HEAD
#define CALL_P 310
#define CALLED 311
#define CASCADE 312
#define CASCADED 313
#define CASE 314
#define CAST 315
#define CATALOG_P 316
#define CHAIN 317
#define CHAR_P 318
#define CHARACTER 319
#define CHARACTERISTICS 320
#define CHECK_P 321
#define CHECKPOINT 322
#define CLASS 323
#define CLOSE 324
#define CLUSTER 325
#define COALESCE 326
#define COLLATE 327
#define COLLATION 328
#define COLUMN 329
#define COLUMNS 330
#define COMMENT 331
#define COMMENTS 332
#define COMMIT 333
#define COMMITTED 334
#define CONCURRENTLY 335
#define CONFIGURATION 336
#define CONFLICT 337
#define CONNECTION 338
#define CONSTRAINT 339
#define CONSTRAINTS 340
#define CONTENT_P 341
#define CONTINUE_P 342
#define CONVERSION_P 343
#define COPY 344
#define COST 345
#define CREATE_P 346
#define CROSS 347
#define CSV 348
#define CUBE 349
#define CURRENT_P 350
#define CURRENT_CATALOG 351
#define CURRENT_DATE 352
#define CURRENT_ROLE 353
#define CURRENT_SCHEMA 354
#define CURRENT_TIME 355
#define CURRENT_TIMESTAMP 356
#define CURRENT_USER 357
#define CURSOR 358
#define CYCLE 359
#define DATA_P 360
#define DATABASE 361
#define DAY_P 362
#define DEALLOCATE 363
#define DEC 364
#define DECIMAL_P 365
#define DECLARE 366
#define DEFAULT 367
#define DEFAULTS 368
#define DEFERRABLE 369
#define DEFERRED 370
#define DEFINER 371
#define DELETE_P 372
#define DELIMITER 373
#define DELIMITERS 374
#define DEPENDS 375
#define DESC_P 376
#define DESCRIBE 377
#define DETACH 378
#define DICTIONARY 379
#define DISABLE_P 380
#define DISCARD 381
#define DISTINCT 382
#define DO 383
#define DOCUMENT_P 384
#define DOMAIN_P 385
#define DOUBLE_P 386
#define DROP 387
#define EACH 388
#define ELSE 389
#define ENABLE_P 390
#define ENCODING 391
#define ENCRYPTED 392
#define END_P 393
#define ENUM_P 394
#define ESCAPE 395
#define EVENT 396
#define EXCEPT 397
#define EXCLUDE 398
#define EXCLUDING 399
#define EXCLUSIVE 400
#define EXECUTE 401
#define EXISTS 402
#define EXPLAIN 403
=======
#define CALLED 310
#define CASCADE 311
#define CASCADED 312
#define CASE 313
#define CAST 314
#define CATALOG_P 315
#define CHAIN 316
#define CHAR_P 317
#define CHARACTER 318
#define CHARACTERISTICS 319
#define CHECK_P 320
#define CHECKPOINT 321
#define CLASS 322
#define CLOSE 323
#define CLUSTER 324
#define COALESCE 325
#define COLLATE 326
#define COLLATION 327
#define COLUMN 328
#define COLUMNS 329
#define COMMENT 330
#define COMMENTS 331
#define COMMIT 332
#define COMMITTED 333
#define CONCURRENTLY 334
#define CONFIGURATION 335
#define CONFLICT 336
#define CONNECTION 337
#define CONSTRAINT 338
#define CONSTRAINTS 339
#define CONTENT_P 340
#define CONTINUE_P 341
#define CONVERSION_P 342
#define COPY 343
#define COST 344
#define CREATE_P 345
#define CROSS 346
#define CSV 347
#define CUBE 348
#define CURRENT_P 349
#define CURRENT_CATALOG 350
#define CURRENT_DATE 351
#define CURRENT_ROLE 352
#define CURRENT_SCHEMA 353
#define CURRENT_TIME 354
#define CURRENT_TIMESTAMP 355
#define CURRENT_USER 356
#define CURSOR 357
#define CYCLE 358
#define DATA_P 359
#define DATABASE 360
#define DAY_P 361
#define DEALLOCATE 362
#define DEC 363
#define DECIMAL_P 364
#define DECLARE 365
#define DEFAULT 366
#define DEFAULTS 367
#define DEFERRABLE 368
#define DEFERRED 369
#define DEFINER 370
#define DELETE_P 371
#define DELIMITER 372
#define DELIMITERS 373
#define DEPENDS 374
#define DESC_P 375
#define DESCRIBE 376
#define DETACH 377
#define DICTIONARY 378
#define DISABLE_P 379
#define DISCARD 380
#define DISTINCT 381
#define DO 382
#define DOCUMENT_P 383
#define DOMAIN_P 384
#define DOUBLE_P 385
#define DROP 386
#define EACH 387
#define ELSE 388
#define ENABLE_P 389
#define ENCODING 390
#define ENCRYPTED 391
#define END_P 392
#define ENUM_P 393
#define ESCAPE 394
#define EVENT 395
#define EXCEPT 396
#define EXCLUDE 397
#define EXCLUDING 398
#define EXCLUSIVE 399
#define EXECUTE 400
#define EXISTS 401
#define EXPLAIN 402
#define EXPORT_P 403
>>>>>>> d9bceddc
#define EXTENSION 404
#define EXTERNAL 405
#define EXTRACT 406
#define FALSE_P 407
#define FAMILY 408
#define FETCH 409
#define FILTER 410
#define FIRST_P 411
#define FLOAT_P 412
#define FOLLOWING 413
#define FOR 414
#define FORCE 415
#define FOREIGN 416
#define FORWARD 417
#define FREEZE 418
#define FROM 419
#define FULL 420
#define FUNCTION 421
#define FUNCTIONS 422
#define GENERATED 423
#define GLOBAL 424
#define GRANT 425
#define GRANTED 426
#define GROUP_P 427
#define GROUPING 428
#define HANDLER 429
#define HAVING 430
#define HEADER_P 431
#define HOLD 432
#define HOUR_P 433
#define IDENTITY_P 434
#define IF_P 435
#define ILIKE 436
#define IMMEDIATE 437
#define IMMUTABLE 438
#define IMPLICIT_P 439
#define IMPORT_P 440
#define IN_P 441
#define INCLUDING 442
#define INCREMENT 443
#define INDEX 444
#define INDEXES 445
#define INHERIT 446
#define INHERITS 447
#define INITIALLY 448
#define INLINE_P 449
#define INNER_P 450
#define INOUT 451
#define INPUT_P 452
#define INSENSITIVE 453
#define INSERT 454
#define INSTEAD 455
#define INT_P 456
#define INTEGER 457
#define INTERSECT 458
#define INTERVAL 459
#define INTO 460
#define INVOKER 461
#define IS 462
#define ISNULL 463
#define ISOLATION 464
#define JOIN 465
#define KEY 466
#define LABEL 467
#define LANGUAGE 468
#define LARGE_P 469
#define LAST_P 470
#define LATERAL_P 471
#define LEADING 472
#define LEAKPROOF 473
#define LEFT 474
#define LEVEL 475
#define LIKE 476
#define LIMIT 477
#define LISTEN 478
#define LOAD 479
#define LOCAL 480
#define LOCALTIME 481
#define LOCALTIMESTAMP 482
#define LOCATION 483
#define LOCK_P 484
#define LOCKED 485
#define LOGGED 486
#define MAPPING 487
#define MATCH 488
#define MATERIALIZED 489
#define MAXVALUE 490
#define METHOD 491
#define MINUTE_P 492
#define MINVALUE 493
#define MODE 494
#define MONTH_P 495
#define MOVE 496
#define NAME_P 497
#define NAMES 498
#define NATIONAL 499
#define NATURAL 500
#define NCHAR 501
#define NEW 502
#define NEXT 503
#define NO 504
#define NONE 505
#define NOT 506
#define NOTHING 507
#define NOTIFY 508
#define NOTNULL 509
#define NOWAIT 510
#define NULL_P 511
#define NULLIF 512
#define NULLS_P 513
#define NUMERIC 514
#define OBJECT_P 515
#define OF 516
#define OFF 517
#define OFFSET 518
#define OIDS 519
#define OLD 520
#define ON 521
#define ONLY 522
#define OPERATOR 523
#define OPTION 524
#define OPTIONS 525
#define OR 526
#define ORDER 527
#define ORDINALITY 528
#define OUT_P 529
#define OUTER_P 530
#define OVER 531
#define OVERLAPS 532
#define OVERLAY 533
#define OVERRIDING 534
#define OWNED 535
#define OWNER 536
#define PARALLEL 537
#define PARSER 538
#define PARTIAL 539
#define PARTITION 540
#define PASSING 541
#define PASSWORD 542
#define PLACING 543
#define PLANS 544
#define POLICY 545
#define POSITION 546
#define PRAGMA_P 547
#define PRECEDING 548
#define PRECISION 549
#define PREPARE 550
#define PREPARED 551
#define PRESERVE 552
#define PRIMARY 553
#define PRIOR 554
#define PRIVILEGES 555
#define PROCEDURAL 556
#define PROCEDURE 557
#define PROGRAM 558
#define PUBLICATION 559
#define QUOTE 560
#define RANGE 561
#define READ_P 562
#define REAL 563
#define REASSIGN 564
#define RECHECK 565
#define RECURSIVE 566
#define REF 567
#define REFERENCES 568
#define REFERENCING 569
#define REFRESH 570
#define REINDEX 571
#define RELATIVE_P 572
#define RELEASE 573
#define RENAME 574
#define REPEATABLE 575
#define REPLACE 576
#define REPLICA 577
#define RESET 578
#define RESTART 579
#define RESTRICT 580
#define RETURNING 581
#define RETURNS 582
#define REVOKE 583
#define RIGHT 584
#define ROLE 585
#define ROLLBACK 586
#define ROLLUP 587
#define ROW 588
#define ROWS 589
#define RULE 590
#define SAVEPOINT 591
#define SCHEMA 592
#define SCHEMAS 593
#define SCROLL 594
#define SEARCH 595
#define SECOND_P 596
#define SECURITY 597
#define SELECT 598
#define SEQUENCE 599
#define SEQUENCES 600
#define SERIALIZABLE 601
#define SERVER 602
#define SESSION 603
#define SESSION_USER 604
#define SET 605
#define SETOF 606
#define SETS 607
#define SHARE 608
#define SHOW 609
#define SIMILAR 610
#define SIMPLE 611
#define SKIP 612
#define SMALLINT 613
#define SNAPSHOT 614
#define SOME 615
#define SQL_P 616
#define STABLE 617
#define STANDALONE_P 618
#define START 619
#define STATEMENT 620
#define STATISTICS 621
#define STDIN 622
#define STDOUT 623
#define STORAGE 624
#define STRICT_P 625
#define STRIP_P 626
#define SUBSCRIPTION 627
#define SUBSTRING 628
#define SYMMETRIC 629
#define SYSID 630
#define SYSTEM_P 631
#define TABLE 632
#define TABLES 633
#define TABLESAMPLE 634
#define TABLESPACE 635
#define TEMP 636
#define TEMPLATE 637
#define TEMPORARY 638
#define TEXT_P 639
#define THEN 640
#define TIME 641
#define TIMESTAMP 642
#define TO 643
#define TRAILING 644
#define TRANSACTION 645
#define TRANSFORM 646
#define TREAT 647
#define TRIGGER 648
#define TRIM 649
#define TRUE_P 650
#define TRUNCATE 651
#define TRUSTED 652
#define TYPE_P 653
#define TYPES_P 654
#define UNBOUNDED 655
#define UNCOMMITTED 656
#define UNENCRYPTED 657
#define UNION 658
#define UNIQUE 659
#define UNKNOWN 660
#define UNLISTEN 661
#define UNLOGGED 662
#define UNTIL 663
#define UPDATE 664
#define USER 665
#define USING 666
#define VACUUM 667
#define VALID 668
#define VALIDATE 669
#define VALIDATOR 670
#define VALUE_P 671
#define VALUES 672
#define VARCHAR 673
#define VARIADIC 674
#define VARYING 675
#define VERBOSE 676
#define VERSION_P 677
#define VIEW 678
#define VIEWS 679
#define VOLATILE 680
#define WHEN 681
#define WHERE 682
#define WHITESPACE_P 683
#define WINDOW 684
#define WITH 685
#define WITHIN 686
#define WITHOUT 687
#define WORK 688
#define WRAPPER 689
#define WRITE_P 690
#define XML_P 691
#define XMLATTRIBUTES 692
#define XMLCONCAT 693
#define XMLELEMENT 694
#define XMLEXISTS 695
#define XMLFOREST 696
#define XMLNAMESPACES 697
#define XMLPARSE 698
#define XMLPI 699
#define XMLROOT 700
#define XMLSERIALIZE 701
#define XMLTABLE 702
#define YEAR_P 703
#define YES_P 704
#define ZONE 705
#define NOT_LA 706
#define NULLS_LA 707
#define WITH_LA 708
#define POSTFIXOP 709
#define UMINUS 710




#if ! defined YYSTYPE && ! defined YYSTYPE_IS_DECLARED
typedef union YYSTYPE
#line 14 "third_party/libpg_query/grammar/grammar.y"
{
	core_YYSTYPE		core_yystype;
	/* these fields must match core_YYSTYPE: */
	int					ival;
	char				*str;
	const char			*keyword;
	const char          *conststr;

	char				chr;
	bool				boolean;
	PGJoinType			jtype;
	PGDropBehavior		dbehavior;
	PGOnCommitAction		oncommit;
	PGList				*list;
	PGNode				*node;
	PGValue				*value;
	PGObjectType			objtype;
	PGTypeName			*typnam;
	PGObjectWithArgs		*objwithargs;
	PGDefElem				*defelt;
	PGSortBy				*sortby;
	PGWindowDef			*windef;
	PGJoinExpr			*jexpr;
	PGIndexElem			*ielem;
	PGAlias				*alias;
	PGRangeVar			*range;
	PGIntoClause			*into;
	PGWithClause			*with;
	PGInferClause			*infer;
	PGOnConflictClause	*onconflict;
	PGAIndices			*aind;
	PGResTarget			*target;
	PGInsertStmt			*istmt;
	PGVariableSetStmt		*vsetstmt;
	PGOverridingKind       override;
	PGSortByDir            sortorder;
	PGSortByNulls          nullorder;
	PGLockClauseStrength lockstrength;
	PGLockWaitPolicy lockwaitpolicy;
	PGSubLinkType subquerytype;
	PGViewCheckOption viewcheckoption;
}
/* Line 1529 of yacc.c.  */
#line 1002 "third_party/libpg_query/grammar/grammar_out.hpp"
	YYSTYPE;
# define yystype YYSTYPE /* obsolescent; will be withdrawn */
# define YYSTYPE_IS_DECLARED 1
# define YYSTYPE_IS_TRIVIAL 1
#endif



#if ! defined YYLTYPE && ! defined YYLTYPE_IS_DECLARED
typedef struct YYLTYPE
{
  int first_line;
  int first_column;
  int last_line;
  int last_column;
} YYLTYPE;
# define yyltype YYLTYPE /* obsolescent; will be withdrawn */
# define YYLTYPE_IS_DECLARED 1
# define YYLTYPE_IS_TRIVIAL 1
#endif

<|MERGE_RESOLUTION|>--- conflicted
+++ resolved
@@ -91,7 +91,6 @@
      BOTH = 307,
      BY = 308,
      CACHE = 309,
-<<<<<<< HEAD
      CALL_P = 310,
      CALLED = 311,
      CASCADE = 312,
@@ -186,409 +185,314 @@
      EXECUTE = 401,
      EXISTS = 402,
      EXPLAIN = 403,
-=======
-     CALLED = 310,
-     CASCADE = 311,
-     CASCADED = 312,
-     CASE = 313,
-     CAST = 314,
-     CATALOG_P = 315,
-     CHAIN = 316,
-     CHAR_P = 317,
-     CHARACTER = 318,
-     CHARACTERISTICS = 319,
-     CHECK_P = 320,
-     CHECKPOINT = 321,
-     CLASS = 322,
-     CLOSE = 323,
-     CLUSTER = 324,
-     COALESCE = 325,
-     COLLATE = 326,
-     COLLATION = 327,
-     COLUMN = 328,
-     COLUMNS = 329,
-     COMMENT = 330,
-     COMMENTS = 331,
-     COMMIT = 332,
-     COMMITTED = 333,
-     CONCURRENTLY = 334,
-     CONFIGURATION = 335,
-     CONFLICT = 336,
-     CONNECTION = 337,
-     CONSTRAINT = 338,
-     CONSTRAINTS = 339,
-     CONTENT_P = 340,
-     CONTINUE_P = 341,
-     CONVERSION_P = 342,
-     COPY = 343,
-     COST = 344,
-     CREATE_P = 345,
-     CROSS = 346,
-     CSV = 347,
-     CUBE = 348,
-     CURRENT_P = 349,
-     CURRENT_CATALOG = 350,
-     CURRENT_DATE = 351,
-     CURRENT_ROLE = 352,
-     CURRENT_SCHEMA = 353,
-     CURRENT_TIME = 354,
-     CURRENT_TIMESTAMP = 355,
-     CURRENT_USER = 356,
-     CURSOR = 357,
-     CYCLE = 358,
-     DATA_P = 359,
-     DATABASE = 360,
-     DAY_P = 361,
-     DEALLOCATE = 362,
-     DEC = 363,
-     DECIMAL_P = 364,
-     DECLARE = 365,
-     DEFAULT = 366,
-     DEFAULTS = 367,
-     DEFERRABLE = 368,
-     DEFERRED = 369,
-     DEFINER = 370,
-     DELETE_P = 371,
-     DELIMITER = 372,
-     DELIMITERS = 373,
-     DEPENDS = 374,
-     DESC_P = 375,
-     DESCRIBE = 376,
-     DETACH = 377,
-     DICTIONARY = 378,
-     DISABLE_P = 379,
-     DISCARD = 380,
-     DISTINCT = 381,
-     DO = 382,
-     DOCUMENT_P = 383,
-     DOMAIN_P = 384,
-     DOUBLE_P = 385,
-     DROP = 386,
-     EACH = 387,
-     ELSE = 388,
-     ENABLE_P = 389,
-     ENCODING = 390,
-     ENCRYPTED = 391,
-     END_P = 392,
-     ENUM_P = 393,
-     ESCAPE = 394,
-     EVENT = 395,
-     EXCEPT = 396,
-     EXCLUDE = 397,
-     EXCLUDING = 398,
-     EXCLUSIVE = 399,
-     EXECUTE = 400,
-     EXISTS = 401,
-     EXPLAIN = 402,
-     EXPORT_P = 403,
->>>>>>> d9bceddc
-     EXTENSION = 404,
-     EXTERNAL = 405,
-     EXTRACT = 406,
-     FALSE_P = 407,
-     FAMILY = 408,
-     FETCH = 409,
-     FILTER = 410,
-     FIRST_P = 411,
-     FLOAT_P = 412,
-     FOLLOWING = 413,
-     FOR = 414,
-     FORCE = 415,
-     FOREIGN = 416,
-     FORWARD = 417,
-     FREEZE = 418,
-     FROM = 419,
-     FULL = 420,
-     FUNCTION = 421,
-     FUNCTIONS = 422,
-     GENERATED = 423,
-     GLOBAL = 424,
-     GRANT = 425,
-     GRANTED = 426,
-     GROUP_P = 427,
-     GROUPING = 428,
-     HANDLER = 429,
-     HAVING = 430,
-     HEADER_P = 431,
-     HOLD = 432,
-     HOUR_P = 433,
-     IDENTITY_P = 434,
-     IF_P = 435,
-     ILIKE = 436,
-     IMMEDIATE = 437,
-     IMMUTABLE = 438,
-     IMPLICIT_P = 439,
-     IMPORT_P = 440,
-     IN_P = 441,
-     INCLUDING = 442,
-     INCREMENT = 443,
-     INDEX = 444,
-     INDEXES = 445,
-     INHERIT = 446,
-     INHERITS = 447,
-     INITIALLY = 448,
-     INLINE_P = 449,
-     INNER_P = 450,
-     INOUT = 451,
-     INPUT_P = 452,
-     INSENSITIVE = 453,
-     INSERT = 454,
-     INSTEAD = 455,
-     INT_P = 456,
-     INTEGER = 457,
-     INTERSECT = 458,
-     INTERVAL = 459,
-     INTO = 460,
-     INVOKER = 461,
-     IS = 462,
-     ISNULL = 463,
-     ISOLATION = 464,
-     JOIN = 465,
-     KEY = 466,
-     LABEL = 467,
-     LANGUAGE = 468,
-     LARGE_P = 469,
-     LAST_P = 470,
-     LATERAL_P = 471,
-     LEADING = 472,
-     LEAKPROOF = 473,
-     LEFT = 474,
-     LEVEL = 475,
-     LIKE = 476,
-     LIMIT = 477,
-     LISTEN = 478,
-     LOAD = 479,
-     LOCAL = 480,
-     LOCALTIME = 481,
-     LOCALTIMESTAMP = 482,
-     LOCATION = 483,
-     LOCK_P = 484,
-     LOCKED = 485,
-     LOGGED = 486,
-     MAPPING = 487,
-     MATCH = 488,
-     MATERIALIZED = 489,
-     MAXVALUE = 490,
-     METHOD = 491,
-     MINUTE_P = 492,
-     MINVALUE = 493,
-     MODE = 494,
-     MONTH_P = 495,
-     MOVE = 496,
-     NAME_P = 497,
-     NAMES = 498,
-     NATIONAL = 499,
-     NATURAL = 500,
-     NCHAR = 501,
-     NEW = 502,
-     NEXT = 503,
-     NO = 504,
-     NONE = 505,
-     NOT = 506,
-     NOTHING = 507,
-     NOTIFY = 508,
-     NOTNULL = 509,
-     NOWAIT = 510,
-     NULL_P = 511,
-     NULLIF = 512,
-     NULLS_P = 513,
-     NUMERIC = 514,
-     OBJECT_P = 515,
-     OF = 516,
-     OFF = 517,
-     OFFSET = 518,
-     OIDS = 519,
-     OLD = 520,
-     ON = 521,
-     ONLY = 522,
-     OPERATOR = 523,
-     OPTION = 524,
-     OPTIONS = 525,
-     OR = 526,
-     ORDER = 527,
-     ORDINALITY = 528,
-     OUT_P = 529,
-     OUTER_P = 530,
-     OVER = 531,
-     OVERLAPS = 532,
-     OVERLAY = 533,
-     OVERRIDING = 534,
-     OWNED = 535,
-     OWNER = 536,
-     PARALLEL = 537,
-     PARSER = 538,
-     PARTIAL = 539,
-     PARTITION = 540,
-     PASSING = 541,
-     PASSWORD = 542,
-     PLACING = 543,
-     PLANS = 544,
-     POLICY = 545,
-     POSITION = 546,
-     PRAGMA_P = 547,
-     PRECEDING = 548,
-     PRECISION = 549,
-     PREPARE = 550,
-     PREPARED = 551,
-     PRESERVE = 552,
-     PRIMARY = 553,
-     PRIOR = 554,
-     PRIVILEGES = 555,
-     PROCEDURAL = 556,
-     PROCEDURE = 557,
-     PROGRAM = 558,
-     PUBLICATION = 559,
-     QUOTE = 560,
-     RANGE = 561,
-     READ_P = 562,
-     REAL = 563,
-     REASSIGN = 564,
-     RECHECK = 565,
-     RECURSIVE = 566,
-     REF = 567,
-     REFERENCES = 568,
-     REFERENCING = 569,
-     REFRESH = 570,
-     REINDEX = 571,
-     RELATIVE_P = 572,
-     RELEASE = 573,
-     RENAME = 574,
-     REPEATABLE = 575,
-     REPLACE = 576,
-     REPLICA = 577,
-     RESET = 578,
-     RESTART = 579,
-     RESTRICT = 580,
-     RETURNING = 581,
-     RETURNS = 582,
-     REVOKE = 583,
-     RIGHT = 584,
-     ROLE = 585,
-     ROLLBACK = 586,
-     ROLLUP = 587,
-     ROW = 588,
-     ROWS = 589,
-     RULE = 590,
-     SAVEPOINT = 591,
-     SCHEMA = 592,
-     SCHEMAS = 593,
-     SCROLL = 594,
-     SEARCH = 595,
-     SECOND_P = 596,
-     SECURITY = 597,
-     SELECT = 598,
-     SEQUENCE = 599,
-     SEQUENCES = 600,
-     SERIALIZABLE = 601,
-     SERVER = 602,
-     SESSION = 603,
-     SESSION_USER = 604,
-     SET = 605,
-     SETOF = 606,
-     SETS = 607,
-     SHARE = 608,
-     SHOW = 609,
-     SIMILAR = 610,
-     SIMPLE = 611,
-     SKIP = 612,
-     SMALLINT = 613,
-     SNAPSHOT = 614,
-     SOME = 615,
-     SQL_P = 616,
-     STABLE = 617,
-     STANDALONE_P = 618,
-     START = 619,
-     STATEMENT = 620,
-     STATISTICS = 621,
-     STDIN = 622,
-     STDOUT = 623,
-     STORAGE = 624,
-     STRICT_P = 625,
-     STRIP_P = 626,
-     SUBSCRIPTION = 627,
-     SUBSTRING = 628,
-     SYMMETRIC = 629,
-     SYSID = 630,
-     SYSTEM_P = 631,
-     TABLE = 632,
-     TABLES = 633,
-     TABLESAMPLE = 634,
-     TABLESPACE = 635,
-     TEMP = 636,
-     TEMPLATE = 637,
-     TEMPORARY = 638,
-     TEXT_P = 639,
-     THEN = 640,
-     TIME = 641,
-     TIMESTAMP = 642,
-     TO = 643,
-     TRAILING = 644,
-     TRANSACTION = 645,
-     TRANSFORM = 646,
-     TREAT = 647,
-     TRIGGER = 648,
-     TRIM = 649,
-     TRUE_P = 650,
-     TRUNCATE = 651,
-     TRUSTED = 652,
-     TYPE_P = 653,
-     TYPES_P = 654,
-     UNBOUNDED = 655,
-     UNCOMMITTED = 656,
-     UNENCRYPTED = 657,
-     UNION = 658,
-     UNIQUE = 659,
-     UNKNOWN = 660,
-     UNLISTEN = 661,
-     UNLOGGED = 662,
-     UNTIL = 663,
-     UPDATE = 664,
-     USER = 665,
-     USING = 666,
-     VACUUM = 667,
-     VALID = 668,
-     VALIDATE = 669,
-     VALIDATOR = 670,
-     VALUE_P = 671,
-     VALUES = 672,
-     VARCHAR = 673,
-     VARIADIC = 674,
-     VARYING = 675,
-     VERBOSE = 676,
-     VERSION_P = 677,
-     VIEW = 678,
-     VIEWS = 679,
-     VOLATILE = 680,
-     WHEN = 681,
-     WHERE = 682,
-     WHITESPACE_P = 683,
-     WINDOW = 684,
-     WITH = 685,
-     WITHIN = 686,
-     WITHOUT = 687,
-     WORK = 688,
-     WRAPPER = 689,
-     WRITE_P = 690,
-     XML_P = 691,
-     XMLATTRIBUTES = 692,
-     XMLCONCAT = 693,
-     XMLELEMENT = 694,
-     XMLEXISTS = 695,
-     XMLFOREST = 696,
-     XMLNAMESPACES = 697,
-     XMLPARSE = 698,
-     XMLPI = 699,
-     XMLROOT = 700,
-     XMLSERIALIZE = 701,
-     XMLTABLE = 702,
-     YEAR_P = 703,
-     YES_P = 704,
-     ZONE = 705,
-     NOT_LA = 706,
-     NULLS_LA = 707,
-     WITH_LA = 708,
-     POSTFIXOP = 709,
-     UMINUS = 710
+     EXPORT_P = 404,
+     EXTENSION = 405,
+     EXTERNAL = 406,
+     EXTRACT = 407,
+     FALSE_P = 408,
+     FAMILY = 409,
+     FETCH = 410,
+     FILTER = 411,
+     FIRST_P = 412,
+     FLOAT_P = 413,
+     FOLLOWING = 414,
+     FOR = 415,
+     FORCE = 416,
+     FOREIGN = 417,
+     FORWARD = 418,
+     FREEZE = 419,
+     FROM = 420,
+     FULL = 421,
+     FUNCTION = 422,
+     FUNCTIONS = 423,
+     GENERATED = 424,
+     GLOBAL = 425,
+     GRANT = 426,
+     GRANTED = 427,
+     GROUP_P = 428,
+     GROUPING = 429,
+     HANDLER = 430,
+     HAVING = 431,
+     HEADER_P = 432,
+     HOLD = 433,
+     HOUR_P = 434,
+     IDENTITY_P = 435,
+     IF_P = 436,
+     ILIKE = 437,
+     IMMEDIATE = 438,
+     IMMUTABLE = 439,
+     IMPLICIT_P = 440,
+     IMPORT_P = 441,
+     IN_P = 442,
+     INCLUDING = 443,
+     INCREMENT = 444,
+     INDEX = 445,
+     INDEXES = 446,
+     INHERIT = 447,
+     INHERITS = 448,
+     INITIALLY = 449,
+     INLINE_P = 450,
+     INNER_P = 451,
+     INOUT = 452,
+     INPUT_P = 453,
+     INSENSITIVE = 454,
+     INSERT = 455,
+     INSTEAD = 456,
+     INT_P = 457,
+     INTEGER = 458,
+     INTERSECT = 459,
+     INTERVAL = 460,
+     INTO = 461,
+     INVOKER = 462,
+     IS = 463,
+     ISNULL = 464,
+     ISOLATION = 465,
+     JOIN = 466,
+     KEY = 467,
+     LABEL = 468,
+     LANGUAGE = 469,
+     LARGE_P = 470,
+     LAST_P = 471,
+     LATERAL_P = 472,
+     LEADING = 473,
+     LEAKPROOF = 474,
+     LEFT = 475,
+     LEVEL = 476,
+     LIKE = 477,
+     LIMIT = 478,
+     LISTEN = 479,
+     LOAD = 480,
+     LOCAL = 481,
+     LOCALTIME = 482,
+     LOCALTIMESTAMP = 483,
+     LOCATION = 484,
+     LOCK_P = 485,
+     LOCKED = 486,
+     LOGGED = 487,
+     MAPPING = 488,
+     MATCH = 489,
+     MATERIALIZED = 490,
+     MAXVALUE = 491,
+     METHOD = 492,
+     MINUTE_P = 493,
+     MINVALUE = 494,
+     MODE = 495,
+     MONTH_P = 496,
+     MOVE = 497,
+     NAME_P = 498,
+     NAMES = 499,
+     NATIONAL = 500,
+     NATURAL = 501,
+     NCHAR = 502,
+     NEW = 503,
+     NEXT = 504,
+     NO = 505,
+     NONE = 506,
+     NOT = 507,
+     NOTHING = 508,
+     NOTIFY = 509,
+     NOTNULL = 510,
+     NOWAIT = 511,
+     NULL_P = 512,
+     NULLIF = 513,
+     NULLS_P = 514,
+     NUMERIC = 515,
+     OBJECT_P = 516,
+     OF = 517,
+     OFF = 518,
+     OFFSET = 519,
+     OIDS = 520,
+     OLD = 521,
+     ON = 522,
+     ONLY = 523,
+     OPERATOR = 524,
+     OPTION = 525,
+     OPTIONS = 526,
+     OR = 527,
+     ORDER = 528,
+     ORDINALITY = 529,
+     OUT_P = 530,
+     OUTER_P = 531,
+     OVER = 532,
+     OVERLAPS = 533,
+     OVERLAY = 534,
+     OVERRIDING = 535,
+     OWNED = 536,
+     OWNER = 537,
+     PARALLEL = 538,
+     PARSER = 539,
+     PARTIAL = 540,
+     PARTITION = 541,
+     PASSING = 542,
+     PASSWORD = 543,
+     PLACING = 544,
+     PLANS = 545,
+     POLICY = 546,
+     POSITION = 547,
+     PRAGMA_P = 548,
+     PRECEDING = 549,
+     PRECISION = 550,
+     PREPARE = 551,
+     PREPARED = 552,
+     PRESERVE = 553,
+     PRIMARY = 554,
+     PRIOR = 555,
+     PRIVILEGES = 556,
+     PROCEDURAL = 557,
+     PROCEDURE = 558,
+     PROGRAM = 559,
+     PUBLICATION = 560,
+     QUOTE = 561,
+     RANGE = 562,
+     READ_P = 563,
+     REAL = 564,
+     REASSIGN = 565,
+     RECHECK = 566,
+     RECURSIVE = 567,
+     REF = 568,
+     REFERENCES = 569,
+     REFERENCING = 570,
+     REFRESH = 571,
+     REINDEX = 572,
+     RELATIVE_P = 573,
+     RELEASE = 574,
+     RENAME = 575,
+     REPEATABLE = 576,
+     REPLACE = 577,
+     REPLICA = 578,
+     RESET = 579,
+     RESTART = 580,
+     RESTRICT = 581,
+     RETURNING = 582,
+     RETURNS = 583,
+     REVOKE = 584,
+     RIGHT = 585,
+     ROLE = 586,
+     ROLLBACK = 587,
+     ROLLUP = 588,
+     ROW = 589,
+     ROWS = 590,
+     RULE = 591,
+     SAVEPOINT = 592,
+     SCHEMA = 593,
+     SCHEMAS = 594,
+     SCROLL = 595,
+     SEARCH = 596,
+     SECOND_P = 597,
+     SECURITY = 598,
+     SELECT = 599,
+     SEQUENCE = 600,
+     SEQUENCES = 601,
+     SERIALIZABLE = 602,
+     SERVER = 603,
+     SESSION = 604,
+     SESSION_USER = 605,
+     SET = 606,
+     SETOF = 607,
+     SETS = 608,
+     SHARE = 609,
+     SHOW = 610,
+     SIMILAR = 611,
+     SIMPLE = 612,
+     SKIP = 613,
+     SMALLINT = 614,
+     SNAPSHOT = 615,
+     SOME = 616,
+     SQL_P = 617,
+     STABLE = 618,
+     STANDALONE_P = 619,
+     START = 620,
+     STATEMENT = 621,
+     STATISTICS = 622,
+     STDIN = 623,
+     STDOUT = 624,
+     STORAGE = 625,
+     STRICT_P = 626,
+     STRIP_P = 627,
+     SUBSCRIPTION = 628,
+     SUBSTRING = 629,
+     SYMMETRIC = 630,
+     SYSID = 631,
+     SYSTEM_P = 632,
+     TABLE = 633,
+     TABLES = 634,
+     TABLESAMPLE = 635,
+     TABLESPACE = 636,
+     TEMP = 637,
+     TEMPLATE = 638,
+     TEMPORARY = 639,
+     TEXT_P = 640,
+     THEN = 641,
+     TIME = 642,
+     TIMESTAMP = 643,
+     TO = 644,
+     TRAILING = 645,
+     TRANSACTION = 646,
+     TRANSFORM = 647,
+     TREAT = 648,
+     TRIGGER = 649,
+     TRIM = 650,
+     TRUE_P = 651,
+     TRUNCATE = 652,
+     TRUSTED = 653,
+     TYPE_P = 654,
+     TYPES_P = 655,
+     UNBOUNDED = 656,
+     UNCOMMITTED = 657,
+     UNENCRYPTED = 658,
+     UNION = 659,
+     UNIQUE = 660,
+     UNKNOWN = 661,
+     UNLISTEN = 662,
+     UNLOGGED = 663,
+     UNTIL = 664,
+     UPDATE = 665,
+     USER = 666,
+     USING = 667,
+     VACUUM = 668,
+     VALID = 669,
+     VALIDATE = 670,
+     VALIDATOR = 671,
+     VALUE_P = 672,
+     VALUES = 673,
+     VARCHAR = 674,
+     VARIADIC = 675,
+     VARYING = 676,
+     VERBOSE = 677,
+     VERSION_P = 678,
+     VIEW = 679,
+     VIEWS = 680,
+     VOLATILE = 681,
+     WHEN = 682,
+     WHERE = 683,
+     WHITESPACE_P = 684,
+     WINDOW = 685,
+     WITH = 686,
+     WITHIN = 687,
+     WITHOUT = 688,
+     WORK = 689,
+     WRAPPER = 690,
+     WRITE_P = 691,
+     XML_P = 692,
+     XMLATTRIBUTES = 693,
+     XMLCONCAT = 694,
+     XMLELEMENT = 695,
+     XMLEXISTS = 696,
+     XMLFOREST = 697,
+     XMLNAMESPACES = 698,
+     XMLPARSE = 699,
+     XMLPI = 700,
+     XMLROOT = 701,
+     XMLSERIALIZE = 702,
+     XMLTABLE = 703,
+     YEAR_P = 704,
+     YES_P = 705,
+     ZONE = 706,
+     NOT_LA = 707,
+     NULLS_LA = 708,
+     WITH_LA = 709,
+     POSTFIXOP = 710,
+     UMINUS = 711
    };
 #endif
 /* Tokens.  */
@@ -644,7 +548,6 @@
 #define BOTH 307
 #define BY 308
 #define CACHE 309
-<<<<<<< HEAD
 #define CALL_P 310
 #define CALLED 311
 #define CASCADE 312
@@ -739,409 +642,314 @@
 #define EXECUTE 401
 #define EXISTS 402
 #define EXPLAIN 403
-=======
-#define CALLED 310
-#define CASCADE 311
-#define CASCADED 312
-#define CASE 313
-#define CAST 314
-#define CATALOG_P 315
-#define CHAIN 316
-#define CHAR_P 317
-#define CHARACTER 318
-#define CHARACTERISTICS 319
-#define CHECK_P 320
-#define CHECKPOINT 321
-#define CLASS 322
-#define CLOSE 323
-#define CLUSTER 324
-#define COALESCE 325
-#define COLLATE 326
-#define COLLATION 327
-#define COLUMN 328
-#define COLUMNS 329
-#define COMMENT 330
-#define COMMENTS 331
-#define COMMIT 332
-#define COMMITTED 333
-#define CONCURRENTLY 334
-#define CONFIGURATION 335
-#define CONFLICT 336
-#define CONNECTION 337
-#define CONSTRAINT 338
-#define CONSTRAINTS 339
-#define CONTENT_P 340
-#define CONTINUE_P 341
-#define CONVERSION_P 342
-#define COPY 343
-#define COST 344
-#define CREATE_P 345
-#define CROSS 346
-#define CSV 347
-#define CUBE 348
-#define CURRENT_P 349
-#define CURRENT_CATALOG 350
-#define CURRENT_DATE 351
-#define CURRENT_ROLE 352
-#define CURRENT_SCHEMA 353
-#define CURRENT_TIME 354
-#define CURRENT_TIMESTAMP 355
-#define CURRENT_USER 356
-#define CURSOR 357
-#define CYCLE 358
-#define DATA_P 359
-#define DATABASE 360
-#define DAY_P 361
-#define DEALLOCATE 362
-#define DEC 363
-#define DECIMAL_P 364
-#define DECLARE 365
-#define DEFAULT 366
-#define DEFAULTS 367
-#define DEFERRABLE 368
-#define DEFERRED 369
-#define DEFINER 370
-#define DELETE_P 371
-#define DELIMITER 372
-#define DELIMITERS 373
-#define DEPENDS 374
-#define DESC_P 375
-#define DESCRIBE 376
-#define DETACH 377
-#define DICTIONARY 378
-#define DISABLE_P 379
-#define DISCARD 380
-#define DISTINCT 381
-#define DO 382
-#define DOCUMENT_P 383
-#define DOMAIN_P 384
-#define DOUBLE_P 385
-#define DROP 386
-#define EACH 387
-#define ELSE 388
-#define ENABLE_P 389
-#define ENCODING 390
-#define ENCRYPTED 391
-#define END_P 392
-#define ENUM_P 393
-#define ESCAPE 394
-#define EVENT 395
-#define EXCEPT 396
-#define EXCLUDE 397
-#define EXCLUDING 398
-#define EXCLUSIVE 399
-#define EXECUTE 400
-#define EXISTS 401
-#define EXPLAIN 402
-#define EXPORT_P 403
->>>>>>> d9bceddc
-#define EXTENSION 404
-#define EXTERNAL 405
-#define EXTRACT 406
-#define FALSE_P 407
-#define FAMILY 408
-#define FETCH 409
-#define FILTER 410
-#define FIRST_P 411
-#define FLOAT_P 412
-#define FOLLOWING 413
-#define FOR 414
-#define FORCE 415
-#define FOREIGN 416
-#define FORWARD 417
-#define FREEZE 418
-#define FROM 419
-#define FULL 420
-#define FUNCTION 421
-#define FUNCTIONS 422
-#define GENERATED 423
-#define GLOBAL 424
-#define GRANT 425
-#define GRANTED 426
-#define GROUP_P 427
-#define GROUPING 428
-#define HANDLER 429
-#define HAVING 430
-#define HEADER_P 431
-#define HOLD 432
-#define HOUR_P 433
-#define IDENTITY_P 434
-#define IF_P 435
-#define ILIKE 436
-#define IMMEDIATE 437
-#define IMMUTABLE 438
-#define IMPLICIT_P 439
-#define IMPORT_P 440
-#define IN_P 441
-#define INCLUDING 442
-#define INCREMENT 443
-#define INDEX 444
-#define INDEXES 445
-#define INHERIT 446
-#define INHERITS 447
-#define INITIALLY 448
-#define INLINE_P 449
-#define INNER_P 450
-#define INOUT 451
-#define INPUT_P 452
-#define INSENSITIVE 453
-#define INSERT 454
-#define INSTEAD 455
-#define INT_P 456
-#define INTEGER 457
-#define INTERSECT 458
-#define INTERVAL 459
-#define INTO 460
-#define INVOKER 461
-#define IS 462
-#define ISNULL 463
-#define ISOLATION 464
-#define JOIN 465
-#define KEY 466
-#define LABEL 467
-#define LANGUAGE 468
-#define LARGE_P 469
-#define LAST_P 470
-#define LATERAL_P 471
-#define LEADING 472
-#define LEAKPROOF 473
-#define LEFT 474
-#define LEVEL 475
-#define LIKE 476
-#define LIMIT 477
-#define LISTEN 478
-#define LOAD 479
-#define LOCAL 480
-#define LOCALTIME 481
-#define LOCALTIMESTAMP 482
-#define LOCATION 483
-#define LOCK_P 484
-#define LOCKED 485
-#define LOGGED 486
-#define MAPPING 487
-#define MATCH 488
-#define MATERIALIZED 489
-#define MAXVALUE 490
-#define METHOD 491
-#define MINUTE_P 492
-#define MINVALUE 493
-#define MODE 494
-#define MONTH_P 495
-#define MOVE 496
-#define NAME_P 497
-#define NAMES 498
-#define NATIONAL 499
-#define NATURAL 500
-#define NCHAR 501
-#define NEW 502
-#define NEXT 503
-#define NO 504
-#define NONE 505
-#define NOT 506
-#define NOTHING 507
-#define NOTIFY 508
-#define NOTNULL 509
-#define NOWAIT 510
-#define NULL_P 511
-#define NULLIF 512
-#define NULLS_P 513
-#define NUMERIC 514
-#define OBJECT_P 515
-#define OF 516
-#define OFF 517
-#define OFFSET 518
-#define OIDS 519
-#define OLD 520
-#define ON 521
-#define ONLY 522
-#define OPERATOR 523
-#define OPTION 524
-#define OPTIONS 525
-#define OR 526
-#define ORDER 527
-#define ORDINALITY 528
-#define OUT_P 529
-#define OUTER_P 530
-#define OVER 531
-#define OVERLAPS 532
-#define OVERLAY 533
-#define OVERRIDING 534
-#define OWNED 535
-#define OWNER 536
-#define PARALLEL 537
-#define PARSER 538
-#define PARTIAL 539
-#define PARTITION 540
-#define PASSING 541
-#define PASSWORD 542
-#define PLACING 543
-#define PLANS 544
-#define POLICY 545
-#define POSITION 546
-#define PRAGMA_P 547
-#define PRECEDING 548
-#define PRECISION 549
-#define PREPARE 550
-#define PREPARED 551
-#define PRESERVE 552
-#define PRIMARY 553
-#define PRIOR 554
-#define PRIVILEGES 555
-#define PROCEDURAL 556
-#define PROCEDURE 557
-#define PROGRAM 558
-#define PUBLICATION 559
-#define QUOTE 560
-#define RANGE 561
-#define READ_P 562
-#define REAL 563
-#define REASSIGN 564
-#define RECHECK 565
-#define RECURSIVE 566
-#define REF 567
-#define REFERENCES 568
-#define REFERENCING 569
-#define REFRESH 570
-#define REINDEX 571
-#define RELATIVE_P 572
-#define RELEASE 573
-#define RENAME 574
-#define REPEATABLE 575
-#define REPLACE 576
-#define REPLICA 577
-#define RESET 578
-#define RESTART 579
-#define RESTRICT 580
-#define RETURNING 581
-#define RETURNS 582
-#define REVOKE 583
-#define RIGHT 584
-#define ROLE 585
-#define ROLLBACK 586
-#define ROLLUP 587
-#define ROW 588
-#define ROWS 589
-#define RULE 590
-#define SAVEPOINT 591
-#define SCHEMA 592
-#define SCHEMAS 593
-#define SCROLL 594
-#define SEARCH 595
-#define SECOND_P 596
-#define SECURITY 597
-#define SELECT 598
-#define SEQUENCE 599
-#define SEQUENCES 600
-#define SERIALIZABLE 601
-#define SERVER 602
-#define SESSION 603
-#define SESSION_USER 604
-#define SET 605
-#define SETOF 606
-#define SETS 607
-#define SHARE 608
-#define SHOW 609
-#define SIMILAR 610
-#define SIMPLE 611
-#define SKIP 612
-#define SMALLINT 613
-#define SNAPSHOT 614
-#define SOME 615
-#define SQL_P 616
-#define STABLE 617
-#define STANDALONE_P 618
-#define START 619
-#define STATEMENT 620
-#define STATISTICS 621
-#define STDIN 622
-#define STDOUT 623
-#define STORAGE 624
-#define STRICT_P 625
-#define STRIP_P 626
-#define SUBSCRIPTION 627
-#define SUBSTRING 628
-#define SYMMETRIC 629
-#define SYSID 630
-#define SYSTEM_P 631
-#define TABLE 632
-#define TABLES 633
-#define TABLESAMPLE 634
-#define TABLESPACE 635
-#define TEMP 636
-#define TEMPLATE 637
-#define TEMPORARY 638
-#define TEXT_P 639
-#define THEN 640
-#define TIME 641
-#define TIMESTAMP 642
-#define TO 643
-#define TRAILING 644
-#define TRANSACTION 645
-#define TRANSFORM 646
-#define TREAT 647
-#define TRIGGER 648
-#define TRIM 649
-#define TRUE_P 650
-#define TRUNCATE 651
-#define TRUSTED 652
-#define TYPE_P 653
-#define TYPES_P 654
-#define UNBOUNDED 655
-#define UNCOMMITTED 656
-#define UNENCRYPTED 657
-#define UNION 658
-#define UNIQUE 659
-#define UNKNOWN 660
-#define UNLISTEN 661
-#define UNLOGGED 662
-#define UNTIL 663
-#define UPDATE 664
-#define USER 665
-#define USING 666
-#define VACUUM 667
-#define VALID 668
-#define VALIDATE 669
-#define VALIDATOR 670
-#define VALUE_P 671
-#define VALUES 672
-#define VARCHAR 673
-#define VARIADIC 674
-#define VARYING 675
-#define VERBOSE 676
-#define VERSION_P 677
-#define VIEW 678
-#define VIEWS 679
-#define VOLATILE 680
-#define WHEN 681
-#define WHERE 682
-#define WHITESPACE_P 683
-#define WINDOW 684
-#define WITH 685
-#define WITHIN 686
-#define WITHOUT 687
-#define WORK 688
-#define WRAPPER 689
-#define WRITE_P 690
-#define XML_P 691
-#define XMLATTRIBUTES 692
-#define XMLCONCAT 693
-#define XMLELEMENT 694
-#define XMLEXISTS 695
-#define XMLFOREST 696
-#define XMLNAMESPACES 697
-#define XMLPARSE 698
-#define XMLPI 699
-#define XMLROOT 700
-#define XMLSERIALIZE 701
-#define XMLTABLE 702
-#define YEAR_P 703
-#define YES_P 704
-#define ZONE 705
-#define NOT_LA 706
-#define NULLS_LA 707
-#define WITH_LA 708
-#define POSTFIXOP 709
-#define UMINUS 710
+#define EXPORT_P 404
+#define EXTENSION 405
+#define EXTERNAL 406
+#define EXTRACT 407
+#define FALSE_P 408
+#define FAMILY 409
+#define FETCH 410
+#define FILTER 411
+#define FIRST_P 412
+#define FLOAT_P 413
+#define FOLLOWING 414
+#define FOR 415
+#define FORCE 416
+#define FOREIGN 417
+#define FORWARD 418
+#define FREEZE 419
+#define FROM 420
+#define FULL 421
+#define FUNCTION 422
+#define FUNCTIONS 423
+#define GENERATED 424
+#define GLOBAL 425
+#define GRANT 426
+#define GRANTED 427
+#define GROUP_P 428
+#define GROUPING 429
+#define HANDLER 430
+#define HAVING 431
+#define HEADER_P 432
+#define HOLD 433
+#define HOUR_P 434
+#define IDENTITY_P 435
+#define IF_P 436
+#define ILIKE 437
+#define IMMEDIATE 438
+#define IMMUTABLE 439
+#define IMPLICIT_P 440
+#define IMPORT_P 441
+#define IN_P 442
+#define INCLUDING 443
+#define INCREMENT 444
+#define INDEX 445
+#define INDEXES 446
+#define INHERIT 447
+#define INHERITS 448
+#define INITIALLY 449
+#define INLINE_P 450
+#define INNER_P 451
+#define INOUT 452
+#define INPUT_P 453
+#define INSENSITIVE 454
+#define INSERT 455
+#define INSTEAD 456
+#define INT_P 457
+#define INTEGER 458
+#define INTERSECT 459
+#define INTERVAL 460
+#define INTO 461
+#define INVOKER 462
+#define IS 463
+#define ISNULL 464
+#define ISOLATION 465
+#define JOIN 466
+#define KEY 467
+#define LABEL 468
+#define LANGUAGE 469
+#define LARGE_P 470
+#define LAST_P 471
+#define LATERAL_P 472
+#define LEADING 473
+#define LEAKPROOF 474
+#define LEFT 475
+#define LEVEL 476
+#define LIKE 477
+#define LIMIT 478
+#define LISTEN 479
+#define LOAD 480
+#define LOCAL 481
+#define LOCALTIME 482
+#define LOCALTIMESTAMP 483
+#define LOCATION 484
+#define LOCK_P 485
+#define LOCKED 486
+#define LOGGED 487
+#define MAPPING 488
+#define MATCH 489
+#define MATERIALIZED 490
+#define MAXVALUE 491
+#define METHOD 492
+#define MINUTE_P 493
+#define MINVALUE 494
+#define MODE 495
+#define MONTH_P 496
+#define MOVE 497
+#define NAME_P 498
+#define NAMES 499
+#define NATIONAL 500
+#define NATURAL 501
+#define NCHAR 502
+#define NEW 503
+#define NEXT 504
+#define NO 505
+#define NONE 506
+#define NOT 507
+#define NOTHING 508
+#define NOTIFY 509
+#define NOTNULL 510
+#define NOWAIT 511
+#define NULL_P 512
+#define NULLIF 513
+#define NULLS_P 514
+#define NUMERIC 515
+#define OBJECT_P 516
+#define OF 517
+#define OFF 518
+#define OFFSET 519
+#define OIDS 520
+#define OLD 521
+#define ON 522
+#define ONLY 523
+#define OPERATOR 524
+#define OPTION 525
+#define OPTIONS 526
+#define OR 527
+#define ORDER 528
+#define ORDINALITY 529
+#define OUT_P 530
+#define OUTER_P 531
+#define OVER 532
+#define OVERLAPS 533
+#define OVERLAY 534
+#define OVERRIDING 535
+#define OWNED 536
+#define OWNER 537
+#define PARALLEL 538
+#define PARSER 539
+#define PARTIAL 540
+#define PARTITION 541
+#define PASSING 542
+#define PASSWORD 543
+#define PLACING 544
+#define PLANS 545
+#define POLICY 546
+#define POSITION 547
+#define PRAGMA_P 548
+#define PRECEDING 549
+#define PRECISION 550
+#define PREPARE 551
+#define PREPARED 552
+#define PRESERVE 553
+#define PRIMARY 554
+#define PRIOR 555
+#define PRIVILEGES 556
+#define PROCEDURAL 557
+#define PROCEDURE 558
+#define PROGRAM 559
+#define PUBLICATION 560
+#define QUOTE 561
+#define RANGE 562
+#define READ_P 563
+#define REAL 564
+#define REASSIGN 565
+#define RECHECK 566
+#define RECURSIVE 567
+#define REF 568
+#define REFERENCES 569
+#define REFERENCING 570
+#define REFRESH 571
+#define REINDEX 572
+#define RELATIVE_P 573
+#define RELEASE 574
+#define RENAME 575
+#define REPEATABLE 576
+#define REPLACE 577
+#define REPLICA 578
+#define RESET 579
+#define RESTART 580
+#define RESTRICT 581
+#define RETURNING 582
+#define RETURNS 583
+#define REVOKE 584
+#define RIGHT 585
+#define ROLE 586
+#define ROLLBACK 587
+#define ROLLUP 588
+#define ROW 589
+#define ROWS 590
+#define RULE 591
+#define SAVEPOINT 592
+#define SCHEMA 593
+#define SCHEMAS 594
+#define SCROLL 595
+#define SEARCH 596
+#define SECOND_P 597
+#define SECURITY 598
+#define SELECT 599
+#define SEQUENCE 600
+#define SEQUENCES 601
+#define SERIALIZABLE 602
+#define SERVER 603
+#define SESSION 604
+#define SESSION_USER 605
+#define SET 606
+#define SETOF 607
+#define SETS 608
+#define SHARE 609
+#define SHOW 610
+#define SIMILAR 611
+#define SIMPLE 612
+#define SKIP 613
+#define SMALLINT 614
+#define SNAPSHOT 615
+#define SOME 616
+#define SQL_P 617
+#define STABLE 618
+#define STANDALONE_P 619
+#define START 620
+#define STATEMENT 621
+#define STATISTICS 622
+#define STDIN 623
+#define STDOUT 624
+#define STORAGE 625
+#define STRICT_P 626
+#define STRIP_P 627
+#define SUBSCRIPTION 628
+#define SUBSTRING 629
+#define SYMMETRIC 630
+#define SYSID 631
+#define SYSTEM_P 632
+#define TABLE 633
+#define TABLES 634
+#define TABLESAMPLE 635
+#define TABLESPACE 636
+#define TEMP 637
+#define TEMPLATE 638
+#define TEMPORARY 639
+#define TEXT_P 640
+#define THEN 641
+#define TIME 642
+#define TIMESTAMP 643
+#define TO 644
+#define TRAILING 645
+#define TRANSACTION 646
+#define TRANSFORM 647
+#define TREAT 648
+#define TRIGGER 649
+#define TRIM 650
+#define TRUE_P 651
+#define TRUNCATE 652
+#define TRUSTED 653
+#define TYPE_P 654
+#define TYPES_P 655
+#define UNBOUNDED 656
+#define UNCOMMITTED 657
+#define UNENCRYPTED 658
+#define UNION 659
+#define UNIQUE 660
+#define UNKNOWN 661
+#define UNLISTEN 662
+#define UNLOGGED 663
+#define UNTIL 664
+#define UPDATE 665
+#define USER 666
+#define USING 667
+#define VACUUM 668
+#define VALID 669
+#define VALIDATE 670
+#define VALIDATOR 671
+#define VALUE_P 672
+#define VALUES 673
+#define VARCHAR 674
+#define VARIADIC 675
+#define VARYING 676
+#define VERBOSE 677
+#define VERSION_P 678
+#define VIEW 679
+#define VIEWS 680
+#define VOLATILE 681
+#define WHEN 682
+#define WHERE 683
+#define WHITESPACE_P 684
+#define WINDOW 685
+#define WITH 686
+#define WITHIN 687
+#define WITHOUT 688
+#define WORK 689
+#define WRAPPER 690
+#define WRITE_P 691
+#define XML_P 692
+#define XMLATTRIBUTES 693
+#define XMLCONCAT 694
+#define XMLELEMENT 695
+#define XMLEXISTS 696
+#define XMLFOREST 697
+#define XMLNAMESPACES 698
+#define XMLPARSE 699
+#define XMLPI 700
+#define XMLROOT 701
+#define XMLSERIALIZE 702
+#define XMLTABLE 703
+#define YEAR_P 704
+#define YES_P 705
+#define ZONE 706
+#define NOT_LA 707
+#define NULLS_LA 708
+#define WITH_LA 709
+#define POSTFIXOP 710
+#define UMINUS 711
 
 
 
@@ -1192,7 +1000,7 @@
 	PGViewCheckOption viewcheckoption;
 }
 /* Line 1529 of yacc.c.  */
-#line 1002 "third_party/libpg_query/grammar/grammar_out.hpp"
+#line 1004 "third_party/libpg_query/grammar/grammar_out.hpp"
 	YYSTYPE;
 # define yystype YYSTYPE /* obsolescent; will be withdrawn */
 # define YYSTYPE_IS_DECLARED 1
