name: LinuxRelease
on:
  push:
    paths-ignore:
      - '**.md'
  pull_request:
    paths-ignore:
      - '**.md'
      - 'tools/nodejs/**'
      - 'tools/juliapkg/**'
      - 'tools/pythonpkg/**'
      - 'tools/rpkg/**'
      - '.github/workflows/**'
      - '!.github/workflows/LinuxRelease.yml'

concurrency:
  group: ${{ github.workflow }}-${{ github.ref }}-${{ github.head_ref || '' }}-${{ github.base_ref || '' }}-${{ github.ref != 'refs/heads/master' || github.sha }}
  cancel-in-progress: true

defaults:
  run:
    shell: bash

env:
  GH_TOKEN: ${{ secrets.GH_TOKEN }}
  TWINE_PASSWORD: ${{ secrets.TWINE_PASSWORD }}
  AWS_ACCESS_KEY_ID: AKIAVBLKPL2ZW2T7TYFQ
  AWS_SECRET_ACCESS_KEY: ${{ secrets.NODE_PRE_GYP_SECRETACCESSKEY }}
  NODE_AUTH_TOKEN: ${{secrets.NODE_AUTH_TOKEN}}

jobs:
 linux-release-64:
    name: Linux (64 Bit)
    runs-on: ubuntu-latest
    container: ubuntu:16.04
    env:
      GEN: ninja
      BUILD_BENCHMARK: 1
      BUILD_ICU: 1
      BUILD_TPCH: 1
      BUILD_FTS: 1
      BUILD_REST: 1
      BUILD_JDBC: 1
      BUILD_JSON: 1
      BUILD_EXCEL: 1
      TREAT_WARNINGS_AS_ERRORS: 1
      FORCE_WARN_UNUSED: 1

    steps:
<<<<<<< HEAD
    - name: Install
      run: |
        apt-get update -y -qq
        apt-get install -y -qq software-properties-common
        add-apt-repository ppa:git-core/ppa
        apt-get update -y -qq
        apt-get install -y -qq git ninja-build make gcc-multilib g++-multilib libssl-dev wget openjdk-8-jdk zip maven unixodbc-dev

    - name: Setup Ccache
      uses: hendrikmuhs/ccache-action@main
      with:
        key: ${{ github.job }}

    - name: Install Python 3.7
      run: |
        wget https://www.python.org/ftp/python/3.7.12/Python-3.7.12.tgz
        tar xvf Python-3.7.12.tgz
        cd Python-3.7.12
        mkdir -p pythonbin
        ./configure --with-ensurepip=install CC="ccache cc"
        make -j
        make install
        python3.7 --version
        python3.7 -m pip install pip
        python3.7 -m pip install requests

    - uses: actions/checkout@v2
=======
    - uses: actions/checkout@v3
>>>>>>> 9462bc22
      with:
        fetch-depth: 0
    - uses: ./.github/actions/ubuntu_16_setup

    - name: Build
      run: STATIC_LIBCPP=1 BUILD_ODBC=1 make

    - name: Test
      run: make allunit

    - name: Tools Tests
      run: |
        python3.7 tools/shell/shell-test.py build/release/duckdb
        python3.7 tools/rest/test_the_rest.py build/release/tools/rest
        java -cp build/release/tools/jdbc/duckdb_jdbc.jar org.duckdb.test.TestDuckDBJDBC

    - name: Examples
      run: |
        (cd examples/embedded-c; make)
        (cd examples/embedded-c++; make)
        (cd examples/jdbc; make; make maven)
        build/release/benchmark/benchmark_runner benchmark/tpch/sf1/q01.benchmark
        build/release/duckdb -c "COPY (SELECT 42) TO '/dev/stdout' (FORMAT PARQUET)" | cat

    - name: Deploy
      run: |
        python3.7 scripts/amalgamation.py
        zip -j duckdb_cli-linux-amd64.zip build/release/duckdb
        zip -j libduckdb-linux-amd64.zip build/release/src/libduckdb*.so src/amalgamation/duckdb.hpp src/include/duckdb.h
        zip -j libduckdb-src.zip src/amalgamation/duckdb.hpp src/amalgamation/duckdb.cpp src/include/duckdb.h
        zip -j duckdb_rest-linux-amd64.zip build/release/tools/rest/duckdb_rest_server
        zip -j duckdb_odbc-linux-amd64.zip build/release/tools/odbc/libduckdb_odbc.so tools/odbc/linux_setup/unixodbc_setup.sh
        python3.7 scripts/asset-upload-gha.py libduckdb-src.zip libduckdb-linux-amd64.zip duckdb_cli-linux-amd64.zip duckdb_rest-linux-amd64.zip duckdb_jdbc-linux-amd64.jar=build/release/tools/jdbc/duckdb_jdbc.jar duckdb_odbc-linux-amd64.zip

    - uses: actions/upload-artifact@v2
      with:
        name: duckdb-binaries-linux
        path: |
          libduckdb-linux-amd64.zip
          duckdb_cli-linux-amd64.zip
          build/release/tools/jdbc/duckdb_jdbc.jar


 linux-extensions-64:
    name: Linux Extensions (64 Bit)
    runs-on: ubuntu-latest
    container: ubuntu:16.04
    needs: linux-release-64
    env:
      GEN: ninja
      BUILD_VISUALIZER: 1
      BUILD_ICU: 1
      BUILD_TPCH: 1
      BUILD_TPCDS: 1
      BUILD_FTS: 1
      BUILD_HTTPFS: 1
      BUILD_JSON: 1
      BUILD_EXCEL: 1
      BUILD_SUBSTRAIT_EXTENSION: 1
      TREAT_WARNINGS_AS_ERRORS: 1
      FORCE_WARN_UNUSED: 1
      STATIC_OPENSSL: 1
      DISABLE_BUILTIN_EXTENSIONS: 1
      OPENSSL_ROOT_DIR: /usr/local/ssl
      AWS_ACCESS_KEY_ID: ${{secrets.S3_ID}}
      AWS_SECRET_ACCESS_KEY: ${{secrets.S3_KEY}}
      AWS_DEFAULT_REGION: us-east-1

    steps:
<<<<<<< HEAD
    - name: Install
      run: |
        apt-get update -y -qq
        apt-get install -y -qq software-properties-common
        add-apt-repository ppa:git-core/ppa
        apt-get update -y -qq
        apt-get install -y -qq git ninja-build make gcc-multilib g++-multilib libssl-dev wget openjdk-8-jdk zip maven unixodbc-dev libffi-dev

    - name: Setup Ccache
      uses: hendrikmuhs/ccache-action@main
      with:
        key: ${{ github.job }}

    - name: Install Python 3.7
      run: |
        wget https://www.python.org/ftp/python/3.7.12/Python-3.7.12.tgz
        tar xvf Python-3.7.12.tgz
        cd Python-3.7.12
        mkdir -p pythonbin
        ./configure --with-ensurepip=install CC="ccache cc"
        make -j
        make install
        python3.7 --version
        python3.7 -m pip install pip
        python3.7 -m pip install requests awscli

    - name: Install OpenSSL 1.1.1
      run: |
        apt-get install build-essential checkinstall zlib1g-dev -y -qq
        wget https://www.openssl.org/source/openssl-1.1.1c.tar.gz
        tar -xf openssl-1.1.1c.tar.gz
        cd openssl-1.1.1c
        ./config --prefix=/usr/local/ssl --openssldir=/usr/local/ssl -static zlib CC="ccache cc"
        make
        make install
        echo "/usr/local/ssl/lib" > /etc/ld.so.conf.d/openssl-1.1.1c.conf
        ldconfig -v

    - uses: actions/checkout@v2
=======
    - uses: actions/checkout@v3
>>>>>>> 9462bc22
      with:
        fetch-depth: 0
    - uses: ./.github/actions/ubuntu_16_setup
      with:
        openssl: 1

    - name: Build
      run: |
        make
        rm build/release/src/libduckdb*

    - name: Deploy
      run: |
        if [[ "$GITHUB_REF" =~ ^(refs/heads/master|refs/tags/v.+)$ && "$GITHUB_REPOSITORY" = "duckdb/duckdb" ]] ; then
          ./scripts/extension-upload.sh linux_amd64
          ./scripts/extension-upload-test.sh
        else
          ./scripts/extension-upload-test.sh local
        fi

 linux-release-32:
    name: Linux (32 Bit)
    runs-on: ubuntu-latest
    container: ubuntu:16.04
    needs: linux-release-64
    env:
      GEN: ninja

    steps:
<<<<<<< HEAD
    - name: Install
      run: |
        apt-get update -y -qq
        apt-get install -y -qq software-properties-common
        add-apt-repository ppa:git-core/ppa
        apt-get update -y -qq
        apt-get install -y -qq git make ninja-build libc6-dev-i386 gcc-multilib g++-multilib lib32readline6-dev libssl-dev wget openjdk-8-jdk zip

    - name: Setup Ccache
      uses: hendrikmuhs/ccache-action@main
      with:
        key: ${{ github.job }}

    - name: Install Python 3.7
      run: |
        wget https://www.python.org/ftp/python/3.7.12/Python-3.7.12.tgz
        tar xvf Python-3.7.12.tgz
        cd Python-3.7.12
        mkdir -p pythonbin
        ./configure --with-ensurepip=install CC="ccache cc"
        make -j
        make install
        python3.7 --version
        python3.7 -m pip install pip
        python3.7 -m pip install requests

    - uses: actions/checkout@v2
      with:
        fetch-depth: 0

    - name: Version Check
      run: |
        ldd --version ldd
        python3.7 --version
        git --version

    - name: Install CMake
      run: |
        wget https://github.com/Kitware/CMake/releases/download/v3.21.3/cmake-3.21.3-linux-x86_64.sh
        chmod +x cmake-3.21.3-linux-x86_64.sh
        ./cmake-3.21.3-linux-x86_64.sh --skip-license --prefix=/usr/local
=======
    - uses: actions/checkout@v3
    - uses: ./.github/actions/ubuntu_16_setup
>>>>>>> 9462bc22

    - name: Build
      run: |
        mkdir -p build/release
        (cd build/release && cmake -DSTATIC_LIBCPP=1 -DJDBC_DRIVER=1 -DBUILD_ICU_EXTENSION=1 -DBUILD_PARQUET_EXTENSION=1 -DBUILD_FTS_EXTENSION=1 -DBUILD_JSON_EXTENSION=1 -DBUILD_EXCEL_EXTENSION=1 -DFORCE_32_BIT=1 -DCMAKE_BUILD_TYPE=Release ../.. && cmake --build .)

    - name: Test
      run: build/release/test/unittest "*"

    - name: Deploy
      run: |
        python3.7 scripts/amalgamation.py
        zip -j duckdb_cli-linux-i386.zip build/release/duckdb
        zip -j libduckdb-linux-i386.zip build/release/src/libduckdb*.so src/amalgamation/duckdb.hpp src/include/duckdb.h
        python3.7 scripts/asset-upload-gha.py libduckdb-linux-i386.zip duckdb_cli-linux-i386.zip duckdb_jdbc-linux-i386.jar=build/release/tools/jdbc/duckdb_jdbc.jar

    - uses: actions/upload-artifact@v2
      with:
        name: duckdb-binaries-linux
        path: |
          libduckdb-linux-i386.zip
          duckdb_cli-linux-i386.zip
          build/release/tools/jdbc/duckdb_jdbc.jar


 linux-rpi:
    name: Linux (Raspberry Pi)
    runs-on: ubuntu-20.04
    needs: linux-release-64
    steps:
    - uses: actions/checkout@v3
      with:
        fetch-depth: 0

    - uses: actions/setup-python@v2
      with:
        python-version: '3.7'

    - name: Install
      run: |
        sudo apt-get update -y -qq && sudo apt-get install -y -qq ninja-build
        git clone https://github.com/raspberrypi/tools --depth=1 rpi-tools

    - name: Setup Ccache
      uses: hendrikmuhs/ccache-action@main
      with:
        key: ${{ github.job }}

    - name: Build
      run: |
        export TOOLCHAIN=`pwd`/rpi-tools
        mkdir -p build/release
        cd build/release
        cmake -G Ninja -DBUILD_TPCH_EXTENSION=1 -DBUILD_TPCDS_EXTENSION=1 -DDUCKDB_RPI_TOOLCHAIN_PREFIX=$TOOLCHAIN -DBUILD_UNITTESTS=0 -DCMAKE_TOOLCHAIN_FILE=../../scripts/raspberry-pi-cmake-toolchain.cmake ../../
        cmake --build .
        file duckdb

    - name: Deploy
      run: |
        python scripts/amalgamation.py
        zip -j duckdb_cli-linux-rpi.zip build/release/duckdb
        zip -j libduckdb-linux-rpi.zip build/release/src/libduckdb*.so src/amalgamation/duckdb.hpp src/include/duckdb.h
        python scripts/asset-upload-gha.py libduckdb-linux-rpi.zip duckdb_cli-linux-rpi.zip

    - uses: actions/upload-artifact@v2
      with:
        name: duckdb-binaries-rpi
        path: |
          libduckdb-linux-rpi.zip
          duckdb_cli-linux-rpi.zip


 old-gcc:
    name: GCC 4.8
    runs-on: ubuntu-18.04
    needs: linux-release-64

    env:
      CC: gcc-4.8
      CXX: g++-4.8

    steps:
    - uses: actions/checkout@v3
      with:
        fetch-depth: 0

    - uses: actions/setup-python@v2
      with:
        python-version: '3.7'

    - name: Install
      run: sudo apt-get update -y -qq && sudo apt-get install -y -qq g++-4.8 binutils

    - name: Setup Ccache
      uses: hendrikmuhs/ccache-action@main
      with:
        key: ${{ github.job }}

    - name: Build
      run: make release

    - name: Test
      run: make allunit

 release-assert:
    name: Release Assertions
    runs-on: ubuntu-20.04
    needs: linux-release-64
    env:
      CC: gcc-10
      CXX: g++-10
      GEN: ninja
      BUILD_ICU: 1
      BUILD_TPCH: 1
      BUILD_TPCDS: 1
      BUILD_FTS: 1
      BUILD_EXCEL: 1
      BUILD_VISUALIZER: 1
      BUILD_JSON: 1
      DISABLE_SANITIZER: 1

    steps:
    - uses: actions/checkout@v3
      with:
        fetch-depth: 0

    - name: Install
      run: sudo apt-get update -y -qq && sudo apt-get install -y -qq ninja-build

    - name: Setup Ccache
      uses: hendrikmuhs/ccache-action@main
      with:
        key: ${{ github.job }}

    - name: Build
      run: make relassert

    - name: Test
      run: |
          python3 scripts/run_tests_one_by_one.py build/relassert/test/unittest "*"


 vector-sizes:
    name: Vector Sizes
    runs-on: ubuntu-20.04
    needs: linux-release-64
    env:
      CC: gcc-10
      CXX: g++-10

    steps:
    - uses: actions/checkout@v3
      with:
        fetch-depth: 0

    - uses: actions/setup-python@v2
      with:
        python-version: '3.7'

    - name: Setup Ccache
      uses: hendrikmuhs/ccache-action@main
      with:
        key: ${{ github.job }}

    - name: Test
      run: python scripts/test_vector_sizes.py

 linux-wasm-release:
    name: WebAssembly Release
    runs-on: ubuntu-20.04
    needs: linux-release-64
    steps:
    - uses: actions/checkout@v3
      with:
        fetch-depth: 0

    - name: Build Amalgamation
      run: python scripts/amalgamation.py

    - name: Setup
      run: ./scripts/wasm_configure.sh

    - name: Setup Ccache
      uses: hendrikmuhs/ccache-action@main
      with:
        key: ${{ github.job }}

    - name: Build Library Module
      run: ./scripts/wasm_build_lib.sh Release

    - name: Build Test Module
      run: ./scripts/wasm_build_test.sh Release

    - name: Test WASM Module
      run: node ./test/wasm/hello_wasm_test.js

    - name: Package
      run: |
        zip -j duckdb-wasm32-nothreads.zip ./.wasm/build/duckdb.wasm
        python scripts/asset-upload-gha.py duckdb-wasm32-nothreads.zip

    - uses: actions/upload-artifact@v2
      with:
        name: duckdb-wasm32-nothreads
        path: |
          duckdb-wasm32-nothreads.zip

 symbol-leakage:
    name: Symbol Leakage
    runs-on: ubuntu-20.04
    needs: linux-release-64

    steps:
    - uses: actions/checkout@v3
      with:
        fetch-depth: 0

    - uses: actions/setup-python@v2
      with:
        python-version: '3.7'

    - name: Setup Ccache
      uses: hendrikmuhs/ccache-action@main
      with:
        key: ${{ github.job }}

    - name: Build
      run: make

    - name: Symbol Leakage Test
      run: python3.7 scripts/exported_symbols_check.py build/release/src/libduckdb*.so

 linux-httpfs:
    name: Linux HTTPFS
    runs-on: ubuntu-20.04
    needs: linux-release-64
    env:
      BUILD_VISUALIZER: 1
      BUILD_HTTPFS: 1
      S3_TEST_SERVER_AVAILABLE: 1

    steps:
    - uses: actions/checkout@v3
      with:
        fetch-depth: 0

    - uses: actions/setup-python@v2
      with:
        python-version: '3.7'

    - uses: actions/setup-node@v2
      with:
        node-version: '16'

    - name: Setup Ccache
      uses: hendrikmuhs/ccache-action@main
      with:
        key: ${{ github.job }}

    - name: Build
      run: make

    - name: Start S3/HTTP test server
      run: |
        sudo ./scripts/install_s3_test_server.sh
        mkdir -p /tmp/s3rver
        ./scripts/run_s3_test_server.sh &> /tmp/s3rver/access_log.txt &

    - name: Test
      run: make allunit

    - name: Check S3/HTTP server log
      if: always()
      run: cat /tmp/s3rver/access_log.txt

 amalgamation-tests:
    name: Amalgamation Tests
    needs: linux-release-64
    runs-on: ubuntu-20.04
    env:
      CC: clang
      CXX: clang++

    steps:
    - uses: actions/checkout@v3
      with:
        fetch-depth: 0

    - uses: actions/setup-python@v2
      with:
        python-version: '3.7'

    - name: Install LLVM and Clang
      uses: KyleMayes/install-llvm-action@v1
      with:
        version: "10.0"

    - name: Generate Amalgamation
      run:  |
          python scripts/amalgamation.py --extended
          python scripts/parquet_amalgamation.py
          clang++ -std=c++17 -Isrc/amalgamation src/amalgamation/parquet-amalgamation.cpp src/amalgamation/duckdb.cpp -emit-llvm -S -O0<|MERGE_RESOLUTION|>--- conflicted
+++ resolved
@@ -47,37 +47,7 @@
       FORCE_WARN_UNUSED: 1
 
     steps:
-<<<<<<< HEAD
-    - name: Install
-      run: |
-        apt-get update -y -qq
-        apt-get install -y -qq software-properties-common
-        add-apt-repository ppa:git-core/ppa
-        apt-get update -y -qq
-        apt-get install -y -qq git ninja-build make gcc-multilib g++-multilib libssl-dev wget openjdk-8-jdk zip maven unixodbc-dev
-
-    - name: Setup Ccache
-      uses: hendrikmuhs/ccache-action@main
-      with:
-        key: ${{ github.job }}
-
-    - name: Install Python 3.7
-      run: |
-        wget https://www.python.org/ftp/python/3.7.12/Python-3.7.12.tgz
-        tar xvf Python-3.7.12.tgz
-        cd Python-3.7.12
-        mkdir -p pythonbin
-        ./configure --with-ensurepip=install CC="ccache cc"
-        make -j
-        make install
-        python3.7 --version
-        python3.7 -m pip install pip
-        python3.7 -m pip install requests
-
-    - uses: actions/checkout@v2
-=======
-    - uses: actions/checkout@v3
->>>>>>> 9462bc22
+    - uses: actions/checkout@v3
       with:
         fetch-depth: 0
     - uses: ./.github/actions/ubuntu_16_setup
@@ -147,49 +117,7 @@
       AWS_DEFAULT_REGION: us-east-1
 
     steps:
-<<<<<<< HEAD
-    - name: Install
-      run: |
-        apt-get update -y -qq
-        apt-get install -y -qq software-properties-common
-        add-apt-repository ppa:git-core/ppa
-        apt-get update -y -qq
-        apt-get install -y -qq git ninja-build make gcc-multilib g++-multilib libssl-dev wget openjdk-8-jdk zip maven unixodbc-dev libffi-dev
-
-    - name: Setup Ccache
-      uses: hendrikmuhs/ccache-action@main
-      with:
-        key: ${{ github.job }}
-
-    - name: Install Python 3.7
-      run: |
-        wget https://www.python.org/ftp/python/3.7.12/Python-3.7.12.tgz
-        tar xvf Python-3.7.12.tgz
-        cd Python-3.7.12
-        mkdir -p pythonbin
-        ./configure --with-ensurepip=install CC="ccache cc"
-        make -j
-        make install
-        python3.7 --version
-        python3.7 -m pip install pip
-        python3.7 -m pip install requests awscli
-
-    - name: Install OpenSSL 1.1.1
-      run: |
-        apt-get install build-essential checkinstall zlib1g-dev -y -qq
-        wget https://www.openssl.org/source/openssl-1.1.1c.tar.gz
-        tar -xf openssl-1.1.1c.tar.gz
-        cd openssl-1.1.1c
-        ./config --prefix=/usr/local/ssl --openssldir=/usr/local/ssl -static zlib CC="ccache cc"
-        make
-        make install
-        echo "/usr/local/ssl/lib" > /etc/ld.so.conf.d/openssl-1.1.1c.conf
-        ldconfig -v
-
-    - uses: actions/checkout@v2
-=======
-    - uses: actions/checkout@v3
->>>>>>> 9462bc22
+    - uses: actions/checkout@v3
       with:
         fetch-depth: 0
     - uses: ./.github/actions/ubuntu_16_setup
@@ -219,52 +147,8 @@
       GEN: ninja
 
     steps:
-<<<<<<< HEAD
-    - name: Install
-      run: |
-        apt-get update -y -qq
-        apt-get install -y -qq software-properties-common
-        add-apt-repository ppa:git-core/ppa
-        apt-get update -y -qq
-        apt-get install -y -qq git make ninja-build libc6-dev-i386 gcc-multilib g++-multilib lib32readline6-dev libssl-dev wget openjdk-8-jdk zip
-
-    - name: Setup Ccache
-      uses: hendrikmuhs/ccache-action@main
-      with:
-        key: ${{ github.job }}
-
-    - name: Install Python 3.7
-      run: |
-        wget https://www.python.org/ftp/python/3.7.12/Python-3.7.12.tgz
-        tar xvf Python-3.7.12.tgz
-        cd Python-3.7.12
-        mkdir -p pythonbin
-        ./configure --with-ensurepip=install CC="ccache cc"
-        make -j
-        make install
-        python3.7 --version
-        python3.7 -m pip install pip
-        python3.7 -m pip install requests
-
-    - uses: actions/checkout@v2
-      with:
-        fetch-depth: 0
-
-    - name: Version Check
-      run: |
-        ldd --version ldd
-        python3.7 --version
-        git --version
-
-    - name: Install CMake
-      run: |
-        wget https://github.com/Kitware/CMake/releases/download/v3.21.3/cmake-3.21.3-linux-x86_64.sh
-        chmod +x cmake-3.21.3-linux-x86_64.sh
-        ./cmake-3.21.3-linux-x86_64.sh --skip-license --prefix=/usr/local
-=======
     - uses: actions/checkout@v3
     - uses: ./.github/actions/ubuntu_16_setup
->>>>>>> 9462bc22
 
     - name: Build
       run: |
