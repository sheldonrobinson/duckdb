name: "Build Extensions"
description: "Build, test and deploy the DuckDB extensions"
inputs:
  # Test config
  run_tests:
    description: 'Run extension tests after build'
    default: 1

  # Deploy config
  deploy_as:
    description: 'Binary architecture name for deploy step'
    default: ''
  deploy_version:
    description: 'Version tag or commit short hash for deploy step'
    default: ''
  s3_id:
    description: 'S3 key ID'
    default: ''
  s3_key:
    description: 'S3 key secret'
    default: ''
  signing_pk:
    description: 'Extension signing RSA private key'
    default: ''

  # Build config
  force_32_bit:
    description: 'Force the 32 bit build'
    default: 0
  static_link_build:
    description: 'Links duckdb statically to the built extensions'
    default: 1
  build_dir:
    description: 'DuckDB source directory to run the build in'
    default: '.'
  openssl_path:
    description: 'Directory of OpenSSL installation'
    default: '/usr/local/ssl'
  post_install:
    description: 'Post-install scripts to run'
    default: ''
  treat_warn_as_error:
    description: 'Treat compilation warnings as errors'
    default: 1
  build_in_tree_extensions:
    description: 'Build in-tree extensions'
    default: 1
  build_out_of_tree_extensions:
    description: 'Build out-of-tree extensions'
    default: 1
  python_name:
    description: 'Python binary name because wtf Python'
    default: 'python3'
  osx_universal:
    description: 'Build Universal Binary for OSX'
    default: 0
  aarch64_cross_compile:
    description: 'Enable Linux aarch64 cross-compiling'
    default: 0
  override_cc:
    description: 'Override C Compiler'
    default: ''
  override_cxx:
    description: 'Override CXX Compiler'
    default: ''
  toolchain_path:
    description: 'Passes custom toolchain to CMake'
    default: ''

runs:
  using: "composite"
  steps:
    - name: Build
      shell: bash
      env:
        FORCE_32_BIT: ${{ inputs.force_32_bit }}
        TREAT_WARNINGS_AS_ERRORS: ${{ inputs.treat_warn_as_error}}
        FORCE_WARN_UNUSED: 1
        STATIC_OPENSSL: 1
        EXTENSION_STATIC_BUILD: ${{ inputs.static_link_build }}
        OPENSSL_ROOT_DIR: ${{ inputs.openssl_path }}
        OSX_BUILD_UNIVERSAL: ${{ inputs.osx_universal }}
        CC: ${{ inputs.aarch64_cross_compile == 1 && 'aarch64-linux-gnu-gcc' || inputs.override_cc }}
        CXX: ${{ inputs.aarch64_cross_compile == 1 && 'aarch64-linux-gnu-g++' || inputs.override_cxx}}
<<<<<<< HEAD
        EXTRA_CMAKE_VARIABLES: -DCMAKE_TOOLCHAIN_FILE=${{ inputs.toolchain_path }}

=======
>>>>>>> 40cb6d31
      run: |
        mkdir -p ~/.ssh
        ssh-keyscan -t rsa github.com >> ~/.ssh/known_hosts
        cd  ${{ inputs.build_dir}}
        ls -al
        pwd
        echo "$USER"
        git config --global --add safe.directory '*'
        export EXTENSION_CONFIGS=""
        export EXTENSION_CONFIGS="$EXTENSION_CONFIGS;${{ inputs.build_in_tree_extensions == 1 && '.github/config/in_tree_extensions.cmake' || ''}}"
        export EXTENSION_CONFIGS="$EXTENSION_CONFIGS;${{ inputs.build_out_of_tree_extensions == 1 && '.github/config/out_of_tree_extensions.cmake' || '' }}"
        echo "EXTENSION_CONFIGS"
        make

<<<<<<< HEAD
    - name: Build External Extensions
      if: ${{ inputs.out_of_tree_ext != 0 }}
      shell: bash
      env:
        OPENSSL_ROOT_DIR: ${{ inputs.openssl_path }}
      run: |
        mkdir -p ~/.ssh
        ssh-keyscan -t rsa github.com >> ~/.ssh/known_hosts
        cd  ${{ inputs.build_dir}}
        mkdir -p build/release/extension/out_of_tree
        ${{ inputs.python_name}} scripts/build_out_of_tree_extensions.py ${{ inputs.aarch64_cross_compile == 1 && '--aarch64-cc' || '' }} --github-ref=$GITHUB_REF

=======
>>>>>>> 40cb6d31
    - name: Run post-install scripts
      if: ${{ inputs.post_install != '' }}
      shell: bash
      run: |
        cd  ${{ inputs.build_dir}}
        ${{ inputs.post_install }}

    - name: Deploy
      if: ${{ inputs.deploy_as != '' }}
      shell: bash
      env:
        AWS_ACCESS_KEY_ID: ${{ inputs.s3_id }}
        AWS_SECRET_ACCESS_KEY: ${{ inputs.s3_key }}
        DUCKDB_EXTENSION_SIGNING_PK: ${{ inputs.signing_pk }}
        AWS_DEFAULT_REGION: us-east-1
      run: |
        cd  ${{ inputs.build_dir}}
        if [[ "$GITHUB_REPOSITORY" = "duckdb/duckdb" ]] ; then
          if [[ ! -z "${{ inputs.deploy_version }}" ]] ; then
            ./scripts/extension-upload.sh ${{ inputs.deploy_as }} ${{ inputs.deploy_version }}
          elif [[ "$GITHUB_REF" =~ ^(refs/tags/v.+)$ ]] ; then
            ./scripts/extension-upload.sh ${{ inputs.deploy_as }} ${{ github.ref_name }}
          elif [[ "$GITHUB_REF" =~ ^(refs/heads/master)$ ]] ; then
            ./scripts/extension-upload.sh ${{ inputs.deploy_as }} `git log -1 --format=%h`
          fi
        fi

    - name: Test
      if: ${{ inputs.run_tests == 1 }}
      shell: bash
      env:
        AWS_ACCESS_KEY_ID: ${{ inputs.s3_id }}
        AWS_SECRET_ACCESS_KEY: ${{ inputs.s3_key }}
        AWS_DEFAULT_REGION: us-east-1
      run: |
        cd  ${{ inputs.build_dir}}
        if [[ "$GITHUB_REF" =~ ^(refs/heads/master|refs/tags/v.+)$ && "$GITHUB_REPOSITORY" = "duckdb/duckdb" ]] ; then
          ./scripts/extension-upload-test.sh
        else
          ./scripts/extension-upload-test.sh local
        fi<|MERGE_RESOLUTION|>--- conflicted
+++ resolved
@@ -82,11 +82,8 @@
         OSX_BUILD_UNIVERSAL: ${{ inputs.osx_universal }}
         CC: ${{ inputs.aarch64_cross_compile == 1 && 'aarch64-linux-gnu-gcc' || inputs.override_cc }}
         CXX: ${{ inputs.aarch64_cross_compile == 1 && 'aarch64-linux-gnu-g++' || inputs.override_cxx}}
-<<<<<<< HEAD
         EXTRA_CMAKE_VARIABLES: -DCMAKE_TOOLCHAIN_FILE=${{ inputs.toolchain_path }}
 
-=======
->>>>>>> 40cb6d31
       run: |
         mkdir -p ~/.ssh
         ssh-keyscan -t rsa github.com >> ~/.ssh/known_hosts
@@ -101,21 +98,6 @@
         echo "EXTENSION_CONFIGS"
         make
 
-<<<<<<< HEAD
-    - name: Build External Extensions
-      if: ${{ inputs.out_of_tree_ext != 0 }}
-      shell: bash
-      env:
-        OPENSSL_ROOT_DIR: ${{ inputs.openssl_path }}
-      run: |
-        mkdir -p ~/.ssh
-        ssh-keyscan -t rsa github.com >> ~/.ssh/known_hosts
-        cd  ${{ inputs.build_dir}}
-        mkdir -p build/release/extension/out_of_tree
-        ${{ inputs.python_name}} scripts/build_out_of_tree_extensions.py ${{ inputs.aarch64_cross_compile == 1 && '--aarch64-cc' || '' }} --github-ref=$GITHUB_REF
-
-=======
->>>>>>> 40cb6d31
     - name: Run post-install scripts
       if: ${{ inputs.post_install != '' }}
       shell: bash
