--- conflicted
+++ resolved
@@ -16,11 +16,8 @@
         yum install -y https://packages.endpointdev.com/rhel/7/os/x86_64/endpoint-repo.x86_64.rpm
         yum install -y git
         yum install -y curl-devel expat-devel gettext-devel zlib-devel perl-ExtUtils-MakeMaker ninja-build
-<<<<<<< HEAD
         yum install -y unixODBC-devel
-=======
         yum install -y java-11-openjdk-devel maven
->>>>>>> 3a48ba18
 
     - name: Install AWS CLI
       shell: bash
