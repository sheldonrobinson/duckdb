name: "Setup Ubuntu 16"
description: "Setup an Ubuntu 16 docker container with the required libraries"
inputs:
  openssl:
    description: 'OpenSSL'
    default: 0
  python:
    description: 'Python'
    default: 1
  aarch64_cross_compile:
    description: 'Install dependencies for aarch64 cross-compiling'
    default: 0
  vcpkg:
    description: 'Install vcpkg'
    default: 0
  ccache:
    description: 'Install ccache'
    default: 0

runs:
  using: "composite"
  steps:
    - name: Install
      shell: bash
      run: |
        apt-get update -y -qq
        apt-get install -y -qq software-properties-common
        add-apt-repository ppa:git-core/ppa
        apt-get update -y -qq
<<<<<<< HEAD
        apt-get install -y -qq ninja-build make gcc-multilib g++-multilib libssl-dev wget openjdk-8-jdk zip maven unixodbc-dev libc6-dev-i386 lib32readline6-dev libssl-dev libcurl4-gnutls-dev libexpat1-dev gettext unzip build-essential checkinstall libffi-dev curl libz-dev openssh-client pkg-config
=======
        apt-get install -y -qq ninja-build make gcc-multilib g++-multilib libssl-dev wget openjdk-8-jdk zip maven unixodbc-dev libc6-dev-i386 lib32readline6-dev libssl-dev libcurl4-gnutls-dev libexpat1-dev gettext unzip build-essential checkinstall libffi-dev curl libz-dev openssh-client 
        apt-get install -y -qq linux-libc-dev pkg-config
>>>>>>> 490ab47b

    - name: Install
      shell: bash
      if: ${{ inputs.aarch64_cross_compile == 1 }}
      run: |
        apt-get install -y -qq gcc-aarch64-linux-gnu g++-aarch64-linux-gnu

    - name: Install Git 2.18.5
      shell: bash
      run: |
        wget https://github.com/git/git/archive/refs/tags/v2.18.5.tar.gz
        tar xvf v2.18.5.tar.gz
        cd git-2.18.5
        make
        make prefix=/usr install
        git --version

    - uses: actions/checkout@v3
      with:
        fetch-depth: 0

    - name: Install CMake 3.21
      shell: bash
      run: |
        wget https://github.com/Kitware/CMake/releases/download/v3.21.3/cmake-3.21.3-linux-x86_64.sh
        chmod +x cmake-3.21.3-linux-x86_64.sh
        ./cmake-3.21.3-linux-x86_64.sh --skip-license --prefix=/usr/local
        cmake --version

    - name: Install Python 3.7
      if: ${{ inputs.python }} == 1
      shell: bash
      run: |
        wget https://www.python.org/ftp/python/3.7.12/Python-3.7.12.tgz
        tar xvf Python-3.7.12.tgz
        cd Python-3.7.12
        mkdir -p pythonbin
        ./configure --with-ensurepip=install
        make -j
        make install
        python3.7 --version
        python3.7 -m pip install pip
        python3.7 -m pip install requests awscli

    - name: Version Check
      shell: bash
      run: |
        ldd --version ldd
        python3.7 --version
        git --version
        git log -1 --format=%h
        
    - name: Setup vcpkg
      if: ${{ inputs.vcpkg == 1 }}
      uses: lukka/run-vcpkg@v11
      with:
        vcpkgGitCommitId: 501db0f17ef6df184fcdbfbe0f87cde2313b6ab1

    - name: Setup Ccache
      if: ${{ inputs.ccache == 1 }}
      uses: hendrikmuhs/ccache-action@main
      with:
        key: ${{ github.job }}
        save: ${{ github.ref == 'refs/heads/master' || github.repository != 'duckdb/duckdb' }}

    - name: Instal OpenSSL through vcpkg
      if: ${{ inputs.openssl == 1 }}
      shell: bash
      run: |
        cd $VCPKG_ROOT && ./vcpkg install openssl --triplet=${{ inputs.aarch64_cross_compile == 1 && 'arm64-linux' || 'x64-linux' }}<|MERGE_RESOLUTION|>--- conflicted
+++ resolved
@@ -27,12 +27,7 @@
         apt-get install -y -qq software-properties-common
         add-apt-repository ppa:git-core/ppa
         apt-get update -y -qq
-<<<<<<< HEAD
         apt-get install -y -qq ninja-build make gcc-multilib g++-multilib libssl-dev wget openjdk-8-jdk zip maven unixodbc-dev libc6-dev-i386 lib32readline6-dev libssl-dev libcurl4-gnutls-dev libexpat1-dev gettext unzip build-essential checkinstall libffi-dev curl libz-dev openssh-client pkg-config
-=======
-        apt-get install -y -qq ninja-build make gcc-multilib g++-multilib libssl-dev wget openjdk-8-jdk zip maven unixodbc-dev libc6-dev-i386 lib32readline6-dev libssl-dev libcurl4-gnutls-dev libexpat1-dev gettext unzip build-essential checkinstall libffi-dev curl libz-dev openssh-client 
-        apt-get install -y -qq linux-libc-dev pkg-config
->>>>>>> 490ab47b
 
     - name: Install
       shell: bash
@@ -84,7 +79,7 @@
         python3.7 --version
         git --version
         git log -1 --format=%h
-        
+
     - name: Setup vcpkg
       if: ${{ inputs.vcpkg == 1 }}
       uses: lukka/run-vcpkg@v11
