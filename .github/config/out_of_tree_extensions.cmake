#
# This config file holds all out-of-tree extension that are built with DuckDB's CI
#
# to build duckdb with this configuration run:
#   EXTENSION_CONFIGS=.github/config/out_of_tree_extensions.cmake make
#
#  Note that many of these packages require vcpkg, and a merged manifest must be created to
#  compile multiple of them.
#
#  After setting up vcpkg, build using e.g. the following commands:
#  USE_MERGED_VCPKG_MANIFEST=1 BUILD_ALL_EXT=1 make extension_configuration
#  USE_MERGED_VCPKG_MANIFEST=1 BUILD_ALL_EXT=1 make debug
#
#  Make sure the VCPKG_TOOLCHAIN_PATH and VCPKG_TARGET_TRIPLET are set. For example:
#  VCPKG_TOOLCHAIN_PATH=~/vcpkg/scripts/buildsystems/vcpkg.cmake
#  VCPKG_TARGET_TRIPLET=arm64-osx

################# HTTPFS
duckdb_extension_load(httpfs
    LOAD_TESTS
    GIT_URL https://github.com/duckdb/duckdb-httpfs
    GIT_TAG 85ac4667bcb0d868199e156f8dd918b0278db7b9
    INCLUDE_DIR extension/httpfs/include
    )

################# ARROW
if (NOT MINGW AND NOT ${WASM_ENABLED} AND NOT ${MUSL_ENABLED})
    duckdb_extension_load(arrow
            LOAD_TESTS DONT_LINK
            GIT_URL https://github.com/duckdb/arrow
            GIT_TAG cff2f0e21b1608e38640e15b4cf0693dd52dd0eb
            )
endif()

################## AWS
if (NOT MINGW AND NOT ${WASM_ENABLED})
    duckdb_extension_load(aws
            LOAD_TESTS
            GIT_URL https://github.com/duckdb/duckdb-aws
            GIT_TAG b3050f35c6e99fa35465230493eeab14a78a0409
            )
endif()

################# AZURE
if (NOT MINGW AND NOT ${WASM_ENABLED})
    duckdb_extension_load(azure
            LOAD_TESTS
            GIT_URL https://github.com/duckdb/duckdb-azure
            GIT_TAG e707cf361d76358743969cddf3acf97cfc87677b
            )
endif()

################# DELTA
# MinGW build is not available, and our current manylinux ci does not have enough storage space to run the rust build
# for Delta
<<<<<<< HEAD
#if (NOT MINGW AND NOT "${OS_NAME}" STREQUAL "linux" AND NOT ${WASM_ENABLED})
#    duckdb_extension_load(delta
#            GIT_URL https://github.com/duckdb/duckdb-delta
#            GIT_TAG 846019edcc27000721ff9c4281e85a63d1aa10de
#    )
#endif()
=======
if (NOT MINGW AND NOT "${OS_NAME}" STREQUAL "linux" AND NOT ${WASM_ENABLED})
    duckdb_extension_load(delta
            GIT_URL https://github.com/duckdb/duckdb-delta
            GIT_TAG 6d626173e9efa6615c25eb08d979d1372100d5db
    )
endif()
>>>>>>> 114cdefe

################# EXCEL
duckdb_extension_load(excel
    LOAD_TESTS
    GIT_URL https://github.com/duckdb/duckdb-excel
    GIT_TAG f14e7c3beaf379c54b47b996aa896a1d814e1be8
    INCLUDE_DIR src/excel/include
    )

################# ICEBERG
# Windows tests for iceberg currently not working
if (NOT WIN32)
    set(LOAD_ICEBERG_TESTS "LOAD_TESTS")
else ()
    set(LOAD_ICEBERG_TESTS "")
endif()

if (NOT MINGW AND NOT ${WASM_ENABLED} AND NOT ${MUSL_ENABLED})
    duckdb_extension_load(iceberg
#            ${LOAD_ICEBERG_TESTS} TODO: re-enable once autoloading test is fixed
            GIT_URL https://github.com/duckdb/duckdb-iceberg
            GIT_TAG 43b4e37f6e859d6c1c67b787ac511659e9e0b6fb
            )
endif()

################# INET
duckdb_extension_load(inet
    LOAD_TESTS
    GIT_URL https://github.com/duckdb/duckdb-inet
    GIT_TAG a8b361ab5d43f6390d7cb48c9a9f0638e9581cf9
    INCLUDE_DIR src/include
    TEST_DIR test/sql
    )

################# POSTGRES_SCANNER
# Note: tests for postgres_scanner are currently not run. All of them need a postgres server running. One test
#       uses a remote rds server but that's not something we want to run here.
if (NOT MINGW AND NOT ${WASM_ENABLED})
    duckdb_extension_load(postgres_scanner
            DONT_LINK
            GIT_URL https://github.com/duckdb/duckdb-postgres
            GIT_TAG 79fcce4a7478d245189d851ce289def2b42f4f93
            )
endif()

# mingw CI with all extensions at once is somehow not happy
if (NOT MINGW)
################# SPATIAL
duckdb_extension_load(spatial
    DONT_LINK LOAD_TESTS
    GIT_URL https://github.com/duckdb/duckdb-spatial
    GIT_TAG 919c69fe47443b4eafbd883e2fcac0b2ec448725
    INCLUDE_DIR spatial/include
    TEST_DIR test/sql
    )
endif()

################# SQLITE_SCANNER
# Static linking on windows does not properly work due to symbol collision
if (WIN32)
    set(STATIC_LINK_SQLITE "DONT_LINK")
else ()
    set(STATIC_LINK_SQLITE "")
endif()

duckdb_extension_load(sqlite_scanner
        ${STATIC_LINK_SQLITE} LOAD_TESTS
        GIT_URL https://github.com/duckdb/duckdb-sqlite
        GIT_TAG 96e451c043afa40ee39b7581009ba0c72a523a12
        )

duckdb_extension_load(sqlsmith
        DONT_LINK LOAD_TESTS
        GIT_URL https://github.com/duckdb/duckdb-sqlsmith
        GIT_TAG b13723fe701f1e38d2cd65b3b6eb587c6553a251
        )

################# VSS
duckdb_extension_load(vss
        LOAD_TESTS
        DONT_LINK
        GIT_URL https://github.com/duckdb/duckdb-vss
        GIT_TAG 580e8918eb89f478cf2d233ca908ffbd3ec752c5
        TEST_DIR test/sql
    )

################# MYSQL
if (NOT MINGW AND NOT ${WASM_ENABLED} AND NOT ${MUSL_ENABLED})
    duckdb_extension_load(mysql_scanner
            DONT_LINK
            LOAD_TESTS
            GIT_URL https://github.com/duckdb/duckdb-mysql
            GIT_TAG c2a56813a9fe9cb8c24c424be646d41ab2f8e64f
            )
endif()

################# FTS
duckdb_extension_load(fts
        LOAD_TESTS
        DONT_LINK
        GIT_URL https://github.com/duckdb/duckdb-fts
        GIT_TAG 0477abaf2484aa7b9aabf8ace9dc0bde80a15554
        TEST_DIR test/sql
)<|MERGE_RESOLUTION|>--- conflicted
+++ resolved
@@ -53,21 +53,12 @@
 ################# DELTA
 # MinGW build is not available, and our current manylinux ci does not have enough storage space to run the rust build
 # for Delta
-<<<<<<< HEAD
-#if (NOT MINGW AND NOT "${OS_NAME}" STREQUAL "linux" AND NOT ${WASM_ENABLED})
-#    duckdb_extension_load(delta
-#            GIT_URL https://github.com/duckdb/duckdb-delta
-#            GIT_TAG 846019edcc27000721ff9c4281e85a63d1aa10de
-#    )
-#endif()
-=======
 if (NOT MINGW AND NOT "${OS_NAME}" STREQUAL "linux" AND NOT ${WASM_ENABLED})
     duckdb_extension_load(delta
             GIT_URL https://github.com/duckdb/duckdb-delta
             GIT_TAG 6d626173e9efa6615c25eb08d979d1372100d5db
     )
 endif()
->>>>>>> 114cdefe
 
 ################# EXCEL
 duckdb_extension_load(excel
