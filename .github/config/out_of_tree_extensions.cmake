--- conflicted
+++ resolved
@@ -50,12 +50,8 @@
     duckdb_extension_load(delta
             LOAD_TESTS
             GIT_URL https://github.com/duckdb/duckdb_delta
-<<<<<<< HEAD
-            GIT_TAG 3933ebd800ad06a64656c9aef6ca7d62897fa4db
+            GIT_TAG 811db25f5bd405dea186d6c461a642a387502ad8
             APPLY_PATCHES
-=======
-            GIT_TAG 811db25f5bd405dea186d6c461a642a387502ad8
->>>>>>> 8d3f8f81
     )
 endif()
 
@@ -79,12 +75,8 @@
     duckdb_extension_load(iceberg
             ${LOAD_ICEBERG_TESTS}
             GIT_URL https://github.com/duckdb/duckdb_iceberg
-<<<<<<< HEAD
-            GIT_TAG 3f6d753787252e3da1d12157910b62edf729fc6e
+            GIT_TAG 8b48d1261564613274ac8e9fae01e572d965c99d
             APPLY_PATCHES
-=======
-            GIT_TAG 8b48d1261564613274ac8e9fae01e572d965c99d
->>>>>>> 8d3f8f81
             )
 endif()
 
@@ -130,12 +122,8 @@
 duckdb_extension_load(sqlite_scanner
         ${STATIC_LINK_SQLITE} LOAD_TESTS
         GIT_URL https://github.com/duckdb/sqlite_scanner
-<<<<<<< HEAD
-        GIT_TAG 315861963c8106397af36cbda10faebc8dae485a
+        GIT_TAG d5d62657702d33cb44a46cddc7ffc4b67bf7e961
         APPLY_PATCHES
-=======
-        GIT_TAG d5d62657702d33cb44a46cddc7ffc4b67bf7e961
->>>>>>> 8d3f8f81
         )
 
 duckdb_extension_load(sqlsmith
