--- conflicted
+++ resolved
@@ -1,5 +1,3 @@
-<<<<<<< HEAD
-=======
 env:
   global:
     - CIBW_TEST_REQUIRES='pytest'
@@ -11,44 +9,16 @@
     - SETUPTOOLS_SCM_DEBUG=please
     - MAKEFLAGS="-j 2"
 
->>>>>>> origin/master
 git:
   depth: false
 
 matrix:
   include:
 
-<<<<<<< HEAD
-    - os: linux
-      name: node.js Package
-      #if: (branch !~ ^r/.*$ AND head_branch !~ ^r/.*$) AND ((type = push AND branch = master) OR type = pull_request OR tag =~ /^v\d+\.\d+\.\d+$/)
-
-      dist: bionic
-      language: generic
-
-      script:
-        - cd tools/nodejs
-        - ./configure
-        - npm install
-        - node test.js
-#        - cibuildwheel --output-dir wheelhouse duckdb_tarball
-#        - cd ../..
-#        - |
-#          if [[ $TRAVIS_TAG ]] || ([ $TRAVIS_BRANCH = master ] && [ $TRAVIS_PULL_REQUEST = false ]) ; then
-#            python -m twine upload --non-interactive --disable-progress-bar --skip-existing tools/pythonpkg/wheelhouse/*.whl
-#          fi
-
-
-    - os: linux
-      dist: bionic
-      name: GCC 10
-      if: (branch !~ ^r/.*$ AND head_branch !~ ^r/.*$)
-=======
     # - os: linux
     #   dist: bionic
     #   name: GCC 10
     #   if: (branch !~ ^r/.*$ AND head_branch !~ ^r/.*$)
->>>>>>> a46c1c57
 
     #   addons:
     #     apt:
@@ -535,18 +505,10 @@
     #     - cd ../..
     #     - python3 scripts/asset-upload.py duckdb_python_src.tar.gz=tools/pythonpkg/dist/duckdb-*.tar.gz
 
-<<<<<<< HEAD
-        - |
-          if [[ $TRAVIS_TAG ]] || ([ $TRAVIS_BRANCH = master ] && [ $TRAVIS_PULL_REQUEST = false ]) ; then
-            python -m twine upload --non-interactive --disable-progress-bar --skip-existing tools/pythonpkg/wheelhouse/*.whl tools/pythonpkg/dist/duckdb-*.tar.gz
-          fi
->>>>>>> origin/master
-=======
     #     - |
     #       if [[ $TRAVIS_TAG ]] || ([ $TRAVIS_BRANCH = master ] && [ $TRAVIS_PULL_REQUEST = false ]) ; then
     #         python -m twine upload --non-interactive --disable-progress-bar --skip-existing tools/pythonpkg/wheelhouse/*.whl tools/pythonpkg/dist/duckdb-*.tar.gz
     #       fi
->>>>>>> a46c1c57
 
 
 
@@ -576,39 +538,15 @@
         #   fi
 
 
-<<<<<<< HEAD
-    - os: osx
-      name: node.js Package
-      #if: (branch !~ ^r/.*$ AND head_branch !~ ^r/.*$) AND ((type = push AND branch = master) OR type = pull_request OR tag =~ /^v\d+\.\d+\.\d+$/)
-=======
     # - os: osx
     #   name: Python Package
     #   if: (branch !~ ^r/.*$ AND head_branch !~ ^r/.*$) AND ((type = push AND branch = master) OR type = pull_request OR tag =~ /^v\d+\.\d+\.\d+$/)
->>>>>>> a46c1c57
 
     #   language: generic
     #   osx_image: xcode11.5
 
-<<<<<<< HEAD
-<<<<<<< HEAD
-      script:
-        - cd tools/nodejs
-        - ./configure
-        - npm install
-        - node test.js
-#        - cibuildwheel --output-dir wheelhouse duckdb_tarball
-#        - cd ../..
-#        - |
-#          if [[ $TRAVIS_TAG ]] || ([ $TRAVIS_BRANCH = master ] && [ $TRAVIS_PULL_REQUEST = false ]) ; then
-#            twine upload --non-interactive --disable-progress-bar --skip-existing tools/pythonpkg/wheelhouse/*.whl
-#          fi
-=======
-      env:
-        - CIBW_BUILD='cp37-* cp38-*'
-=======
     #   env:
     #     - CIBW_BUILD='cp37-* cp38-*'
->>>>>>> a46c1c57
 
     #   install:
     #     - curl https://bootstrap.pypa.io/get-pip.py -o /tmp/get-pip.py
@@ -711,18 +649,8 @@
     #     - cd tools/rpkg
     #     - R -f dependencies.R
 
-<<<<<<< HEAD
-      script:
-        - sh configure
-        - sh build_win
-        - (cd tests && R -f testthat.R)
-        - C:/Python37-x64/python.exe ../../scripts/asset-upload.py duckdb_r_windows.zip=duckdb_*.zip
-
->>>>>>> origin/master
-=======
     #   script:
     #     - sh configure
     #     - sh build_win
     #     - (cd tests && R -f testthat.R)
     #     - C:/Python37-x64/python.exe ../../scripts/asset-upload.py duckdb_r_windows.zip=duckdb_*.zip
->>>>>>> a46c1c57
