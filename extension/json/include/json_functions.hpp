--- conflicted
+++ resolved
@@ -72,33 +72,6 @@
 	static unique_ptr<TableRef> ReadJSONReplacement(ClientContext &context, const string &table_name,
 	                                                ReplacementScanData *data);
 	static TableFunction GetReadJSONTableFunction(shared_ptr<JSONScanInfo> function_info);
-<<<<<<< HEAD
-	static CreateCopyFunctionInfo GetJSONCopyFunction();
-	static void RegisterCastFunctions(CastFunctionSet &casts);
-
-private:
-	// Scalar functions
-	static CreateScalarFunctionInfo GetExtractFunction();
-	static CreateScalarFunctionInfo GetExtractStringFunction();
-
-	static CreateScalarFunctionInfo GetArrayFunction();
-	static CreateScalarFunctionInfo GetObjectFunction();
-	static CreateScalarFunctionInfo GetToJSONFunction();
-	static CreateScalarFunctionInfo GetArrayToJSONFunction();
-	static CreateScalarFunctionInfo GetRowToJSONFunction();
-	static CreateScalarFunctionInfo GetMergePatchFunction();
-
-	static CreateScalarFunctionInfo GetStructureFunction();
-	static CreateScalarFunctionInfo GetTransformFunction();
-	static CreateScalarFunctionInfo GetTransformStrictFunction();
-
-	static CreateScalarFunctionInfo GetArrayLengthFunction();
-	static CreateScalarFunctionInfo GetContainsFunction();
-	static CreateScalarFunctionInfo GetKeysFunction();
-	static CreateScalarFunctionInfo GetTypeFunction();
-	static CreateScalarFunctionInfo GetValidFunction();
-	static CreateScalarFunctionInfo GetSerializeSqlFunction();
-=======
 	static CopyFunction GetJSONCopyFunction();
 	static void RegisterSimpleCastFunctions(CastFunctionSet &casts);
 	static void RegisterJSONCreateCastFunctions(CastFunctionSet &casts);
@@ -129,7 +102,6 @@
 	static ScalarFunctionSet GetDeserializeSqlFunction();
 
 	static PragmaFunctionSet GetExecuteJsonSerializedSqlPragmaFunction();
->>>>>>> da69aeaa
 
 	template <class FUNCTION_INFO>
 	static void AddAliases(const vector<string> &names, FUNCTION_INFO fun, vector<FUNCTION_INFO> &functions) {
