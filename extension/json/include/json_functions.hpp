--- conflicted
+++ resolved
@@ -72,15 +72,10 @@
 	static unique_ptr<TableRef> ReadJSONReplacement(ClientContext &context, const string &table_name,
 	                                                ReplacementScanData *data);
 	static TableFunction GetReadJSONTableFunction(shared_ptr<JSONScanInfo> function_info);
-<<<<<<< HEAD
-	static CreateCopyFunctionInfo GetJSONCopyFunction();
+	static CopyFunction GetJSONCopyFunction();
 	static void RegisterSimpleCastFunctions(CastFunctionSet &casts);
 	static void RegisterJSONCreateCastFunctions(CastFunctionSet &casts);
 	static void RegisterJSONTransformCastFunctions(CastFunctionSet &casts);
-=======
-	static CopyFunction GetJSONCopyFunction();
-	static void RegisterCastFunctions(CastFunctionSet &casts);
->>>>>>> f93bdf62
 
 private:
 	// Scalar functions
