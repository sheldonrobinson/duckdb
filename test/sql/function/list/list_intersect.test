--- conflicted
+++ resolved
@@ -129,11 +129,7 @@
 statement ok
 CREATE TABLE all_types AS SELECT * FROM test_all_types();
 
-<<<<<<< HEAD
-foreach colname bool tinyint smallint int bigint hugeint utinyint usmallint uint ubigint uhugeint date time timestamp timestamp_s timestamp_ms timestamp_ns time_tz timestamp_tz float double dec_4_1 dec_9_4 dec_18_6 dec38_10 uuid interval varchar blob small_enum medium_enum large_enum int_array double_array date_array timestamp_array timestamptz_array varchar_array nested_int_array struct struct_of_arrays array_of_structs map
-=======
 foreach colname bool tinyint smallint int bigint utinyint usmallint uint ubigint date time timestamp timestamp_s timestamp_ms timestamp_ns time_tz timestamp_tz float double dec_4_1 dec_9_4 uuid interval varchar small_enum medium_enum large_enum
->>>>>>> 32372444
 
 statement ok
 select list_intersect(["${colname}"], ["${colname}"]) FROM all_types;
