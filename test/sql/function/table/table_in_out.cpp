--- conflicted
+++ resolved
@@ -18,11 +18,6 @@
 		idx_t current_idx = 0;
 	};
 
-<<<<<<< HEAD
-	static duckdb::unique_ptr<FunctionData> Bind(ClientContext &context, TableFunctionBindInput &input,
-	                                             vector<LogicalType> &return_types, vector<string> &names) {
-		auto result = make_uniq<ThrottlingSum::CustomFunctionData>();
-=======
 	static duckdb::unique_ptr<GlobalTableFunctionState> ThrottlingSumGlobalInit(ClientContext &context,
 	                                                                            TableFunctionInitInput &input) {
 		return make_uniq<GlobalTableFunctionState>();
@@ -37,7 +32,6 @@
 	static duckdb::unique_ptr<FunctionData> Bind(ClientContext &context, TableFunctionBindInput &input,
 	                                             duckdb::vector<LogicalType> &return_types,
 	                                             duckdb::vector<string> &names) {
->>>>>>> da69aeaa
 		return_types.emplace_back(LogicalType::INTEGER);
 		names.emplace_back("total");
 		return make_uniq<TableFunctionData>();
