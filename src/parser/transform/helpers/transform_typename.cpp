#include "duckdb/common/exception.hpp"
#include "duckdb/common/pair.hpp"
#include "duckdb/common/case_insensitive_map.hpp"

#include "duckdb/parser/transformer.hpp"
#include "duckdb/common/types/decimal.hpp"

namespace duckdb {

LogicalType Transformer::TransformTypeName(duckdb_libpgquery::PGTypeName *type_name) {
	if (!type_name || type_name->type != duckdb_libpgquery::T_PGTypeName) {
		throw ParserException("Expected a type");
	}
	auto stack_checker = StackCheck();

	auto name = (reinterpret_cast<duckdb_libpgquery::PGValue *>(type_name->names->tail->data.ptr_value)->val.str);
	// transform it to the SQL type
	LogicalTypeId base_type = TransformStringToLogicalTypeId(name);

	LogicalType result_type;
	if (base_type == LogicalTypeId::LIST) {
		throw ParserException("LIST is not valid as a stand-alone type");
	} else if (base_type == LogicalTypeId::ENUM) {
		throw ParserException("ENUM is not valid as a stand-alone type");
	} else if (base_type == LogicalTypeId::STRUCT) {
		if (!type_name->typmods || type_name->typmods->length == 0) {
			throw ParserException("Struct needs a name and entries");
		}
		child_list_t<LogicalType> children;
		case_insensitive_set_t name_collision_set;

		for (auto node = type_name->typmods->head; node; node = node->next) {
			auto &type_val = *((duckdb_libpgquery::PGList *)node->data.ptr_value);
			if (type_val.length != 2) {
				throw ParserException("Struct entry needs an entry name and a type name");
			}

			auto entry_name_node = (duckdb_libpgquery::PGValue *)(type_val.head->data.ptr_value);
			D_ASSERT(entry_name_node->type == duckdb_libpgquery::T_PGString);
			auto entry_type_node = (duckdb_libpgquery::PGValue *)(type_val.tail->data.ptr_value);
			D_ASSERT(entry_type_node->type == duckdb_libpgquery::T_PGTypeName);

			auto entry_name = string(entry_name_node->val.str);
			D_ASSERT(!entry_name.empty());

			if (name_collision_set.find(entry_name) != name_collision_set.end()) {
				throw ParserException("Duplicate struct entry name \"%s\"", entry_name);
			}
			name_collision_set.insert(entry_name);

			auto entry_type = TransformTypeName((duckdb_libpgquery::PGTypeName *)entry_type_node);
			children.push_back(make_pair(entry_name, entry_type));
		}
		D_ASSERT(!children.empty());
		result_type = LogicalType::STRUCT(std::move(children));
	} else if (base_type == LogicalTypeId::MAP) {

		if (!type_name->typmods || type_name->typmods->length != 2) {
			throw ParserException("Map type needs exactly two entries, key and value type");
		}
		auto key_type = TransformTypeName((duckdb_libpgquery::PGTypeName *)type_name->typmods->head->data.ptr_value);
		auto value_type = TransformTypeName((duckdb_libpgquery::PGTypeName *)type_name->typmods->tail->data.ptr_value);

		result_type = LogicalType::MAP(std::move(key_type), std::move(value_type));
	} else if (base_type == LogicalTypeId::UNION) {
		if (!type_name->typmods || type_name->typmods->length == 0) {
			throw ParserException("Union type needs at least one member");
		}
		if (type_name->typmods->length > (int)UnionType::MAX_UNION_MEMBERS) {
			throw ParserException("Union types can have at most %d members", UnionType::MAX_UNION_MEMBERS);
		}

		child_list_t<LogicalType> children;
		case_insensitive_set_t name_collision_set;

		for (auto node = type_name->typmods->head; node; node = node->next) {
			auto &type_val = *((duckdb_libpgquery::PGList *)node->data.ptr_value);
			if (type_val.length != 2) {
				throw ParserException("Union type member needs a tag name and a type name");
			}

			auto entry_name_node = (duckdb_libpgquery::PGValue *)(type_val.head->data.ptr_value);
			D_ASSERT(entry_name_node->type == duckdb_libpgquery::T_PGString);
			auto entry_type_node = (duckdb_libpgquery::PGValue *)(type_val.tail->data.ptr_value);
			D_ASSERT(entry_type_node->type == duckdb_libpgquery::T_PGTypeName);

			auto entry_name = string(entry_name_node->val.str);
			D_ASSERT(!entry_name.empty());

			if (name_collision_set.find(entry_name) != name_collision_set.end()) {
				throw ParserException("Duplicate union type tag name \"%s\"", entry_name);
			}

			name_collision_set.insert(entry_name);

			auto entry_type = TransformTypeName((duckdb_libpgquery::PGTypeName *)entry_type_node);
			children.push_back(make_pair(entry_name, entry_type));
		}
		D_ASSERT(!children.empty());
		result_type = LogicalType::UNION(std::move(children));
	} else {
		int64_t width, scale;
		if (base_type == LogicalTypeId::DECIMAL) {
			// default decimal width/scale
			width = 18;
			scale = 3;
		} else {
			width = 0;
			scale = 0;
		}
		// check any modifiers
		int modifier_idx = 0;
		if (type_name->typmods) {
			for (auto node = type_name->typmods->head; node; node = node->next) {
				auto &const_val = *((duckdb_libpgquery::PGAConst *)node->data.ptr_value);
				if (const_val.type != duckdb_libpgquery::T_PGAConst ||
				    const_val.val.type != duckdb_libpgquery::T_PGInteger) {
					throw ParserException("Expected an integer constant as type modifier");
				}
				if (const_val.val.val.ival < 0) {
					throw ParserException("Negative modifier not supported");
				}
				if (modifier_idx == 0) {
					width = const_val.val.val.ival;
				} else if (modifier_idx == 1) {
					scale = const_val.val.val.ival;
				} else {
					throw ParserException("A maximum of two modifiers is supported");
				}
				modifier_idx++;
			}
		}
		switch (base_type) {
		case LogicalTypeId::VARCHAR:
			if (modifier_idx > 1) {
				throw ParserException("VARCHAR only supports a single modifier");
			}
			// FIXME: create CHECK constraint based on varchar width
			width = 0;
			result_type = LogicalType::VARCHAR;
			break;
		case LogicalTypeId::DECIMAL:
			if (modifier_idx == 1) {
				// only width is provided: set scale to 0
				scale = 0;
			}
			if (width <= 0 || width > Decimal::MAX_WIDTH_DECIMAL) {
				throw ParserException("Width must be between 1 and %d!", (int)Decimal::MAX_WIDTH_DECIMAL);
			}
			if (scale > width) {
				throw ParserException("Scale cannot be bigger than width");
			}
			result_type = LogicalType::DECIMAL(width, scale);
			break;
		case LogicalTypeId::INTERVAL:
			if (modifier_idx > 1) {
				throw ParserException("INTERVAL only supports a single modifier");
			}
			width = 0;
			result_type = LogicalType::INTERVAL;
			break;
		case LogicalTypeId::USER: {
			string user_type_name {name};
			result_type = LogicalType::USER(user_type_name);
			break;
		}
<<<<<<< HEAD
		case LogicalTypeId::BIT: {
			// TODO ....
			result_type = LogicalType(base_type);
			break;
		}
=======
		case LogicalTypeId::TIMESTAMP:
			if (modifier_idx == 0) {
				result_type = LogicalType::TIMESTAMP;
			} else {
				if (modifier_idx > 1) {
					throw ParserException("TIMESTAMP only supports a single modifier");
				}
				if (width > 10) {
					throw ParserException("TIMESTAMP only supports until nano-second precision (9)");
				}
				if (width == 0) {
					result_type = LogicalType::TIMESTAMP_S;
				} else if (width <= 3) {
					result_type = LogicalType::TIMESTAMP_MS;
				} else if (width <= 6) {
					result_type = LogicalType::TIMESTAMP;
				} else {
					result_type = LogicalType::TIMESTAMP_NS;
				}
			}
			break;
>>>>>>> 8919619b
		default:
			if (modifier_idx > 0) {
				throw ParserException("Type %s does not support any modifiers!", LogicalType(base_type).ToString());
			}
			result_type = LogicalType(base_type);
			break;
		}
	}
	if (type_name->arrayBounds) {
		// array bounds: turn the type into a list
		idx_t extra_stack = 0;
		for (auto cell = type_name->arrayBounds->head; cell != nullptr; cell = cell->next) {
			result_type = LogicalType::LIST(std::move(result_type));
			StackCheck(extra_stack++);
		}
	}
	return result_type;
}

} // namespace duckdb<|MERGE_RESOLUTION|>--- conflicted
+++ resolved
@@ -164,13 +164,10 @@
 			result_type = LogicalType::USER(user_type_name);
 			break;
 		}
-<<<<<<< HEAD
 		case LogicalTypeId::BIT: {
-			// TODO ....
 			result_type = LogicalType(base_type);
 			break;
 		}
-=======
 		case LogicalTypeId::TIMESTAMP:
 			if (modifier_idx == 0) {
 				result_type = LogicalType::TIMESTAMP;
@@ -192,7 +189,6 @@
 				}
 			}
 			break;
->>>>>>> 8919619b
 		default:
 			if (modifier_idx > 0) {
 				throw ParserException("Type %s does not support any modifiers!", LogicalType(base_type).ToString());
