--- conflicted
+++ resolved
@@ -93,14 +93,8 @@
 		block_manager.Read(*block);
 		buffer = std::move(block);
 	} else {
-<<<<<<< HEAD
-		if (handle->MustWriteToTemporaryFile()) {
-			handle->buffer =
-			    block_manager.buffer_manager.ReadTemporaryBuffer(handle->tag, *handle, std::move(reusable_buffer));
-=======
 		if (MustWriteToTemporaryFile()) {
-			buffer = block_manager.buffer_manager.ReadTemporaryBuffer(tag, block_id, std::move(reusable_buffer));
->>>>>>> d0662541
+			buffer = block_manager.buffer_manager.ReadTemporaryBuffer(tag, *this, std::move(reusable_buffer));
 		} else {
 			return BufferHandle(); // Destroyed upon unpin/evict, so there is no temp buffer to read
 		}
