--- conflicted
+++ resolved
@@ -451,11 +451,7 @@
 	                                                  handle->memory_usage - Storage::BLOCK_HEADER_SIZE);
 	memcpy(replacement_buffer->buffer, handle->buffer->buffer, handle->buffer->size);
 	memset(handle->buffer->buffer, 165, handle->buffer->size); // 165 is default memory in debug mode
-<<<<<<< HEAD
-	handle->buffer = move(replacement_buffer);
-=======
 	handle->buffer = std::move(replacement_buffer);
->>>>>>> b3f6a8f1
 #endif
 }
 
