--- conflicted
+++ resolved
@@ -37,16 +37,6 @@
 	throw InternalException("This type of BufferManager does not allow a temporary directory");
 }
 
-<<<<<<< HEAD
-//===--------------------------------------------------------------------===//
-// Temporary File Management
-//===--------------------------------------------------------------------===//
-unique_ptr<FileBuffer> ReadTemporaryBufferInternal(BufferManager &buffer_manager, FileHandle &handle, idx_t position,
-                                                   idx_t size, block_id_t id, unique_ptr<FileBuffer> reusable_buffer) {
-	auto buffer = buffer_manager.ConstructManagedBuffer(size, std::move(reusable_buffer));
-	buffer->Read(handle, position);
-	return buffer;
-=======
 BufferPool &BufferManager::GetBufferPool() {
 	throw InternalException("This type of BufferManager does not have a buffer pool");
 }
@@ -57,7 +47,6 @@
 
 DatabaseInstance &BufferManager::GetDatabase() {
 	throw NotImplementedException("This type of BufferManager is not linked to a DatabaseInstance");
->>>>>>> 4088655b
 }
 
 bool BufferManager::HasTemporaryDirectory() const {
