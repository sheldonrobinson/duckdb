--- conflicted
+++ resolved
@@ -44,13 +44,7 @@
                                                      vector<AggregateObject> aggregate_objects_p,
                                                      HtEntryType entry_type, idx_t initial_capacity)
     : BaseAggregateHashTable(context, allocator, aggregate_objects_p, std::move(payload_types_p)),
-<<<<<<< HEAD
-      entry_type(entry_type), capacity(0), is_finalized(false) {
-
-=======
-      entry_type(entry_type), capacity(0), entries(0), payload_page_offset(0), is_finalized(false),
-      aggregate_allocator(allocator) {
->>>>>>> 30d444e4
+      entry_type(entry_type), capacity(0), is_finalized(false), aggregate_allocator(allocator) {
 	// Append hash column to the end and initialise the row layout
 	group_types_p.emplace_back(LogicalType::HASH);
 	layout.Initialize(std::move(group_types_p), std::move(aggregate_objects_p));
@@ -103,25 +97,14 @@
 		return;
 	}
 
-<<<<<<< HEAD
 	// There are aggregates with destructors: Call the destructor for each of the aggregates
+	RowOperationsState state(aggregate_allocator.GetAllocator());
 	TupleDataChunkIterator iterator(*data_collection, TupleDataPinProperties::DESTROY_AFTER_DONE, false);
 	auto &row_locations = iterator.GetChunkState().row_locations;
 	do {
-		RowOperations::DestroyStates(layout, row_locations, iterator.GetCount());
+		RowOperations::DestroyStates(state, layout, row_locations, iterator.GetCount());
 	} while (iterator.Next());
 	data_collection->Reset();
-=======
-	RowOperationsState state(aggregate_allocator.GetAllocator());
-	PayloadApply([&](idx_t page_nr, idx_t page_offset, data_ptr_t ptr) {
-		data_pointers[count++] = ptr;
-		if (count == STANDARD_VECTOR_SIZE) {
-			RowOperations::DestroyStates(state, layout, state_vector, count);
-			count = 0;
-		}
-	});
-	RowOperations::DestroyStates(state, layout, state_vector, count);
->>>>>>> 30d444e4
 }
 
 template <class ENTRY>
@@ -291,11 +274,8 @@
 	// Now every cell has an entry, update the aggregates
 	auto &aggregates = layout.GetAggregates();
 	idx_t filter_idx = 0;
-<<<<<<< HEAD
 	idx_t payload_idx = 0;
-=======
 	RowOperationsState row_state(aggregate_allocator.GetAllocator());
->>>>>>> 30d444e4
 	for (idx_t i = 0; i < aggregates.size(); i++) {
 		auto &aggr = aggregates[i];
 		if (filter_idx >= filter.size() || i < filter[filter_idx]) {
@@ -575,17 +555,9 @@
 		                  groups.size(), hash_col_idx, hashes, *FlatVector::IncrementalSelectionVector());
 		return true;
 	}
-<<<<<<< HEAD
+
 	collection.FinalizePinState(scan_state.pin_state);
 	return false;
-=======
-
-	AggregateHTAppendState append_state;
-	FindOrCreateGroups(append_state, state.groups, source_hashes, state.group_addresses, state.new_groups_sel);
-
-	RowOperationsState row_state(aggregate_allocator.GetAllocator());
-	RowOperations::CombineStates(row_state, layout, source_addresses, state.group_addresses, count);
->>>>>>> 30d444e4
 }
 
 void GroupedAggregateHashTable::Combine(GroupedAggregateHashTable &other) {
@@ -600,10 +572,11 @@
 	}
 
 	FlushMoveState state(*other.data_collection);
+	RowOperationsState row_state(aggregate_allocator.GetAllocator());
 	while (state.Scan()) {
 		FindOrCreateGroups(state.append_state, state.groups, state.hashes, state.group_addresses, state.new_groups_sel);
-		RowOperations::CombineStates(layout, state.scan_state.chunk_state.row_locations, state.group_addresses,
-		                             state.groups.size());
+		RowOperations::CombineStates(row_state, layout, state.scan_state.chunk_state.row_locations,
+		                             state.group_addresses, state.groups.size());
 	}
 
 	Verify();
@@ -648,16 +621,11 @@
                                       DataChunk &result) {
 	data_collection->Scan(gstate, lstate, result);
 
+	RowOperationsState row_state(aggregate_allocator.GetAllocator());
 	const auto group_cols = layout.ColumnCount() - 1;
-	RowOperations::FinalizeStates(layout, lstate.scan_state.chunk_state.row_locations, result, group_cols);
-
-<<<<<<< HEAD
+	RowOperations::FinalizeStates(row_state, layout, lstate.scan_state.chunk_state.row_locations, result, group_cols);
+
 	return result.size();
-=======
-	RowOperationsState row_state(aggregate_allocator.GetAllocator());
-	RowOperations::FinalizeStates(row_state, layout, addresses, result, group_cols);
-	return this_n;
->>>>>>> 30d444e4
 }
 
 void GroupedAggregateHashTable::Finalize() {
