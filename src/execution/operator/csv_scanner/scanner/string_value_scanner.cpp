--- conflicted
+++ resolved
@@ -1237,14 +1237,9 @@
 			return;
 		}
 
-<<<<<<< HEAD
 		scan_finder =
-		    make_uniq<StringValueScanner>(0, buffer_manager, state_machine, make_shared_ptr<CSVErrorHandler>(true),
-		                                  csv_file_scan, false, iterator, 1);
-=======
-		scan_finder = make_uniq<StringValueScanner>(
-		    0U, buffer_manager, state_machine, make_shared<CSVErrorHandler>(true), csv_file_scan, false, iterator, 1U);
->>>>>>> e9b009b4
+		    make_uniq<StringValueScanner>(0U, buffer_manager, state_machine, make_shared_ptr<CSVErrorHandler>(true),
+		                                  csv_file_scan, false, iterator, 1U);
 		auto &tuples = scan_finder->ParseChunk();
 		line_found = true;
 		if (tuples.number_of_rows != 1) {
