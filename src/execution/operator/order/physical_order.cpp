--- conflicted
+++ resolved
@@ -111,11 +111,7 @@
 class PhysicalOrderMergeTask : public ExecutorTask {
 public:
 	PhysicalOrderMergeTask(shared_ptr<Event> event_p, ClientContext &context, OrderGlobalSinkState &state)
-<<<<<<< HEAD
-	    : ExecutorTask(context), event(move(event_p)), context(context), state(state) {
-=======
 	    : ExecutorTask(context), event(std::move(event_p)), context(context), state(state) {
->>>>>>> b3f6a8f1
 	}
 
 	TaskExecutionResult ExecuteTask(TaskExecutionMode mode) override {
