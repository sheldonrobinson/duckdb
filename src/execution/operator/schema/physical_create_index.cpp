#include "execution/operator/schema/physical_create_index.hpp"

#include "catalog/catalog_entry/schema_catalog_entry.hpp"
#include "catalog/catalog_entry/table_catalog_entry.hpp"
#include "execution/expression_executor.hpp"
#include "main/client_context.hpp"

using namespace duckdb;
using namespace std;

<<<<<<< HEAD
void PhysicalCreateIndex::createOrderIndex(ScanStructure *ss, DataChunk *intermediate, vector<TypeId> *result_types,
                                           DataChunk *result) {
	// FIXME: use estimated table size as initial index size
	auto order_index = make_unique<OrderIndex>(*table.storage, column_ids, types, *result_types, move(expressions),
	                                           STANDARD_VECTOR_SIZE, move(unbound_expressions));
	// now we start incrementally building the index
	while (true) {
		intermediate->Reset();

		// scan a new chunk from the table to index
		table.storage->CreateIndexScan(*ss, column_ids, *intermediate);
		if (intermediate->size() == 0) {
			// finished scanning for index creation
			// release all locks
			break;
		}
		// resolve the expressions for this chunk
		ExpressionExecutor executor(intermediate);
		executor.Execute(order_index->expressions, *result);

		order_index->Insert(*result, intermediate->data[intermediate->column_count - 1]);
	}
	// after we have finished inserting everything we sort the index
	order_index->Sort();
	table.storage->indexes.push_back(move(order_index));
}

void PhysicalCreateIndex::createARTIndex(ScanStructure *ss, DataChunk *intermediate, vector<TypeId> *result_types,
                                         DataChunk *result) {
	auto art = make_unique<ART>(*table.storage, column_ids, types, *result_types, move(expressions),
	                            move(unbound_expressions));
	// now we start incrementally building the index
	while (true) {
		intermediate->Reset();
		// scan a new chunk from the table to index
		table.storage->CreateIndexScan(*ss, column_ids, *intermediate);
		if (intermediate->size() == 0) {
			// finished scanning for index creation
			// release all locks
			break;
		}
		// resolve the expressions for this chunk
		ExpressionExecutor executor(intermediate);
		executor.Execute(art->expressions, *result);
		//
		art->Insert(*result, intermediate->data[intermediate->column_count - 1]);
	}
	table.storage->indexes.push_back(move(art));
}

void PhysicalCreateIndex::_GetChunk(ClientContext &context, DataChunk &chunk, PhysicalOperatorState *state) {
=======
void PhysicalCreateIndex::GetChunkInternal(ClientContext &context, DataChunk &chunk, PhysicalOperatorState *state) {
>>>>>>> 5aeb9ed2
	if (column_ids.size() == 0) {
		throw NotImplementedException("CREATE INDEX does not refer to any columns in the base table!");
	}

	auto &schema = *table.schema;
	if (!schema.CreateIndex(context.ActiveTransaction(), info.get())) {
		// index already exists, but error ignored because of CREATE ... IF NOT
		// EXISTS
		return;
	}

	// create the chunk to hold intermediate expression results
	if (expressions.size() > 1) {
		throw NotImplementedException("Multidimensional indexes not supported yet");
	}

	DataChunk result;
	vector<TypeId> result_types;
	for (auto &expr : expressions) {
		result_types.push_back(expr->return_type);
	}
	result.Initialize(result_types);

	column_ids.push_back(COLUMN_IDENTIFIER_ROW_ID);

	ScanStructure ss;
	table.storage->InitializeScan(ss);

	DataChunk intermediate;
	auto types = table.GetTypes(column_ids);
	intermediate.Initialize(types);

	switch (info->index_type) {
	case IndexType::ART:
		createARTIndex(&ss, &intermediate, &result_types, &result);
		break;
	case IndexType::ORDER_INDEX:
		createOrderIndex(&ss, &intermediate, &result_types, &result);
		break;
	}

	chunk.data[0].count = 1;
	chunk.data[0].SetValue(0, Value::BIGINT(0));

	state->finished = true;
}<|MERGE_RESOLUTION|>--- conflicted
+++ resolved
@@ -8,7 +8,6 @@
 using namespace duckdb;
 using namespace std;
 
-<<<<<<< HEAD
 void PhysicalCreateIndex::createOrderIndex(ScanStructure *ss, DataChunk *intermediate, vector<TypeId> *result_types,
                                            DataChunk *result) {
 	// FIXME: use estimated table size as initial index size
@@ -59,10 +58,7 @@
 	table.storage->indexes.push_back(move(art));
 }
 
-void PhysicalCreateIndex::_GetChunk(ClientContext &context, DataChunk &chunk, PhysicalOperatorState *state) {
-=======
 void PhysicalCreateIndex::GetChunkInternal(ClientContext &context, DataChunk &chunk, PhysicalOperatorState *state) {
->>>>>>> 5aeb9ed2
 	if (column_ids.size() == 0) {
 		throw NotImplementedException("CREATE INDEX does not refer to any columns in the base table!");
 	}
