#include "duckdb/execution/operator/schema/physical_create_table.hpp"

#include "duckdb/catalog/catalog.hpp"
#include "duckdb/catalog/catalog_entry/table_catalog_entry.hpp"
#include "duckdb/execution/expression_executor.hpp"
#include "duckdb/storage/data_table.hpp"

namespace duckdb {

PhysicalCreateTable::PhysicalCreateTable(LogicalOperator &op, SchemaCatalogEntry &schema,
                                         unique_ptr<BoundCreateTableInfo> info, idx_t estimated_cardinality)
    : PhysicalOperator(PhysicalOperatorType::CREATE_TABLE, op.types, estimated_cardinality), schema(schema),
      info(std::move(info)) {
}

//===--------------------------------------------------------------------===//
// Source
//===--------------------------------------------------------------------===//
SourceResultType PhysicalCreateTable::GetData(ExecutionContext &context, DataChunk &chunk,
                                              OperatorSourceInput &input) const {
	auto &catalog = schema.catalog;
	catalog.CreateTable(catalog.GetCatalogTransaction(context.client), schema, *info);

<<<<<<< HEAD
	bool finished;
};

unique_ptr<GlobalSourceState> PhysicalCreateTable::GetGlobalSourceState(ClientContext &context) const {
	return make_uniq<CreateTableSourceState>();
}

void PhysicalCreateTable::GetData(ExecutionContext &context, DataChunk &chunk, GlobalSourceState &gstate,
                                  LocalSourceState &lstate) const {
	auto &state = gstate.Cast<CreateTableSourceState>();
	if (state.finished) {
		return;
	}
	auto &catalog = *schema->catalog;
	catalog.CreateTable(catalog.GetCatalogTransaction(context.client), schema, info.get());
	state.finished = true;
=======
	return SourceResultType::FINISHED;
>>>>>>> da69aeaa
}

} // namespace duckdb<|MERGE_RESOLUTION|>--- conflicted
+++ resolved
@@ -21,26 +21,7 @@
 	auto &catalog = schema.catalog;
 	catalog.CreateTable(catalog.GetCatalogTransaction(context.client), schema, *info);
 
-<<<<<<< HEAD
-	bool finished;
-};
-
-unique_ptr<GlobalSourceState> PhysicalCreateTable::GetGlobalSourceState(ClientContext &context) const {
-	return make_uniq<CreateTableSourceState>();
-}
-
-void PhysicalCreateTable::GetData(ExecutionContext &context, DataChunk &chunk, GlobalSourceState &gstate,
-                                  LocalSourceState &lstate) const {
-	auto &state = gstate.Cast<CreateTableSourceState>();
-	if (state.finished) {
-		return;
-	}
-	auto &catalog = *schema->catalog;
-	catalog.CreateTable(catalog.GetCatalogTransaction(context.client), schema, info.get());
-	state.finished = true;
-=======
 	return SourceResultType::FINISHED;
->>>>>>> da69aeaa
 }
 
 } // namespace duckdb