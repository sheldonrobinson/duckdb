add_library_unity(
  duckdb_operator_helper
  OBJECT
  physical_batch_collector.cpp
<<<<<<< HEAD
  physical_buffered_collector.cpp
=======
  physical_create_secret.cpp
>>>>>>> 30085a5c
  physical_execute.cpp
  physical_explain_analyze.cpp
  physical_limit.cpp
  physical_limit_percent.cpp
  physical_load.cpp
  physical_materialized_collector.cpp
  physical_pragma.cpp
  physical_prepare.cpp
  physical_reservoir_sample.cpp
  physical_result_collector.cpp
  physical_set.cpp
  physical_reset.cpp
  physical_streaming_limit.cpp
  physical_streaming_sample.cpp
  physical_transaction.cpp
  physical_vacuum.cpp)
set(ALL_OBJECT_FILES
    ${ALL_OBJECT_FILES} $<TARGET_OBJECTS:duckdb_operator_helper>
    PARENT_SCOPE)<|MERGE_RESOLUTION|>--- conflicted
+++ resolved
@@ -2,11 +2,8 @@
   duckdb_operator_helper
   OBJECT
   physical_batch_collector.cpp
-<<<<<<< HEAD
   physical_buffered_collector.cpp
-=======
   physical_create_secret.cpp
->>>>>>> 30085a5c
   physical_execute.cpp
   physical_explain_analyze.cpp
   physical_limit.cpp
