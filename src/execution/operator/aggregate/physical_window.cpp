#include "duckdb/execution/operator/aggregate/physical_window.hpp"

#include "duckdb/common/operator/add.hpp"
#include "duckdb/common/operator/cast_operators.hpp"
#include "duckdb/common/operator/comparison_operators.hpp"
#include "duckdb/common/operator/subtract.hpp"
#include "duckdb/common/optional_ptr.hpp"
#include "duckdb/common/radix_partitioning.hpp"
#include "duckdb/common/row_operations/row_operations.hpp"
#include "duckdb/common/sort/partition_state.hpp"
#include "duckdb/common/types/chunk_collection.hpp"
#include "duckdb/common/types/column/column_data_consumer.hpp"
#include "duckdb/common/types/row/row_data_collection_scanner.hpp"
#include "duckdb/common/vector_operations/vector_operations.hpp"
#include "duckdb/common/windows_undefs.hpp"
#include "duckdb/execution/expression_executor.hpp"
#include "duckdb/execution/partitionable_hashtable.hpp"
#include "duckdb/execution/window_executor.hpp"
#include "duckdb/execution/window_segment_tree.hpp"
#include "duckdb/main/client_config.hpp"
#include "duckdb/main/config.hpp"
#include "duckdb/parallel/base_pipeline_event.hpp"
#include "duckdb/planner/expression/bound_reference_expression.hpp"
#include "duckdb/planner/expression/bound_window_expression.hpp"

#include <algorithm>
#include <cmath>
#include <numeric>

namespace duckdb {

//	Global sink state
class WindowGlobalSinkState : public GlobalSinkState {
public:
	WindowGlobalSinkState(const PhysicalWindow &op, ClientContext &context)
	    : op(op), mode(DBConfig::GetConfig(context).options.window_mode) {

		D_ASSERT(op.select_list[0]->GetExpressionClass() == ExpressionClass::BOUND_WINDOW);
		auto &wexpr = op.select_list[0]->Cast<BoundWindowExpression>();

		global_partition =
		    make_uniq<PartitionGlobalSinkState>(context, wexpr.partitions, wexpr.orders, op.children[0]->types,
		                                        wexpr.partitions_stats, op.estimated_cardinality);
	}

	const PhysicalWindow &op;
	unique_ptr<PartitionGlobalSinkState> global_partition;
	WindowAggregationMode mode;
};

//	Per-thread sink state
class WindowLocalSinkState : public LocalSinkState {
public:
	WindowLocalSinkState(ClientContext &context, const WindowGlobalSinkState &gstate)
	    : local_partition(context, *gstate.global_partition) {
	}

	void Sink(DataChunk &input_chunk) {
		local_partition.Sink(input_chunk);
	}

	void Combine() {
		local_partition.Combine();
	}

	PartitionLocalSinkState local_partition;
};

// this implements a sorted window functions variant
PhysicalWindow::PhysicalWindow(vector<LogicalType> types, vector<unique_ptr<Expression>> select_list_p,
                               idx_t estimated_cardinality, PhysicalOperatorType type)
    : PhysicalOperator(type, std::move(types), estimated_cardinality), select_list(std::move(select_list_p)) {
	is_order_dependent = false;
	for (auto &expr : select_list) {
		D_ASSERT(expr->expression_class == ExpressionClass::BOUND_WINDOW);
		auto &bound_window = expr->Cast<BoundWindowExpression>();
		if (bound_window.partitions.empty() && bound_window.orders.empty()) {
			is_order_dependent = true;
		}
	}
}

static unique_ptr<WindowExecutor> WindowExecutorFactory(BoundWindowExpression &wexpr, ClientContext &context,
                                                        const ValidityMask &partition_mask,
                                                        const ValidityMask &order_mask, const idx_t payload_count,
                                                        WindowAggregationMode mode) {
	switch (wexpr.type) {
	case ExpressionType::WINDOW_AGGREGATE:
		return make_uniq<WindowAggregateExecutor>(wexpr, context, payload_count, partition_mask, order_mask, mode);
	case ExpressionType::WINDOW_ROW_NUMBER:
		return make_uniq<WindowRowNumberExecutor>(wexpr, context, payload_count, partition_mask, order_mask);
	case ExpressionType::WINDOW_RANK_DENSE:
		return make_uniq<WindowDenseRankExecutor>(wexpr, context, payload_count, partition_mask, order_mask);
	case ExpressionType::WINDOW_RANK:
		return make_uniq<WindowRankExecutor>(wexpr, context, payload_count, partition_mask, order_mask);
	case ExpressionType::WINDOW_PERCENT_RANK:
		return make_uniq<WindowPercentRankExecutor>(wexpr, context, payload_count, partition_mask, order_mask);
	case ExpressionType::WINDOW_CUME_DIST:
		return make_uniq<WindowCumeDistExecutor>(wexpr, context, payload_count, partition_mask, order_mask);
	case ExpressionType::WINDOW_NTILE:
		return make_uniq<WindowNtileExecutor>(wexpr, context, payload_count, partition_mask, order_mask);
	case ExpressionType::WINDOW_LEAD:
	case ExpressionType::WINDOW_LAG:
		return make_uniq<WindowLeadLagExecutor>(wexpr, context, payload_count, partition_mask, order_mask);
	case ExpressionType::WINDOW_FIRST_VALUE:
		return make_uniq<WindowFirstValueExecutor>(wexpr, context, payload_count, partition_mask, order_mask);
	case ExpressionType::WINDOW_LAST_VALUE:
		return make_uniq<WindowLastValueExecutor>(wexpr, context, payload_count, partition_mask, order_mask);
	case ExpressionType::WINDOW_NTH_VALUE:
		return make_uniq<WindowNthValueExecutor>(wexpr, context, payload_count, partition_mask, order_mask);
		break;
	default:
		throw InternalException("Window aggregate type %s", ExpressionTypeToString(wexpr.type));
	}
}

//===--------------------------------------------------------------------===//
// Sink
//===--------------------------------------------------------------------===//
SinkResultType PhysicalWindow::Sink(ExecutionContext &context, DataChunk &chunk, OperatorSinkInput &input) const {
	auto &lstate = input.local_state.Cast<WindowLocalSinkState>();

	lstate.Sink(chunk);

	return SinkResultType::NEED_MORE_INPUT;
}

SinkCombineResultType PhysicalWindow::Combine(ExecutionContext &context, OperatorSinkCombineInput &input) const {
	auto &lstate = input.local_state.Cast<WindowLocalSinkState>();
	lstate.Combine();

	return SinkCombineResultType::FINISHED;
}

unique_ptr<LocalSinkState> PhysicalWindow::GetLocalSinkState(ExecutionContext &context) const {
	auto &gstate = sink_state->Cast<WindowGlobalSinkState>();
	return make_uniq<WindowLocalSinkState>(context.client, gstate);
}

unique_ptr<GlobalSinkState> PhysicalWindow::GetGlobalSinkState(ClientContext &context) const {
	return make_uniq<WindowGlobalSinkState>(*this, context);
}

SinkFinalizeType PhysicalWindow::Finalize(Pipeline &pipeline, Event &event, ClientContext &context,
                                          OperatorSinkFinalizeInput &input) const {
	auto &state = input.global_state.Cast<WindowGlobalSinkState>();

	//	Did we get any data?
	if (!state.global_partition->count) {
		return SinkFinalizeType::NO_OUTPUT_POSSIBLE;
	}

	// Do we have any sorting to schedule?
	if (state.global_partition->rows) {
		D_ASSERT(!state.global_partition->grouping_data);
		return state.global_partition->rows->count ? SinkFinalizeType::READY : SinkFinalizeType::NO_OUTPUT_POSSIBLE;
	}

	// Find the first group to sort
	if (!state.global_partition->HasMergeTasks()) {
		// Empty input!
		return SinkFinalizeType::NO_OUTPUT_POSSIBLE;
	}

	// Schedule all the sorts for maximum thread utilisation
	auto new_event = make_shared<PartitionMergeEvent>(*state.global_partition, pipeline);
	event.InsertEvent(std::move(new_event));

	return SinkFinalizeType::READY;
}

//===--------------------------------------------------------------------===//
// Source
//===--------------------------------------------------------------------===//
class WindowPartitionSourceState;

class WindowGlobalSourceState : public GlobalSourceState {
public:
	using HashGroupSourcePtr = unique_ptr<WindowPartitionSourceState>;
	using ScannerPtr = unique_ptr<RowDataCollectionScanner>;
	using Task = std::pair<WindowPartitionSourceState *, ScannerPtr>;

	WindowGlobalSourceState(ClientContext &context_p, WindowGlobalSinkState &gsink_p);

	//! Get the next task
	Task NextTask(idx_t hash_bin);

	//! Context for executing computations
	ClientContext &context;
	//! All the sunk data
	WindowGlobalSinkState &gsink;
	//! The next group to build.
	atomic<idx_t> next_build;
	//! The built groups
	vector<HashGroupSourcePtr> built;
	//! Serialise access to the built hash groups
	mutable mutex built_lock;
	//! The number of unfinished tasks
	atomic<idx_t> tasks_remaining;

public:
	idx_t MaxThreads() override {
		return tasks_remaining;
	}

private:
	Task CreateTask(idx_t hash_bin);
	Task StealWork();
};

WindowGlobalSourceState::WindowGlobalSourceState(ClientContext &context_p, WindowGlobalSinkState &gsink_p)
    : context(context_p), gsink(gsink_p), next_build(0), tasks_remaining(0) {
	auto &hash_groups = gsink.global_partition->hash_groups;

	auto &gpart = gsink.global_partition;
	if (hash_groups.empty()) {
		//	OVER()
		built.resize(1);
		if (gpart->rows) {
			tasks_remaining += gpart->rows->blocks.size();
		}
	} else {
		built.resize(hash_groups.size());
		for (auto &hash_group : hash_groups) {
			if (!hash_group) {
				continue;
			}
			auto &global_sort_state = *hash_group->global_sort;
			if (global_sort_state.sorted_blocks.empty()) {
				continue;
			}

			D_ASSERT(global_sort_state.sorted_blocks.size() == 1);
			auto &sb = *global_sort_state.sorted_blocks[0];
			auto &sd = *sb.payload_data;
			tasks_remaining += sd.data_blocks.size();
		}
	}
}

// Per-bin evaluation state (build and evaluate)
class WindowPartitionSourceState {
public:
	using HashGroupPtr = unique_ptr<PartitionGlobalHashGroup>;
	using ExecutorPtr = unique_ptr<WindowExecutor>;
	using Executors = vector<ExecutorPtr>;

	WindowPartitionSourceState(ClientContext &context, WindowGlobalSourceState &gsource)
	    : context(context), op(gsource.gsink.op), gsource(gsource), read_block_idx(0), unscanned(0) {
		layout.Initialize(gsource.gsink.global_partition->payload_types);
	}

	unique_ptr<RowDataCollectionScanner> GetScanner() const;
	void MaterializeSortedData();
	void BuildPartition(WindowGlobalSinkState &gstate, const idx_t hash_bin);

	ClientContext &context;
	const PhysicalWindow &op;
	WindowGlobalSourceState &gsource;

	HashGroupPtr hash_group;
	//! The generated input chunks
	unique_ptr<RowDataCollection> rows;
	unique_ptr<RowDataCollection> heap;
	RowLayout layout;
	//! The partition boundary mask
	vector<validity_t> partition_bits;
	ValidityMask partition_mask;
	//! The order boundary mask
	vector<validity_t> order_bits;
	ValidityMask order_mask;
	//! External paging
	bool external;
	//! The current execution functions
	Executors executors;

	//! The bin number
	idx_t hash_bin;

	//! The next block to read.
	mutable atomic<idx_t> read_block_idx;
	//! The number of remaining unscanned blocks.
	atomic<idx_t> unscanned;
};

void WindowPartitionSourceState::MaterializeSortedData() {
	auto &global_sort_state = *hash_group->global_sort;
	if (global_sort_state.sorted_blocks.empty()) {
		return;
	}

	// scan the sorted row data
	D_ASSERT(global_sort_state.sorted_blocks.size() == 1);
	auto &sb = *global_sort_state.sorted_blocks[0];

	// Free up some memory before allocating more
	sb.radix_sorting_data.clear();
	sb.blob_sorting_data = nullptr;

	// Move the sorting row blocks into our RDCs
	auto &buffer_manager = global_sort_state.buffer_manager;
	auto &sd = *sb.payload_data;

	// Data blocks are required
	D_ASSERT(!sd.data_blocks.empty());
	auto &block = sd.data_blocks[0];
	rows = make_uniq<RowDataCollection>(buffer_manager, block->capacity, block->entry_size);
	rows->blocks = std::move(sd.data_blocks);
	rows->count = std::accumulate(rows->blocks.begin(), rows->blocks.end(), idx_t(0),
	                              [&](idx_t c, const unique_ptr<RowDataBlock> &b) { return c + b->count; });

	// Heap blocks are optional, but we want both for iteration.
	if (!sd.heap_blocks.empty()) {
		auto &block = sd.heap_blocks[0];
		heap = make_uniq<RowDataCollection>(buffer_manager, block->capacity, block->entry_size);
		heap->blocks = std::move(sd.heap_blocks);
		hash_group.reset();
	} else {
		heap = make_uniq<RowDataCollection>(buffer_manager, (idx_t)Storage::BLOCK_SIZE, 1, true);
	}
	heap->count = std::accumulate(heap->blocks.begin(), heap->blocks.end(), idx_t(0),
	                              [&](idx_t c, const unique_ptr<RowDataBlock> &b) { return c + b->count; });
}

unique_ptr<RowDataCollectionScanner> WindowPartitionSourceState::GetScanner() const {
	auto &gsink = *gsource.gsink.global_partition;
	if ((gsink.rows && !hash_bin) || hash_bin < gsink.hash_groups.size()) {
		const auto block_idx = read_block_idx++;
		if (block_idx >= rows->blocks.size()) {
			return nullptr;
		}
		//	Second pass can flush
		--gsource.tasks_remaining;
		return make_uniq<RowDataCollectionScanner>(*rows, *heap, layout, external, block_idx, true);
	}
	return nullptr;
}

void WindowPartitionSourceState::BuildPartition(WindowGlobalSinkState &gstate, const idx_t hash_bin_p) {
	//	Get rid of any stale data
	hash_bin = hash_bin_p;

	// There are three types of partitions:
	// 1. No partition (no sorting)
	// 2. One partition (sorting, but no hashing)
	// 3. Multiple partitions (sorting and hashing)

	//	How big is the partition?
	auto &gpart = *gsource.gsink.global_partition;
	idx_t count = 0;
	if (hash_bin < gpart.hash_groups.size() && gpart.hash_groups[hash_bin]) {
		count = gpart.hash_groups[hash_bin]->count;
	} else if (gpart.rows && !hash_bin) {
		count = gpart.count;
	} else {
		return;
	}

	//	Initialise masks to false
	const auto bit_count = ValidityMask::ValidityMaskSize(count);
	partition_bits.clear();
	partition_bits.resize(bit_count, 0);
	partition_mask.Initialize(partition_bits.data());

	order_bits.clear();
	order_bits.resize(bit_count, 0);
	order_mask.Initialize(order_bits.data());

	// Scan the sorted data into new Collections
	external = gpart.external;
	if (gpart.rows && !hash_bin) {
		// Simple mask
		partition_mask.SetValidUnsafe(0);
		order_mask.SetValidUnsafe(0);
		//	No partition - align the heap blocks with the row blocks
		rows = gpart.rows->CloneEmpty(gpart.rows->keep_pinned);
		heap = gpart.strings->CloneEmpty(gpart.strings->keep_pinned);
		RowDataCollectionScanner::AlignHeapBlocks(*rows, *heap, *gpart.rows, *gpart.strings, layout);
		external = true;
	} else if (hash_bin < gpart.hash_groups.size()) {
		// Overwrite the collections with the sorted data
		D_ASSERT(gpart.hash_groups[hash_bin].get());
		hash_group = std::move(gpart.hash_groups[hash_bin]);
		hash_group->ComputeMasks(partition_mask, order_mask);
		external = hash_group->global_sort->external;
		MaterializeSortedData();
	} else {
		return;
	}

	// Create the executors for each function
	executors.clear();
	for (idx_t expr_idx = 0; expr_idx < op.select_list.size(); ++expr_idx) {
		D_ASSERT(op.select_list[expr_idx]->GetExpressionClass() == ExpressionClass::BOUND_WINDOW);
		auto &wexpr = op.select_list[expr_idx]->Cast<BoundWindowExpression>();
		auto wexec = WindowExecutorFactory(wexpr, context, partition_mask, order_mask, count, gstate.mode);
		executors.emplace_back(std::move(wexec));
	}

	//	First pass over the input without flushing
	DataChunk input_chunk;
	input_chunk.Initialize(gpart.allocator, gpart.payload_types);
	auto scanner = make_uniq<RowDataCollectionScanner>(*rows, *heap, layout, external, false);
	idx_t input_idx = 0;
	while (true) {
		input_chunk.Reset();
		scanner->Scan(input_chunk);
		if (input_chunk.size() == 0) {
			break;
		}

		//	TODO: Parallelization opportunity
		for (auto &wexec : executors) {
			wexec->Sink(input_chunk, input_idx, scanner->Count());
		}
		input_idx += input_chunk.size();
	}

	//	TODO: Parallelization opportunity
	for (auto &wexec : executors) {
		wexec->Finalize();
	}

	// External scanning assumes all blocks are swizzled.
	scanner->ReSwizzle();

	//	Start the block countdown
	unscanned = rows->blocks.size();
}

// Per-thread scan state
class WindowLocalSourceState : public LocalSourceState {
public:
	using ReadStatePtr = unique_ptr<WindowExecutorState>;
	using ReadStates = vector<ReadStatePtr>;

	explicit WindowLocalSourceState(WindowGlobalSourceState &gsource);
	bool NextPartition();
	void Scan(DataChunk &chunk);

	//! The shared source state
	WindowGlobalSourceState &gsource;
	//! The current bin being processed
	idx_t hash_bin;
	//! The current source being processed
	optional_ptr<WindowPartitionSourceState> partition_source;
	//! The read cursor
	unique_ptr<RowDataCollectionScanner> scanner;
	//! Buffer for the inputs
	DataChunk input_chunk;
	//! Executor read states.
	ReadStates read_states;
	//! Buffer for window results
	DataChunk output_chunk;
};

WindowLocalSourceState::WindowLocalSourceState(WindowGlobalSourceState &gsource)
    : gsource(gsource), hash_bin(gsource.built.size()) {
	auto &gsink = *gsource.gsink.global_partition;
	auto &op = gsource.gsink.op;

	input_chunk.Initialize(gsink.allocator, gsink.payload_types);

	vector<LogicalType> output_types;
	for (idx_t expr_idx = 0; expr_idx < op.select_list.size(); ++expr_idx) {
		D_ASSERT(op.select_list[expr_idx]->GetExpressionClass() == ExpressionClass::BOUND_WINDOW);
		auto &wexpr = op.select_list[expr_idx]->Cast<BoundWindowExpression>();
		output_types.emplace_back(wexpr.return_type);
	}
	output_chunk.Initialize(Allocator::Get(gsource.context), output_types);
}

WindowGlobalSourceState::Task WindowGlobalSourceState::CreateTask(idx_t hash_bin) {
	//	Build outside the lock so no one tries to steal before we are done.
	auto partition_source = make_uniq<WindowPartitionSourceState>(context, *this);
	partition_source->BuildPartition(gsink, hash_bin);
	Task result(partition_source.get(), partition_source->GetScanner());

	//	Is there any data to scan?
	if (result.second) {
		lock_guard<mutex> built_guard(built_lock);
		built[hash_bin] = std::move(partition_source);

		return result;
	}

	return Task();
}

WindowGlobalSourceState::Task WindowGlobalSourceState::StealWork() {
	for (idx_t hash_bin = 0; hash_bin < built.size(); ++hash_bin) {
		lock_guard<mutex> built_guard(built_lock);
		auto &partition_source = built[hash_bin];
		if (!partition_source) {
			continue;
		}

		Task result(partition_source.get(), partition_source->GetScanner());

		//	Is there any data to scan?
		if (result.second) {
			return result;
		}
	}

	//	Nothing to steal
	return Task();
}

WindowGlobalSourceState::Task WindowGlobalSourceState::NextTask(idx_t hash_bin) {
	auto &hash_groups = gsink.global_partition->hash_groups;
	const auto bin_count = built.size();

	//	Flush unneeded data
	if (hash_bin < bin_count) {
		//	Lock and delete when all blocks have been scanned
		//	We do this here instead of in NextScan so the WindowLocalSourceState
		//	has a chance to delete its state objects first,
		//	which may reference the partition_source

		//	Delete data outside the lock in case it is slow
		HashGroupSourcePtr killed;
		lock_guard<mutex> built_guard(built_lock);
		auto &partition_source = built[hash_bin];
		if (partition_source && !partition_source->unscanned) {
			killed = std::move(partition_source);
		}
	}

	hash_bin = next_build++;
	if (hash_bin < bin_count) {
		//	Find a non-empty hash group.
		for (; hash_bin < hash_groups.size(); hash_bin = next_build++) {
			if (hash_groups[hash_bin] && hash_groups[hash_bin]->count) {
				auto result = CreateTask(hash_bin);
				if (result.second) {
					return result;
				}
			}
		}

		//	OVER() doesn't have a hash_group
		if (hash_groups.empty()) {
			auto result = CreateTask(hash_bin);
			if (result.second) {
				return result;
			}
		}
	}

	//	Work stealing
<<<<<<< HEAD
	while (tasks_remaining && !context.interrupted) {
=======
	while (!context.interrupted && tasks_remaining) {
>>>>>>> d2af8899
		auto result = StealWork();
		if (result.second) {
			return result;
		}

		//	If there is nothing to steal but there are unfinished partitions,
		//	yield until any pending builds are done.
		TaskScheduler::GetScheduler(context).YieldThread();
	}

	return Task();
}

bool WindowLocalSourceState::NextPartition() {
	//	Release old states before the source
	scanner.reset();
	read_states.clear();

	//	Get a partition_source that is not finished
	while (!scanner) {
		auto task = gsource.NextTask(hash_bin);
		if (!task.first) {
			return false;
		}
		partition_source = task.first;
		scanner = std::move(task.second);
		hash_bin = partition_source->hash_bin;
	}

	for (auto &wexec : partition_source->executors) {
		read_states.emplace_back(wexec->GetExecutorState());
	}

	return true;
}

void WindowLocalSourceState::Scan(DataChunk &result) {
	D_ASSERT(scanner);
	if (!scanner->Remaining()) {
		lock_guard<mutex> built_guard(gsource.built_lock);
		--partition_source->unscanned;
		scanner = partition_source->GetScanner();

		if (!scanner) {
			partition_source = nullptr;
			read_states.clear();
			return;
		}
	}

	const auto position = scanner->Scanned();
	input_chunk.Reset();
	scanner->Scan(input_chunk);

	auto &executors = partition_source->executors;
	output_chunk.Reset();
	for (idx_t expr_idx = 0; expr_idx < executors.size(); ++expr_idx) {
		auto &executor = *executors[expr_idx];
		auto &lstate = *read_states[expr_idx];
		auto &result = output_chunk.data[expr_idx];
		executor.Evaluate(position, input_chunk, result, lstate);
	}
	output_chunk.SetCardinality(input_chunk);
	output_chunk.Verify();

	idx_t out_idx = 0;
	result.SetCardinality(input_chunk);
	for (idx_t col_idx = 0; col_idx < input_chunk.ColumnCount(); col_idx++) {
		result.data[out_idx++].Reference(input_chunk.data[col_idx]);
	}
	for (idx_t col_idx = 0; col_idx < output_chunk.ColumnCount(); col_idx++) {
		result.data[out_idx++].Reference(output_chunk.data[col_idx]);
	}
	result.Verify();
}

unique_ptr<LocalSourceState> PhysicalWindow::GetLocalSourceState(ExecutionContext &context,
                                                                 GlobalSourceState &gsource_p) const {
	auto &gsource = gsource_p.Cast<WindowGlobalSourceState>();
	return make_uniq<WindowLocalSourceState>(gsource);
}

unique_ptr<GlobalSourceState> PhysicalWindow::GetGlobalSourceState(ClientContext &context) const {
	auto &gsink = sink_state->Cast<WindowGlobalSinkState>();
	return make_uniq<WindowGlobalSourceState>(context, gsink);
}

SourceResultType PhysicalWindow::GetData(ExecutionContext &context, DataChunk &chunk,
                                         OperatorSourceInput &input) const {
	auto &lsource = input.local_state.Cast<WindowLocalSourceState>();
	while (chunk.size() == 0) {
		//	Move to the next bin if we are done.
		while (!lsource.scanner) {
			if (!lsource.NextPartition()) {
				return chunk.size() > 0 ? SourceResultType::HAVE_MORE_OUTPUT : SourceResultType::FINISHED;
			}
		}

		lsource.Scan(chunk);
	}

	return chunk.size() == 0 ? SourceResultType::FINISHED : SourceResultType::HAVE_MORE_OUTPUT;
}

string PhysicalWindow::ParamsToString() const {
	string result;
	for (idx_t i = 0; i < select_list.size(); i++) {
		if (i > 0) {
			result += "\n";
		}
		result += select_list[i]->GetName();
	}
	return result;
}

} // namespace duckdb<|MERGE_RESOLUTION|>--- conflicted
+++ resolved
@@ -549,11 +549,7 @@
 	}
 
 	//	Work stealing
-<<<<<<< HEAD
-	while (tasks_remaining && !context.interrupted) {
-=======
 	while (!context.interrupted && tasks_remaining) {
->>>>>>> d2af8899
 		auto result = StealWork();
 		if (result.second) {
 			return result;
