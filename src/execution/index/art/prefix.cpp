#include "duckdb/execution/index/art/prefix.hpp"

#include "duckdb/execution/index/art/art.hpp"
#include "duckdb/execution/index/art/art_key.hpp"
#include "duckdb/execution/index/art/node.hpp"
#include "duckdb/storage/meta_block_reader.hpp"
#include "duckdb/storage/meta_block_writer.hpp"
#include "duckdb/common/swap.hpp"

namespace duckdb {

Prefix &Prefix::New(ART &art, Node &node) {

	node = Node::GetAllocator(art, NType::PREFIX).New();
	node.type = (uint8_t)NType::PREFIX;

	auto &prefix = Prefix::Get(art, node);
	prefix.data[Node::PREFIX_SIZE] = 0;
	return prefix;
}

Prefix &Prefix::New(ART &art, Node &node, uint8_t byte, Node next) {

	node = Node::GetAllocator(art, NType::PREFIX).New();
	node.type = (uint8_t)NType::PREFIX;

	auto &prefix = Prefix::Get(art, node);
	prefix.data[Node::PREFIX_SIZE] = 1;
	prefix.data[0] = byte;
	prefix.ptr = next;
	return prefix;
}

void Prefix::New(ART &art, reference<Node> &node, const ARTKey &key, const uint32_t depth, uint32_t count) {

	if (count == 0) {
		return;
	}
	idx_t copy_count = 0;

	while (count) {
		node.get() = Node::GetAllocator(art, NType::PREFIX).New();
		node.get().type = (uint8_t)NType::PREFIX;
		auto &prefix = Prefix::Get(art, node);

		auto this_count = MinValue((uint32_t)Node::PREFIX_SIZE, count);
		prefix.data[Node::PREFIX_SIZE] = (uint8_t)this_count;
		memcpy(prefix.data, key.data + depth + copy_count, this_count);

		node = prefix.ptr;
		copy_count += this_count;
		count -= this_count;
	}
}

void Prefix::Free(ART &art, Node &node) {

	D_ASSERT(node.IsSet() && !node.IsSwizzled());
	auto &child = Prefix::Get(art, node).ptr;
	Node::Free(art, child);
}

void Prefix::Concatenate(ART &art, Node &prefix_node, const uint8_t byte, Node &child_prefix_node) {

	D_ASSERT(prefix_node.IsSet() && !prefix_node.IsSwizzled());
	D_ASSERT(child_prefix_node.IsSet());

	if (child_prefix_node.IsSwizzled()) {
		child_prefix_node.Deserialize(art);
	}

	// append a byte and a child_prefix to prefix
	if (prefix_node.DecodeNodeType() == NType::PREFIX) {

		// get the tail
		reference<Prefix> prefix = Prefix::Get(art, prefix_node);
<<<<<<< HEAD
		D_ASSERT(prefix.get().ptr.IsSet());
		if (prefix.get().ptr.IsSwizzled()) {
			prefix.get().ptr.Deserialize(art);
		}
		while (prefix.get().ptr.DecodeNodeType() == NType::PREFIX) {
=======
		D_ASSERT(prefix.get().ptr.IsSet() && !prefix.get().ptr.IsSwizzled());

		while (prefix.get().ptr.DecodeARTNodeType() == NType::PREFIX) {
>>>>>>> ec1f0d09
			prefix = Prefix::Get(art, prefix.get().ptr);
			D_ASSERT(prefix.get().ptr.IsSet() && !prefix.get().ptr.IsSwizzled());
		}

		// append the byte
		prefix = prefix.get().Append(art, byte);

		if (child_prefix_node.DecodeNodeType() == NType::PREFIX) {
			// append the child prefix
			prefix.get().Append(art, child_prefix_node);
		} else {
			// set child_prefix_node to succeed prefix
			prefix.get().ptr = child_prefix_node;
		}
		return;
	}

	// create a new prefix node containing the byte, then append the child_prefix to it
	if (prefix_node.DecodeNodeType() != NType::PREFIX && child_prefix_node.DecodeNodeType() == NType::PREFIX) {

		auto child_prefix = child_prefix_node;
		auto &prefix = Prefix::New(art, prefix_node, byte, Node());
		prefix.Append(art, child_prefix);
		return;
	}

	// neither prefix nor child_prefix are prefix nodes
	// create a new prefix containing the byte
	Prefix::New(art, prefix_node, byte, child_prefix_node);
}

idx_t Prefix::Traverse(ART &art, reference<Node> &prefix_node, const ARTKey &key, idx_t &depth) {

	D_ASSERT(prefix_node.get().IsSet() && !prefix_node.get().IsSwizzled());
	D_ASSERT(prefix_node.get().DecodeNodeType() == NType::PREFIX);

	// compare prefix nodes to key bytes
	while (prefix_node.get().DecodeNodeType() == NType::PREFIX) {
		auto &prefix = Prefix::Get(art, prefix_node);
		for (idx_t i = 0; i < prefix.data[Node::PREFIX_SIZE]; i++) {
			if (prefix.data[i] != key[depth]) {
				return i;
			}
			depth++;
		}
		prefix_node = prefix.ptr;
		D_ASSERT(prefix_node.get().IsSet());
		if (prefix_node.get().IsSwizzled()) {
			prefix_node.get().Deserialize(art);
		}
	}

	return DConstants::INVALID_INDEX;
}

bool Prefix::Traverse(ART &art, reference<Node> &l_node, reference<Node> &r_node, idx_t &mismatch_position) {

	auto &l_prefix = Prefix::Get(art, l_node.get());
	auto &r_prefix = Prefix::Get(art, r_node.get());

	// compare prefix bytes
	idx_t max_count = MinValue(l_prefix.data[Node::PREFIX_SIZE], r_prefix.data[Node::PREFIX_SIZE]);
	for (idx_t i = 0; i < max_count; i++) {
		if (l_prefix.data[i] != r_prefix.data[i]) {
			mismatch_position = i;
			break;
		}
	}

	if (mismatch_position == DConstants::INVALID_INDEX) {

		// prefixes match (so far)
		if (l_prefix.data[Node::PREFIX_SIZE] == r_prefix.data[Node::PREFIX_SIZE]) {
			return l_prefix.ptr.ResolvePrefixes(art, r_prefix.ptr);
		}

		mismatch_position = max_count;

		// l_prefix contains r_prefix
		if (r_prefix.ptr.DecodeNodeType() != NType::PREFIX && r_prefix.data[Node::PREFIX_SIZE] == max_count) {
			swap(l_node.get(), r_node.get());
			l_node = r_prefix.ptr;

		} else {
			// r_prefix contains l_prefix
			l_node = l_prefix.ptr;
		}
	}

	return true;
}

void Prefix::Reduce(ART &art, Node &prefix_node, const idx_t n) {

	D_ASSERT(prefix_node.IsSet() && !prefix_node.IsSwizzled());
	D_ASSERT(n < Node::PREFIX_SIZE);

	reference<Prefix> prefix = Prefix::Get(art, prefix_node);

	// free this prefix node
	if (n == (idx_t)(prefix.get().data[Node::PREFIX_SIZE] - 1)) {
		auto next_ptr = prefix.get().ptr;
		D_ASSERT(next_ptr.IsSet());
		prefix.get().ptr.Reset();
		Node::Free(art, prefix_node);
		prefix_node = next_ptr;
		return;
	}

	// shift by n bytes in the current prefix
	for (idx_t i = 0; i < Node::PREFIX_SIZE - n - 1; i++) {
		prefix.get().data[i] = prefix.get().data[n + i + 1];
	}
	D_ASSERT(n < (idx_t)(prefix.get().data[Node::PREFIX_SIZE] - 1));
	prefix.get().data[Node::PREFIX_SIZE] -= n + 1;

	// append the remaining prefix bytes
	prefix.get().Append(art, prefix.get().ptr);
}

void Prefix::Split(ART &art, reference<Node> &prefix_node, Node &child_node, idx_t position) {

	D_ASSERT(prefix_node.get().IsSet() && !prefix_node.get().IsSwizzled());

	auto &prefix = Prefix::Get(art, prefix_node);

	// the split is at the last byte of this prefix, so the child_node contains all subsequent
	// prefix nodes (prefix.ptr) (if any), and the count of this prefix decreases by one,
	// then, we reference prefix.ptr, to overwrite it with a new node later
	if (position + 1 == Node::PREFIX_SIZE) {
		prefix.data[Node::PREFIX_SIZE]--;
		prefix_node = prefix.ptr;
		child_node = prefix.ptr;
		return;
	}

	// append the remaining bytes after the split
	if (position + 1 < prefix.data[Node::PREFIX_SIZE]) {
		reference<Prefix> child_prefix = Prefix::New(art, child_node);
		for (idx_t i = position + 1; i < prefix.data[Node::PREFIX_SIZE]; i++) {
			child_prefix = child_prefix.get().Append(art, prefix.data[i]);
		}

		D_ASSERT(prefix.ptr.IsSet());
		if (prefix.ptr.IsSwizzled()) {
			prefix.ptr.Deserialize(art);
		}

		if (prefix.ptr.DecodeNodeType() == NType::PREFIX) {
			child_prefix.get().Append(art, prefix.ptr);
		} else {
			// this is the last prefix node of the prefix
			child_prefix.get().ptr = prefix.ptr;
		}
	}

	// this is the last prefix node of the prefix
	if (position + 1 == prefix.data[Node::PREFIX_SIZE]) {
		child_node = prefix.ptr;
	}

	// set the new size of this node
	prefix.data[Node::PREFIX_SIZE] = position;

	// no bytes left before the split, free this node
	if (position == 0) {
		prefix.ptr.Reset();
		Node::Free(art, prefix_node.get());
		return;
	}

	// bytes left before the split, reference subsequent node
	prefix_node = prefix.ptr;
	return;
}

string Prefix::VerifyAndToString(ART &art, Node &node) {

	// NOTE: we could do this recursively, but the function-call overhead can become kinda crazy
	string str = "";

	reference<Node> node_ref(node);
	while (node_ref.get().DecodeNodeType() == NType::PREFIX) {

<<<<<<< HEAD
		auto &prefix = Prefix::Get(art, node_ref);
		D_ASSERT(prefix.data[Node::PREFIX_SIZE] != 0);
		D_ASSERT(prefix.data[Node::PREFIX_SIZE] <= Node::PREFIX_SIZE);

		str += " prefix_bytes:[";
		for (idx_t i = 0; i < prefix.data[Node::PREFIX_SIZE]; i++) {
			str += to_string(prefix.data[i]) + "-";
		}
		str += "] ";

		if (prefix.ptr.IsSwizzled()) {
			return str + " swizzled";
		}
		node_ref = prefix.ptr;
	}
=======
	str = only_verify ? ptr.VerifyAndToString(art, only_verify) : str + ptr.VerifyAndToString(art, only_verify);
>>>>>>> ec1f0d09
	return str;
}

BlockPointer Prefix::Serialize(ART &art, MetaBlockWriter &writer) {

	// recurse into the child and retrieve its block pointer
	auto child_block_pointer = ptr.Serialize(art, writer);

	// get pointer and write fields
	auto block_pointer = writer.GetBlockPointer();
	writer.Write(NType::PREFIX);
	writer.Write<uint8_t>(data[Node::PREFIX_SIZE]);

	// write prefix bytes
	for (idx_t i = 0; i < data[Node::PREFIX_SIZE]; i++) {
		writer.Write(data[i]);
	}

	// write child block pointer
	writer.Write(child_block_pointer.block_id);
	writer.Write(child_block_pointer.offset);

	return block_pointer;
}

void Prefix::Deserialize(MetaBlockReader &reader) {

	data[Node::PREFIX_SIZE] = reader.Read<uint8_t>();

	// read bytes
	for (idx_t i = 0; i < data[Node::PREFIX_SIZE]; i++) {
		data[i] = reader.Read<uint8_t>();
	}

	// read child block pointer
	ptr = Node(reader);
}

Prefix &Prefix::Append(ART &art, const uint8_t byte) {

	reference<Prefix> prefix(*this);

	// we need a new prefix node
	if (prefix.get().data[Node::PREFIX_SIZE] == Node::PREFIX_SIZE) {
		prefix = Prefix::New(art, prefix.get().ptr);
	}

	prefix.get().data[prefix.get().data[Node::PREFIX_SIZE]] = byte;
	prefix.get().data[Node::PREFIX_SIZE]++;
	return prefix.get();
}

void Prefix::Append(ART &art, Node other_prefix) {

	// NOTE: all usages of this function already deserialize the other prefix
	D_ASSERT(other_prefix.IsSet() && !other_prefix.IsSwizzled());

	reference<Prefix> prefix(*this);
	while (other_prefix.DecodeNodeType() == NType::PREFIX) {

		// copy prefix bytes
		auto &other = Prefix::Get(art, other_prefix);
		for (idx_t i = 0; i < other.data[Node::PREFIX_SIZE]; i++) {
			prefix = prefix.get().Append(art, other.data[i]);
		}

		D_ASSERT(other.ptr.IsSet());
		if (other.ptr.IsSwizzled()) {
			other.ptr.Deserialize(art);
		}

		prefix.get().ptr = other.ptr;
		Node::GetAllocator(art, NType::PREFIX).Free(other_prefix);
		other_prefix = prefix.get().ptr;
	}

	D_ASSERT(prefix.get().ptr.DecodeNodeType() != NType::PREFIX);
}

} // namespace duckdb<|MERGE_RESOLUTION|>--- conflicted
+++ resolved
@@ -74,17 +74,9 @@
 
 		// get the tail
 		reference<Prefix> prefix = Prefix::Get(art, prefix_node);
-<<<<<<< HEAD
-		D_ASSERT(prefix.get().ptr.IsSet());
-		if (prefix.get().ptr.IsSwizzled()) {
-			prefix.get().ptr.Deserialize(art);
-		}
+		D_ASSERT(prefix.get().ptr.IsSet() && !prefix.get().ptr.IsSwizzled());
+
 		while (prefix.get().ptr.DecodeNodeType() == NType::PREFIX) {
-=======
-		D_ASSERT(prefix.get().ptr.IsSet() && !prefix.get().ptr.IsSwizzled());
-
-		while (prefix.get().ptr.DecodeARTNodeType() == NType::PREFIX) {
->>>>>>> ec1f0d09
 			prefix = Prefix::Get(art, prefix.get().ptr);
 			D_ASSERT(prefix.get().ptr.IsSet() && !prefix.get().ptr.IsSwizzled());
 		}
@@ -269,7 +261,6 @@
 	reference<Node> node_ref(node);
 	while (node_ref.get().DecodeNodeType() == NType::PREFIX) {
 
-<<<<<<< HEAD
 		auto &prefix = Prefix::Get(art, node_ref);
 		D_ASSERT(prefix.data[Node::PREFIX_SIZE] != 0);
 		D_ASSERT(prefix.data[Node::PREFIX_SIZE] <= Node::PREFIX_SIZE);
@@ -285,9 +276,6 @@
 		}
 		node_ref = prefix.ptr;
 	}
-=======
-	str = only_verify ? ptr.VerifyAndToString(art, only_verify) : str + ptr.VerifyAndToString(art, only_verify);
->>>>>>> ec1f0d09
 	return str;
 }
 
