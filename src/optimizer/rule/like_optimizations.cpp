--- conflicted
+++ resolved
@@ -36,13 +36,8 @@
 	}
 
 	auto constant_value = ExpressionExecutor::EvaluateScalar(*constant_expr);
-<<<<<<< HEAD
-	assert(constant_value.type() == constant_expr->return_type);
+	D_ASSERT(constant_value.type() == constant_expr->return_type);
 	auto patt_str = constant_value.str_value;
-=======
-	D_ASSERT(constant_value.type() == constant_expr->return_type);
-	string patt_str = string(((string_t)constant_value.str_value).GetData());
->>>>>>> 96a41996
 
 	duckdb_re2::RE2 prefix_pattern("[^%_]*[%]+");
 	duckdb_re2::RE2 suffix_pattern("[%]+[^%_]*");
@@ -50,17 +45,12 @@
 
 	if (duckdb_re2::RE2::FullMatch(patt_str, prefix_pattern)) {
 		// Prefix LIKE pattern : [^%_]*[%]+, ignoring underscore
-
 		return ApplyRule(root, PrefixFun::GetFunction(), patt_str);
-
 	} else if (duckdb_re2::RE2::FullMatch(patt_str, suffix_pattern)) {
 		// Suffix LIKE pattern: [%]+[^%_]*, ignoring underscore
-
 		return ApplyRule(root, SuffixFun::GetFunction(), patt_str);
-
 	} else if (duckdb_re2::RE2::FullMatch(patt_str, contains_pattern)) {
 		// Contains LIKE pattern: [%]+[^%_]*[%]+, ignoring underscore
-
 		return ApplyRule(root, ContainsFun::GetFunction(), patt_str);
 	}
 
