--- conflicted
+++ resolved
@@ -1765,10 +1765,6 @@
 	case PhysicalType::ARRAY: {
 		UnifiedVectorFormat vdata;
 		source.ToUnifiedFormat(count, vdata);
-<<<<<<< HEAD
-
-=======
->>>>>>> 624110dc
 		auto source_idx = vdata.sel->get_index(position);
 		if (!vdata.validity.RowIsValid(source_idx)) {
 			// list is null: create null value
