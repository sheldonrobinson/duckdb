--- conflicted
+++ resolved
@@ -311,14 +311,8 @@
 	case PhysicalType::INT16:
 		((int16_t *)data)[index] = val.GetValueUnsafe<int16_t>();
 		break;
-<<<<<<< HEAD
 	case PhysicalType::INT32:
 		((int32_t *)data)[index] = val.GetValueUnsafe<int32_t>();
-=======
-	case LogicalTypeId::DATE:
-	case LogicalTypeId::INTEGER:
-		((int32_t *)data)[index] = val.value_.integer;
->>>>>>> bd74fdf8
 		break;
 	case PhysicalType::INT64:
 		((int64_t *)data)[index] = val.GetValueUnsafe<int64_t>();
@@ -1448,27 +1442,8 @@
 	case PhysicalType::FLOAT:
 		TemplatedSearchInMap<float>(list, key, offsets, key.IsNull(), entry.offset, entry.length);
 		break;
-<<<<<<< HEAD
 	case PhysicalType::DOUBLE:
 		TemplatedSearchInMap<double>(list, key, offsets, key.IsNull(), entry.offset, entry.length);
-=======
-	case LogicalTypeId::DOUBLE:
-		::duckdb::TemplatedSearchInMap<double>(list, key.value_.double_, offsets, key.is_null, entry.offset,
-		                                       entry.length);
-		break;
-	case LogicalTypeId::DATE:
-		::duckdb::TemplatedSearchInMap<date_t>(list, key.value_.date, offsets, key.is_null, entry.offset, entry.length);
-		break;
-	case LogicalTypeId::TIME:
-	case LogicalTypeId::TIME_TZ:
-		::duckdb::TemplatedSearchInMap<dtime_t>(list, key.value_.time, offsets, key.is_null, entry.offset,
-		                                        entry.length);
-		break;
-	case LogicalTypeId::TIMESTAMP:
-	case LogicalTypeId::TIMESTAMP_TZ:
-		::duckdb::TemplatedSearchInMap<timestamp_t>(list, key.value_.timestamp, offsets, key.is_null, entry.offset,
-		                                            entry.length);
->>>>>>> bd74fdf8
 		break;
 	case PhysicalType::VARCHAR:
 		SearchStringInMap(list, StringValue::Get(key), offsets, key.IsNull(), entry.offset, entry.length);
