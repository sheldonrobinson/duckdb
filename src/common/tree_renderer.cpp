#include "duckdb/common/tree_renderer.hpp"
#include "duckdb/planner/logical_operator.hpp"
#include "duckdb/execution/physical_operator.hpp"
#include "duckdb/common/string_util.hpp"
#include "duckdb/common/pair.hpp"
#include "duckdb/execution/operator/join/physical_delim_join.hpp"
#include "duckdb/execution/operator/aggregate/physical_hash_aggregate.hpp"
#include "duckdb/execution/operator/scan/physical_positional_scan.hpp"
#include "duckdb/parallel/pipeline.hpp"
#include "utf8proc_wrapper.hpp"

#include <sstream>

namespace duckdb {

RenderTree::RenderTree(idx_t width_p, idx_t height_p) : width(width_p), height(height_p) {
	nodes = unique_ptr<unique_ptr<RenderTreeNode>[]>(new unique_ptr<RenderTreeNode>[(width + 1) * (height + 1)]);
}

RenderTreeNode *RenderTree::GetNode(idx_t x, idx_t y) {
	if (x >= width || y >= height) {
		return nullptr;
	}
	return nodes[GetPosition(x, y)].get();
}

bool RenderTree::HasNode(idx_t x, idx_t y) {
	if (x >= width || y >= height) {
		return false;
	}
	return nodes[GetPosition(x, y)].get() != nullptr;
}

idx_t RenderTree::GetPosition(idx_t x, idx_t y) {
	return y * width + x;
}

void RenderTree::SetNode(idx_t x, idx_t y, unique_ptr<RenderTreeNode> node) {
	nodes[GetPosition(x, y)] = std::move(node);
}

void TreeRenderer::RenderTopLayer(RenderTree &root, std::ostream &ss, idx_t y) {
	for (idx_t x = 0; x < root.width; x++) {
		if (x * config.NODE_RENDER_WIDTH >= config.MAXIMUM_RENDER_WIDTH) {
			break;
		}
		if (root.HasNode(x, y)) {
			ss << config.LTCORNER;
			ss << StringUtil::Repeat(config.HORIZONTAL, config.NODE_RENDER_WIDTH / 2 - 1);
			if (y == 0) {
				// top level node: no node above this one
				ss << config.HORIZONTAL;
			} else {
				// render connection to node above this one
				ss << config.DMIDDLE;
			}
			ss << StringUtil::Repeat(config.HORIZONTAL, config.NODE_RENDER_WIDTH / 2 - 1);
			ss << config.RTCORNER;
		} else {
			ss << StringUtil::Repeat(" ", config.NODE_RENDER_WIDTH);
		}
	}
	ss << std::endl;
}

void TreeRenderer::RenderBottomLayer(RenderTree &root, std::ostream &ss, idx_t y) {
	for (idx_t x = 0; x <= root.width; x++) {
		if (x * config.NODE_RENDER_WIDTH >= config.MAXIMUM_RENDER_WIDTH) {
			break;
		}
		if (root.HasNode(x, y)) {
			ss << config.LDCORNER;
			ss << StringUtil::Repeat(config.HORIZONTAL, config.NODE_RENDER_WIDTH / 2 - 1);
			if (root.HasNode(x, y + 1)) {
				// node below this one: connect to that one
				ss << config.TMIDDLE;
			} else {
				// no node below this one: end the box
				ss << config.HORIZONTAL;
			}
			ss << StringUtil::Repeat(config.HORIZONTAL, config.NODE_RENDER_WIDTH / 2 - 1);
			ss << config.RDCORNER;
		} else if (root.HasNode(x, y + 1)) {
			ss << StringUtil::Repeat(" ", config.NODE_RENDER_WIDTH / 2);
			ss << config.VERTICAL;
			ss << StringUtil::Repeat(" ", config.NODE_RENDER_WIDTH / 2);
		} else {
			ss << StringUtil::Repeat(" ", config.NODE_RENDER_WIDTH);
		}
	}
	ss << std::endl;
}

string AdjustTextForRendering(string source, idx_t max_render_width) {
	idx_t cpos = 0;
	idx_t render_width = 0;
	vector<pair<idx_t, idx_t>> render_widths;
	while (cpos < source.size()) {
		idx_t char_render_width = Utf8Proc::RenderWidth(source.c_str(), source.size(), cpos);
		cpos = Utf8Proc::NextGraphemeCluster(source.c_str(), source.size(), cpos);
		render_width += char_render_width;
		render_widths.emplace_back(cpos, render_width);
		if (render_width > max_render_width) {
			break;
		}
	}
	if (render_width > max_render_width) {
		// need to find a position to truncate
		for (idx_t pos = render_widths.size(); pos > 0; pos--) {
			if (render_widths[pos - 1].second < max_render_width - 4) {
				return source.substr(0, render_widths[pos - 1].first) + "..." +
				       string(max_render_width - render_widths[pos - 1].second - 3, ' ');
			}
		}
		source = "...";
	}
	// need to pad with spaces
	idx_t total_spaces = max_render_width - render_width;
	idx_t half_spaces = total_spaces / 2;
	idx_t extra_left_space = total_spaces % 2 == 0 ? 0 : 1;
	return string(half_spaces + extra_left_space, ' ') + source + string(half_spaces, ' ');
}

static bool NodeHasMultipleChildren(RenderTree &root, idx_t x, idx_t y) {
	for (; x < root.width && !root.HasNode(x + 1, y); x++) {
		if (root.HasNode(x + 1, y + 1)) {
			return true;
		}
	}
	return false;
}

void TreeRenderer::RenderBoxContent(RenderTree &root, std::ostream &ss, idx_t y) {
	// we first need to figure out how high our boxes are going to be
	vector<vector<string>> extra_info;
	idx_t extra_height = 0;
	extra_info.resize(root.width);
	for (idx_t x = 0; x < root.width; x++) {
		auto node = root.GetNode(x, y);
		if (node) {
			SplitUpExtraInfo(node->extra_text, extra_info[x]);
			if (extra_info[x].size() > extra_height) {
				extra_height = extra_info[x].size();
			}
		}
	}
	extra_height = MinValue<idx_t>(extra_height, config.MAX_EXTRA_LINES);
	idx_t halfway_point = (extra_height + 1) / 2;
	// now we render the actual node
	for (idx_t render_y = 0; render_y <= extra_height; render_y++) {
		for (idx_t x = 0; x < root.width; x++) {
			if (x * config.NODE_RENDER_WIDTH >= config.MAXIMUM_RENDER_WIDTH) {
				break;
			}
			auto node = root.GetNode(x, y);
			if (!node) {
				if (render_y == halfway_point) {
					bool has_child_to_the_right = NodeHasMultipleChildren(root, x, y);
					if (root.HasNode(x, y + 1)) {
						// node right below this one
						ss << StringUtil::Repeat(config.HORIZONTAL, config.NODE_RENDER_WIDTH / 2);
						ss << config.RTCORNER;
						if (has_child_to_the_right) {
							// but we have another child to the right! keep rendering the line
							ss << StringUtil::Repeat(config.HORIZONTAL, config.NODE_RENDER_WIDTH / 2);
						} else {
							// only a child below this one: fill the rest with spaces
							ss << StringUtil::Repeat(" ", config.NODE_RENDER_WIDTH / 2);
						}
					} else if (has_child_to_the_right) {
						// child to the right, but no child right below this one: render a full line
						ss << StringUtil::Repeat(config.HORIZONTAL, config.NODE_RENDER_WIDTH);
					} else {
						// empty spot: render spaces
						ss << StringUtil::Repeat(" ", config.NODE_RENDER_WIDTH);
					}
				} else if (render_y >= halfway_point) {
					if (root.HasNode(x, y + 1)) {
						// we have a node below this empty spot: render a vertical line
						ss << StringUtil::Repeat(" ", config.NODE_RENDER_WIDTH / 2);
						ss << config.VERTICAL;
						ss << StringUtil::Repeat(" ", config.NODE_RENDER_WIDTH / 2);
					} else {
						// empty spot: render spaces
						ss << StringUtil::Repeat(" ", config.NODE_RENDER_WIDTH);
					}
				} else {
					// empty spot: render spaces
					ss << StringUtil::Repeat(" ", config.NODE_RENDER_WIDTH);
				}
			} else {
				ss << config.VERTICAL;
				// figure out what to render
				string render_text;
				if (render_y == 0) {
					render_text = node->name;
				} else {
					if (render_y <= extra_info[x].size()) {
						render_text = extra_info[x][render_y - 1];
					}
				}
				render_text = AdjustTextForRendering(render_text, config.NODE_RENDER_WIDTH - 2);
				ss << render_text;

				if (render_y == halfway_point && NodeHasMultipleChildren(root, x, y)) {
					ss << config.LMIDDLE;
				} else {
					ss << config.VERTICAL;
				}
			}
		}
		ss << std::endl;
	}
}

string TreeRenderer::ToString(const LogicalOperator &op) {
	std::stringstream ss;
	Render(op, ss);
	return ss.str();
}

string TreeRenderer::ToString(const PhysicalOperator &op) {
	std::stringstream ss;
	Render(op, ss);
	return ss.str();
}

string TreeRenderer::ToString(const QueryProfiler::TreeNode &op) {
	std::stringstream ss;
	Render(op, ss);
	return ss.str();
}

string TreeRenderer::ToString(const Pipeline &op) {
	std::stringstream ss;
	Render(op, ss);
	return ss.str();
}

void TreeRenderer::Render(const LogicalOperator &op, std::ostream &ss) {
	auto tree = CreateTree(op);
	ToStream(*tree, ss);
}

void TreeRenderer::Render(const PhysicalOperator &op, std::ostream &ss) {
	auto tree = CreateTree(op);
	ToStream(*tree, ss);
}

void TreeRenderer::Render(const QueryProfiler::TreeNode &op, std::ostream &ss) {
	auto tree = CreateTree(op);
	ToStream(*tree, ss);
}

void TreeRenderer::Render(const Pipeline &op, std::ostream &ss) {
	auto tree = CreateTree(op);
	ToStream(*tree, ss);
}

void TreeRenderer::ToStream(RenderTree &root, std::ostream &ss) {
	while (root.width * config.NODE_RENDER_WIDTH > config.MAXIMUM_RENDER_WIDTH) {
		if (config.NODE_RENDER_WIDTH - 2 < config.MINIMUM_RENDER_WIDTH) {
			break;
		}
		config.NODE_RENDER_WIDTH -= 2;
	}

	for (idx_t y = 0; y < root.height; y++) {
		// start by rendering the top layer
		RenderTopLayer(root, ss, y);
		// now we render the content of the boxes
		RenderBoxContent(root, ss, y);
		// render the bottom layer of each of the boxes
		RenderBottomLayer(root, ss, y);
	}
}

bool TreeRenderer::CanSplitOnThisChar(char l) {
	return (l < '0' || (l > '9' && l < 'A') || (l > 'Z' && l < 'a')) && l != '_';
}

bool TreeRenderer::IsPadding(char l) {
	return l == ' ' || l == '\t' || l == '\n' || l == '\r';
}

string TreeRenderer::RemovePadding(string l) {
	idx_t start = 0, end = l.size();
	while (start < l.size() && IsPadding(l[start])) {
		start++;
	}
	while (end > 0 && IsPadding(l[end - 1])) {
		end--;
	}
	return l.substr(start, end - start);
}

void TreeRenderer::SplitStringBuffer(const string &source, vector<string> &result) {
	D_ASSERT(Utf8Proc::IsValid(source.c_str(), source.size()));
	idx_t max_line_render_size = config.NODE_RENDER_WIDTH - 2;
	// utf8 in prompt, get render width
	idx_t cpos = 0;
	idx_t start_pos = 0;
	idx_t render_width = 0;
	idx_t last_possible_split = 0;
	while (cpos < source.size()) {
		// check if we can split on this character
		if (CanSplitOnThisChar(source[cpos])) {
			last_possible_split = cpos;
		}
		size_t char_render_width = Utf8Proc::RenderWidth(source.c_str(), source.size(), cpos);
		idx_t next_cpos = Utf8Proc::NextGraphemeCluster(source.c_str(), source.size(), cpos);
		if (render_width + char_render_width > max_line_render_size) {
			if (last_possible_split <= start_pos + 8) {
				last_possible_split = cpos;
			}
			result.push_back(source.substr(start_pos, last_possible_split - start_pos));
			start_pos = last_possible_split;
			cpos = last_possible_split;
			render_width = 0;
		}
		cpos = next_cpos;
		render_width += char_render_width;
	}
	if (source.size() > start_pos) {
		result.push_back(source.substr(start_pos, source.size() - start_pos));
	}
}

void TreeRenderer::SplitUpExtraInfo(const string &extra_info, vector<string> &result) {
	if (extra_info.empty()) {
		return;
	}
	if (!Utf8Proc::IsValid(extra_info.c_str(), extra_info.size())) {
		return;
	}
	auto splits = StringUtil::Split(extra_info, "\n");
	if (!splits.empty() && splits[0] != "[INFOSEPARATOR]") {
		result.push_back(ExtraInfoSeparator());
	}
	for (auto &split : splits) {
		if (split == "[INFOSEPARATOR]") {
			result.push_back(ExtraInfoSeparator());
			continue;
		}
		string str = RemovePadding(split);
		if (str.empty()) {
			continue;
		}
		SplitStringBuffer(str, result);
	}
}

string TreeRenderer::ExtraInfoSeparator() {
	return StringUtil::Repeat(string(config.HORIZONTAL) + " ", (config.NODE_RENDER_WIDTH - 7) / 2);
}

unique_ptr<RenderTreeNode> TreeRenderer::CreateRenderNode(string name, string extra_info) {
	auto result = make_uniq<RenderTreeNode>();
	result->name = std::move(name);
	result->extra_text = std::move(extra_info);
	return result;
}

class TreeChildrenIterator {
public:
	template <class T>
	static bool HasChildren(const T &op) {
		return !op.children.empty();
	}
	template <class T>
	static void Iterate(const T &op, const std::function<void(const T &child)> &callback) {
		for (auto &child : op.children) {
			callback(*child);
		}
	}
};

template <>
bool TreeChildrenIterator::HasChildren(const PhysicalOperator &op) {
	switch (op.type) {
	case PhysicalOperatorType::DELIM_JOIN:
	case PhysicalOperatorType::POSITIONAL_SCAN:
		return true;
	default:
		return !op.children.empty();
	}
}
template <>
void TreeChildrenIterator::Iterate(const PhysicalOperator &op,
                                   const std::function<void(const PhysicalOperator &child)> &callback) {
	for (auto &child : op.children) {
		callback(*child);
	}
	if (op.type == PhysicalOperatorType::DELIM_JOIN) {
		auto &delim = op.Cast<PhysicalDelimJoin>();
		callback(*delim.join);
	} else if ((op.type == PhysicalOperatorType::POSITIONAL_SCAN)) {
		auto &pscan = op.Cast<PhysicalPositionalScan>();
		for (auto &table : pscan.child_tables) {
			callback(*table);
		}
	}
}

struct PipelineRenderNode {
	explicit PipelineRenderNode(const PhysicalOperator &op) : op(op) {
	}

	const PhysicalOperator &op;
	unique_ptr<PipelineRenderNode> child;
};

template <>
bool TreeChildrenIterator::HasChildren(const PipelineRenderNode &op) {
	return op.child.get();
}

template <>
void TreeChildrenIterator::Iterate(const PipelineRenderNode &op,
                                   const std::function<void(const PipelineRenderNode &child)> &callback) {
	if (op.child) {
		callback(*op.child);
	}
}

template <class T>
static void GetTreeWidthHeight(const T &op, idx_t &width, idx_t &height) {
	if (!TreeChildrenIterator::HasChildren(op)) {
		width = 1;
		height = 1;
		return;
	}
	width = 0;
	height = 0;

	TreeChildrenIterator::Iterate<T>(op, [&](const T &child) {
		idx_t child_width, child_height;
		GetTreeWidthHeight<T>(child, child_width, child_height);
		width += child_width;
		height = MaxValue<idx_t>(height, child_height);
	});
	height++;
}

template <class T>
idx_t TreeRenderer::CreateRenderTreeRecursive(RenderTree &result, const T &op, idx_t x, idx_t y) {
	auto node = TreeRenderer::CreateNode(op);
	result.SetNode(x, y, std::move(node));

	if (!TreeChildrenIterator::HasChildren(op)) {
		return 1;
	}
	idx_t width = 0;
	// render the children of this node
	TreeChildrenIterator::Iterate<T>(
	    op, [&](const T &child) { width += CreateRenderTreeRecursive<T>(result, child, x + width, y + 1); });
	return width;
}

template <class T>
unique_ptr<RenderTree> TreeRenderer::CreateRenderTree(const T &op) {
	idx_t width, height;
	GetTreeWidthHeight<T>(op, width, height);

	auto result = make_uniq<RenderTree>(width, height);

	// now fill in the tree
	CreateRenderTreeRecursive<T>(*result, op, 0, 0);
	return result;
}

unique_ptr<RenderTreeNode> TreeRenderer::CreateNode(const LogicalOperator &op) {
	return CreateRenderNode(op.GetName(), op.ParamsToString());
}

unique_ptr<RenderTreeNode> TreeRenderer::CreateNode(const PhysicalOperator &op) {
	return CreateRenderNode(op.GetName(), op.ParamsToString());
}

unique_ptr<RenderTreeNode> TreeRenderer::CreateNode(const PipelineRenderNode &op) {
	return CreateNode(op.op);
}

string TreeRenderer::ExtractExpressionsRecursive(ExpressionInfo &state) {
	string result = "\n[INFOSEPARATOR]";
	result += "\n" + state.function_name;
	result += "\n" + StringUtil::Format("%.9f", double(state.function_time));
	if (state.children.empty()) {
		return result;
	}
	// render the children of this node
	for (auto &child : state.children) {
		result += ExtractExpressionsRecursive(*child);
	}
	return result;
}

unique_ptr<RenderTreeNode> TreeRenderer::CreateNode(const QueryProfiler::TreeNode &op) {
	auto result = TreeRenderer::CreateRenderNode(op.name, op.extra_info);
	result->extra_text += "\n[INFOSEPARATOR]";
	result->extra_text += "\n" + to_string(op.info.elements);
	string timing = StringUtil::Format("%.2f", op.info.time);
	result->extra_text += "\n(" + timing + "s)";
	if (config.detailed) {
		for (auto &info : op.info.executors_info) {
			if (!info) {
				continue;
			}
			for (auto &executor_info : info->roots) {
				string sample_count = to_string(executor_info->sample_count);
				result->extra_text += "\n[INFOSEPARATOR]";
				result->extra_text += "\nsample_count: " + sample_count;
				string sample_tuples_count = to_string(executor_info->sample_tuples_count);
				result->extra_text += "\n[INFOSEPARATOR]";
				result->extra_text += "\nsample_tuples_count: " + sample_tuples_count;
				string total_count = to_string(executor_info->total_count);
				result->extra_text += "\n[INFOSEPARATOR]";
				result->extra_text += "\ntotal_count: " + total_count;
				for (auto &state : executor_info->root->children) {
					result->extra_text += ExtractExpressionsRecursive(*state);
				}
			}
		}
	}
	return result;
}

unique_ptr<RenderTree> TreeRenderer::CreateTree(const LogicalOperator &op) {
	return CreateRenderTree<LogicalOperator>(op);
}

unique_ptr<RenderTree> TreeRenderer::CreateTree(const PhysicalOperator &op) {
	return CreateRenderTree<PhysicalOperator>(op);
}

unique_ptr<RenderTree> TreeRenderer::CreateTree(const QueryProfiler::TreeNode &op) {
	return CreateRenderTree<QueryProfiler::TreeNode>(op);
}

unique_ptr<RenderTree> TreeRenderer::CreateTree(const Pipeline &op) {
	auto operators = op.GetOperators();
	D_ASSERT(!operators.empty());
	unique_ptr<PipelineRenderNode> node;
	for (auto &op : operators) {
<<<<<<< HEAD
		auto new_node = make_uniq<PipelineRenderNode>(*op);
=======
		auto new_node = make_uniq<PipelineRenderNode>(op.get());
>>>>>>> da69aeaa
		new_node->child = std::move(node);
		node = std::move(new_node);
	}
	return CreateRenderTree<PipelineRenderNode>(*node);
}

} // namespace duckdb<|MERGE_RESOLUTION|>--- conflicted
+++ resolved
@@ -542,11 +542,7 @@
 	D_ASSERT(!operators.empty());
 	unique_ptr<PipelineRenderNode> node;
 	for (auto &op : operators) {
-<<<<<<< HEAD
-		auto new_node = make_uniq<PipelineRenderNode>(*op);
-=======
 		auto new_node = make_uniq<PipelineRenderNode>(op.get());
->>>>>>> da69aeaa
 		new_node->child = std::move(node);
 		node = std::move(new_node);
 	}
