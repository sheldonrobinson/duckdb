--- conflicted
+++ resolved
@@ -40,15 +40,12 @@
 		return CompressionType::COMPRESSION_CHIMP;
 	} else if (compression == "patas") {
 		return CompressionType::COMPRESSION_PATAS;
-<<<<<<< HEAD
 	} else if (compression == "zstd") {
 		return CompressionType::COMPRESSION_ZSTD;
-=======
 	} else if (compression == "alp") {
 		return CompressionType::COMPRESSION_ALP;
 	} else if (compression == "alprd") {
 		return CompressionType::COMPRESSION_ALPRD;
->>>>>>> d745e29f
 	} else {
 		return CompressionType::COMPRESSION_AUTO;
 	}
@@ -76,15 +73,12 @@
 		return "Chimp";
 	case CompressionType::COMPRESSION_PATAS:
 		return "Patas";
-<<<<<<< HEAD
 	case CompressionType::COMPRESSION_ZSTD:
 		return "ZSTD";
-=======
 	case CompressionType::COMPRESSION_ALP:
 		return "ALP";
 	case CompressionType::COMPRESSION_ALPRD:
 		return "ALPRD";
->>>>>>> d745e29f
 	default:
 		throw InternalException("Unrecognized compression type!");
 	}
