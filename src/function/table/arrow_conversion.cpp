#include "duckdb/function/table/arrow.hpp"
#include "duckdb/common/limits.hpp"
#include "duckdb/common/operator/multiply.hpp"
#include "duckdb/common/types/hugeint.hpp"
#include "duckdb/common/types/arrow_aux_data.hpp"
#include "duckdb/function/scalar/nested_functions.hpp"
#include "duckdb/common/exception/conversion_exception.hpp"
#include "duckdb/common/types/arrow_string_view_type.hpp"

namespace duckdb {

namespace {

enum class ArrowArrayPhysicalType : uint8_t { DICTIONARY_ENCODED, RUN_END_ENCODED, DEFAULT };

ArrowArrayPhysicalType GetArrowArrayPhysicalType(const ArrowType &type) {
	if (type.HasDictionary()) {
		return ArrowArrayPhysicalType::DICTIONARY_ENCODED;
	}
	if (type.RunEndEncoded()) {
		return ArrowArrayPhysicalType::RUN_END_ENCODED;
	}
	return ArrowArrayPhysicalType::DEFAULT;
}

} // namespace

static void ShiftRight(unsigned char *ar, int size, int shift) {
	int carry = 0;
	while (shift--) {
		for (int i = size - 1; i >= 0; --i) {
			int next = (ar[i] & 1) ? 0x80 : 0;
			ar[i] = UnsafeNumericCast<unsigned char>(carry | (ar[i] >> 1));
			carry = next;
		}
	}
}

idx_t GetEffectiveOffset(ArrowArray &array, int64_t parent_offset, const ArrowScanLocalState &state,
                         int64_t nested_offset = -1) {
	if (nested_offset != -1) {
		// The parent of this array is a list
		// We just ignore the parent offset, it's already applied to the list
		return array.offset + nested_offset;
	}
	// Parent offset is set in the case of a struct, it applies to all child arrays
	// 'chunk_offset' is how much of the chunk we've already scanned, in case the chunk size exceeds
	// STANDARD_VECTOR_SIZE
	return array.offset + parent_offset + state.chunk_offset;
}

template <class T>
T *ArrowBufferData(ArrowArray &array, idx_t buffer_idx) {
	return (T *)array.buffers[buffer_idx]; // NOLINT
}

static void GetValidityMask(ValidityMask &mask, ArrowArray &array, const ArrowScanLocalState &scan_state, idx_t size,
                            int64_t parent_offset, int64_t nested_offset = -1, bool add_null = false) {
	// In certains we don't need to or cannot copy arrow's validity mask to duckdb.
	//
	// The conditions where we do want to copy arrow's mask to duckdb are:
	// 1. nulls exist
	// 2. n_buffers > 0, meaning the array's arrow type is not `null`
	// 3. the validity buffer (the first buffer) is not a nullptr
	if (array.null_count != 0 && array.n_buffers > 0 && array.buffers[0]) {
		auto bit_offset = GetEffectiveOffset(array, parent_offset, scan_state, nested_offset);
		mask.EnsureWritable();
#if STANDARD_VECTOR_SIZE > 64
		auto n_bitmask_bytes = (size + 8 - 1) / 8;
		if (bit_offset % 8 == 0) {
			//! just memcpy nullmask
			memcpy((void *)mask.GetData(), ArrowBufferData<uint8_t>(array, 0) + bit_offset / 8, n_bitmask_bytes);
		} else {
			//! need to re-align nullmask
			vector<uint8_t> temp_nullmask(n_bitmask_bytes + 1);
			memcpy(temp_nullmask.data(), ArrowBufferData<uint8_t>(array, 0) + bit_offset / 8, n_bitmask_bytes + 1);
			ShiftRight(temp_nullmask.data(), NumericCast<int>(n_bitmask_bytes + 1),
			           bit_offset % 8); //! why this has to be a right shift is a mystery to me
			memcpy((void *)mask.GetData(), data_ptr_cast(temp_nullmask.data()), n_bitmask_bytes);
		}
#else
		auto byte_offset = bit_offset / 8;
		auto source_data = ArrowBufferData<uint8_t>(array, 0);
		bit_offset %= 8;
		for (idx_t i = 0; i < size; i++) {
			mask.Set(i, source_data[byte_offset] & (1 << bit_offset));
			bit_offset++;
			if (bit_offset == 8) {
				bit_offset = 0;
				byte_offset++;
			}
		}
#endif
	}
	if (add_null) {
		//! We are setting a validity mask of the data part of dictionary vector
		//! For some reason, Nulls are allowed to be indexes, hence we need to set the last element here to be null
		//! We might have to resize the mask
		mask.Resize(size, size + 1);
		mask.SetInvalid(size);
	}
}

static void SetValidityMask(Vector &vector, ArrowArray &array, const ArrowScanLocalState &scan_state, idx_t size,
                            int64_t parent_offset, int64_t nested_offset, bool add_null = false) {
	D_ASSERT(vector.GetVectorType() == VectorType::FLAT_VECTOR);
	auto &mask = FlatVector::Validity(vector);
	GetValidityMask(mask, array, scan_state, size, parent_offset, nested_offset, add_null);
}

static void ColumnArrowToDuckDBRunEndEncoded(Vector &vector, ArrowArray &array, ArrowArrayScanState &array_state,
                                             idx_t size, const ArrowType &arrow_type, int64_t nested_offset = -1,
                                             ValidityMask *parent_mask = nullptr, uint64_t parent_offset = 0);

static void ColumnArrowToDuckDB(Vector &vector, ArrowArray &array, ArrowArrayScanState &array_state, idx_t size,
                                const ArrowType &arrow_type, int64_t nested_offset = -1,
                                ValidityMask *parent_mask = nullptr, uint64_t parent_offset = 0);

static void ColumnArrowToDuckDBDictionary(Vector &vector, ArrowArray &array, ArrowArrayScanState &array_state,
                                          idx_t size, const ArrowType &arrow_type, int64_t nested_offset = -1,
                                          ValidityMask *parent_mask = nullptr, uint64_t parent_offset = 0);

namespace {

struct ArrowListOffsetData {
	idx_t list_size = 0;
	idx_t start_offset = 0;
};

} // namespace

template <class BUFFER_TYPE>
static ArrowListOffsetData ConvertArrowListOffsetsTemplated(Vector &vector, ArrowArray &array, idx_t size,
                                                            idx_t effective_offset) {
	ArrowListOffsetData result;
	auto &start_offset = result.start_offset;
	auto &list_size = result.list_size;

	idx_t cur_offset = 0;
	auto offsets = ArrowBufferData<BUFFER_TYPE>(array, 1) + effective_offset;
	start_offset = offsets[0];
	auto list_data = FlatVector::GetData<list_entry_t>(vector);
	for (idx_t i = 0; i < size; i++) {
		auto &le = list_data[i];
		le.offset = cur_offset;
		le.length = offsets[i + 1] - offsets[i];
		cur_offset += le.length;
	}
	list_size = offsets[size];
	list_size -= start_offset;
	return result;
}

template <class BUFFER_TYPE>
static ArrowListOffsetData ConvertArrowListViewOffsetsTemplated(Vector &vector, ArrowArray &array, idx_t size,
                                                                idx_t effective_offset) {
	ArrowListOffsetData result;
	auto &start_offset = result.start_offset;
	auto &list_size = result.list_size;

	list_size = 0;
	auto offsets = ArrowBufferData<BUFFER_TYPE>(array, 1) + effective_offset;
	auto sizes = ArrowBufferData<BUFFER_TYPE>(array, 2) + effective_offset;

	// In ListArrays the offsets have to be sequential
	// ListViewArrays do not have this same constraint
	// for that reason we need to keep track of the lowest offset, so we can skip all the data that comes before it
	// when we scan the child data

	auto lowest_offset = size ? offsets[0] : 0;
	auto list_data = FlatVector::GetData<list_entry_t>(vector);
	for (idx_t i = 0; i < size; i++) {
		auto &le = list_data[i];
		le.offset = offsets[i];
		le.length = sizes[i];
		list_size += le.length;
		if (sizes[i] != 0) {
			lowest_offset = MinValue(lowest_offset, offsets[i]);
		}
	}
	start_offset = lowest_offset;
	if (start_offset) {
		// We start scanning the child data at the 'start_offset' so we need to fix up the created list entries
		for (idx_t i = 0; i < size; i++) {
			auto &le = list_data[i];
			le.offset = le.offset <= start_offset ? 0 : le.offset - start_offset;
		}
	}
	return result;
}

static ArrowListOffsetData ConvertArrowListOffsets(Vector &vector, ArrowArray &array, idx_t size,
                                                   const ArrowType &arrow_type, idx_t effective_offset) {
	auto &list_info = arrow_type.GetTypeInfo<ArrowListInfo>();
	auto size_type = list_info.GetSizeType();
	if (list_info.IsView()) {
		if (size_type == ArrowVariableSizeType::NORMAL) {
			return ConvertArrowListViewOffsetsTemplated<uint32_t>(vector, array, size, effective_offset);
		} else {
			D_ASSERT(size_type == ArrowVariableSizeType::SUPER_SIZE);
			return ConvertArrowListViewOffsetsTemplated<uint64_t>(vector, array, size, effective_offset);
		}
	} else {
		if (size_type == ArrowVariableSizeType::NORMAL) {
			return ConvertArrowListOffsetsTemplated<uint32_t>(vector, array, size, effective_offset);
		} else {
			D_ASSERT(size_type == ArrowVariableSizeType::SUPER_SIZE);
			return ConvertArrowListOffsetsTemplated<uint64_t>(vector, array, size, effective_offset);
		}
	}
}

static void ArrowToDuckDBList(Vector &vector, ArrowArray &array, ArrowArrayScanState &array_state, idx_t size,
                              const ArrowType &arrow_type, int64_t nested_offset, ValidityMask *parent_mask,
                              int64_t parent_offset) {
	auto &scan_state = array_state.state;

	auto &list_info = arrow_type.GetTypeInfo<ArrowListInfo>();
	SetValidityMask(vector, array, scan_state, size, parent_offset, nested_offset);

	auto effective_offset = GetEffectiveOffset(array, parent_offset, scan_state, nested_offset);
	auto list_data = ConvertArrowListOffsets(vector, array, size, arrow_type, effective_offset);
	auto &start_offset = list_data.start_offset;
	auto &list_size = list_data.list_size;

	ListVector::Reserve(vector, list_size);
	ListVector::SetListSize(vector, list_size);
	auto &child_vector = ListVector::GetEntry(vector);
	SetValidityMask(child_vector, *array.children[0], scan_state, list_size, array.offset, start_offset);
	auto &list_mask = FlatVector::Validity(vector);
	if (parent_mask) {
		//! Since this List is owned by a struct we must guarantee their validity map matches on Null
		if (!parent_mask->AllValid()) {
			for (idx_t i = 0; i < size; i++) {
				if (!parent_mask->RowIsValid(i)) {
					list_mask.SetInvalid(i);
				}
			}
		}
	}
	auto &child_state = array_state.GetChild(0);
	auto &child_array = *array.children[0];
	auto &child_type = list_info.GetChild();

	if (list_size == 0 && start_offset == 0) {
		D_ASSERT(!child_array.dictionary);
		ColumnArrowToDuckDB(child_vector, child_array, child_state, list_size, child_type, -1);
		return;
	}

	auto array_physical_type = GetArrowArrayPhysicalType(child_type);
	switch (array_physical_type) {
	case ArrowArrayPhysicalType::DICTIONARY_ENCODED:
		// TODO: add support for offsets
		ColumnArrowToDuckDBDictionary(child_vector, child_array, child_state, list_size, child_type, start_offset);
		break;
	case ArrowArrayPhysicalType::RUN_END_ENCODED:
		ColumnArrowToDuckDBRunEndEncoded(child_vector, child_array, child_state, list_size, child_type, start_offset);
		break;
	case ArrowArrayPhysicalType::DEFAULT:
		ColumnArrowToDuckDB(child_vector, child_array, child_state, list_size, child_type, start_offset);
		break;
	default:
		throw NotImplementedException("ArrowArrayPhysicalType not recognized");
	}
}

static void ArrowToDuckDBArray(Vector &vector, ArrowArray &array, ArrowArrayScanState &array_state, idx_t size,
                               const ArrowType &arrow_type, int64_t nested_offset, ValidityMask *parent_mask,
                               int64_t parent_offset) {

	auto &array_info = arrow_type.GetTypeInfo<ArrowArrayInfo>();
	auto &scan_state = array_state.state;
	auto array_size = array_info.FixedSize();
	auto child_count = array_size * size;
	auto child_offset = GetEffectiveOffset(array, parent_offset, scan_state, nested_offset) * array_size;

	SetValidityMask(vector, array, scan_state, size, parent_offset, nested_offset);

	auto &child_vector = ArrayVector::GetEntry(vector);
	SetValidityMask(child_vector, *array.children[0], scan_state, child_count, array.offset, child_offset);

	auto &array_mask = FlatVector::Validity(vector);
	if (parent_mask) {
		//! Since this List is owned by a struct we must guarantee their validity map matches on Null
		if (!parent_mask->AllValid()) {
			for (idx_t i = 0; i < size; i++) {
				if (!parent_mask->RowIsValid(i)) {
					array_mask.SetInvalid(i);
				}
			}
		}
	}

	// Broadcast the validity mask to the child vector
	if (!array_mask.AllValid()) {
		auto &child_validity_mask = FlatVector::Validity(child_vector);
		for (idx_t i = 0; i < size; i++) {
			if (!array_mask.RowIsValid(i)) {
				for (idx_t j = 0; j < array_size; j++) {
					child_validity_mask.SetInvalid(i * array_size + j);
				}
			}
		}
	}

	auto &child_state = array_state.GetChild(0);
	auto &child_array = *array.children[0];
	auto &child_type = array_info.GetChild();
	if (child_count == 0 && child_offset == 0) {
		D_ASSERT(!child_array.dictionary);
		ColumnArrowToDuckDB(child_vector, child_array, child_state, child_count, child_type, -1);
	} else {
		if (child_array.dictionary) {
			ColumnArrowToDuckDBDictionary(child_vector, child_array, child_state, child_count, child_type,
			                              child_offset);
		} else {
			ColumnArrowToDuckDB(child_vector, child_array, child_state, child_count, child_type, child_offset);
		}
	}
}

static void ArrowToDuckDBBlob(Vector &vector, ArrowArray &array, const ArrowScanLocalState &scan_state, idx_t size,
                              const ArrowType &arrow_type, int64_t nested_offset, int64_t parent_offset) {
	SetValidityMask(vector, array, scan_state, size, parent_offset, nested_offset);
	auto &string_info = arrow_type.GetTypeInfo<ArrowStringInfo>();
	auto size_type = string_info.GetSizeType();
	if (size_type == ArrowVariableSizeType::FIXED_SIZE) {
		auto fixed_size = string_info.FixedSize();
		//! Have to check validity mask before setting this up
		idx_t offset = GetEffectiveOffset(array, parent_offset, scan_state, nested_offset) * fixed_size;
		auto cdata = ArrowBufferData<char>(array, 1);
		for (idx_t row_idx = 0; row_idx < size; row_idx++) {
			if (FlatVector::IsNull(vector, row_idx)) {
				continue;
			}
			auto bptr = cdata + offset;
			auto blob_len = fixed_size;
			FlatVector::GetData<string_t>(vector)[row_idx] = StringVector::AddStringOrBlob(vector, bptr, blob_len);
			offset += blob_len;
		}
	} else if (size_type == ArrowVariableSizeType::NORMAL) {
		auto offsets =
		    ArrowBufferData<uint32_t>(array, 1) + GetEffectiveOffset(array, parent_offset, scan_state, nested_offset);
		auto cdata = ArrowBufferData<char>(array, 2);
		for (idx_t row_idx = 0; row_idx < size; row_idx++) {
			if (FlatVector::IsNull(vector, row_idx)) {
				continue;
			}
			auto bptr = cdata + offsets[row_idx];
			auto blob_len = offsets[row_idx + 1] - offsets[row_idx];
			FlatVector::GetData<string_t>(vector)[row_idx] = StringVector::AddStringOrBlob(vector, bptr, blob_len);
		}
	} else {
		//! Check if last offset is higher than max uint32
		if (ArrowBufferData<uint64_t>(array, 1)[array.length] > NumericLimits<uint32_t>::Maximum()) { // LCOV_EXCL_START
			throw ConversionException("DuckDB does not support Blobs over 4GB");
		} // LCOV_EXCL_STOP
		auto offsets =
		    ArrowBufferData<uint64_t>(array, 1) + GetEffectiveOffset(array, parent_offset, scan_state, nested_offset);
		auto cdata = ArrowBufferData<char>(array, 2);
		for (idx_t row_idx = 0; row_idx < size; row_idx++) {
			if (FlatVector::IsNull(vector, row_idx)) {
				continue;
			}
			auto bptr = cdata + offsets[row_idx];
			auto blob_len = offsets[row_idx + 1] - offsets[row_idx];
			FlatVector::GetData<string_t>(vector)[row_idx] = StringVector::AddStringOrBlob(vector, bptr, blob_len);
		}
	}
}

static void ArrowToDuckDBMapVerify(Vector &vector, idx_t count) {
	auto valid_check = MapVector::CheckMapValidity(vector, count);
	switch (valid_check) {
	case MapInvalidReason::VALID:
		break;
	case MapInvalidReason::DUPLICATE_KEY: {
		throw InvalidInputException("Arrow map contains duplicate key, which isn't supported by DuckDB map type");
	}
	case MapInvalidReason::NULL_KEY: {
		throw InvalidInputException("Arrow map contains NULL as map key, which isn't supported by DuckDB map type");
	}
	case MapInvalidReason::NULL_KEY_LIST: {
		throw InvalidInputException("Arrow map contains NULL as key list, which isn't supported by DuckDB map type");
	}
	default: {
		throw InternalException("MapInvalidReason not implemented");
	}
	}
}

template <class T>
static void SetVectorString(Vector &vector, idx_t size, char *cdata, T *offsets) {
	auto strings = FlatVector::GetData<string_t>(vector);
	for (idx_t row_idx = 0; row_idx < size; row_idx++) {
		if (FlatVector::IsNull(vector, row_idx)) {
			continue;
		}
		auto cptr = cdata + offsets[row_idx];
		auto str_len = offsets[row_idx + 1] - offsets[row_idx];
		if (str_len > NumericLimits<uint32_t>::Maximum()) { // LCOV_EXCL_START
			throw ConversionException("DuckDB does not support Strings over 4GB");
		} // LCOV_EXCL_STOP
		strings[row_idx] = string_t(cptr, UnsafeNumericCast<uint32_t>(str_len));
	}
}

static void SetVectorStringView(Vector &vector, idx_t size, ArrowArray &array, idx_t current_pos) {
	auto strings = FlatVector::GetData<string_t>(vector);
	auto arrow_string = ArrowBufferData<arrow_string_view_t>(array, 1) + current_pos;

	for (idx_t row_idx = 0; row_idx < size; row_idx++) {
		if (FlatVector::IsNull(vector, row_idx)) {
			continue;
		}
		int32_t length = arrow_string[row_idx].Length();
		if (arrow_string[row_idx].IsInline()) {
			//	This string is inlined
			//  | Bytes 0-3  | Bytes 4-15                            |
			//  |------------|---------------------------------------|
			//  | length     | data (padded with 0)                  |
			strings[row_idx] = string_t(arrow_string[row_idx].GetInlineData(), length);
		} else {
			//  This string is not inlined, we have to check a different buffer and offsets
			//  | Bytes 0-3  | Bytes 4-7  | Bytes 8-11 | Bytes 12-15 |
			//  |------------|------------|------------|-------------|
			//  | length     | prefix     | buf. index | offset      |
			int32_t buffer_index = arrow_string[row_idx].GetBufferIndex();
			int32_t offset = arrow_string[row_idx].GetOffset();
			D_ASSERT(array.n_buffers > 2 + buffer_index);
			auto c_data = ArrowBufferData<char>(array, 2 + buffer_index);
			strings[row_idx] = string_t(&c_data[offset], length);
		}
	}
}

static void SetVectorStringView(Vector &vector, idx_t size, ArrowArray &array, idx_t current_pos) {
	auto strings = FlatVector::GetData<string_t>(vector);
	auto arrow_string = ArrowBufferData<arrow_string_view_t>(array, 1) + current_pos;

	for (idx_t row_idx = 0; row_idx < size; row_idx++) {
		if (FlatVector::IsNull(vector, row_idx)) {
			continue;
		}
		int32_t length = arrow_string[row_idx].Length();
		if (arrow_string[row_idx].IsInline()) {
			//	This string is inlined
			//  | Bytes 0-3  | Bytes 4-15                            |
			//  |------------|---------------------------------------|
			//  | length     | data (padded with 0)                  |
			strings[row_idx] = string_t(arrow_string[row_idx].GetInlineData(), length);
		} else {
			//  This string is not inlined, we have to check a different buffer and offsets
			//  | Bytes 0-3  | Bytes 4-7  | Bytes 8-11 | Bytes 12-15 |
			//  |------------|------------|------------|-------------|
			//  | length     | prefix     | buf. index | offset      |
			int32_t buffer_index = arrow_string[row_idx].GetBufferIndex();
			int32_t offset = arrow_string[row_idx].GetOffset();
			D_ASSERT(array.n_buffers > 2 + buffer_index);
			auto c_data = ArrowBufferData<char>(array, 2 + buffer_index);
			strings[row_idx] = string_t(&c_data[offset], length);
		}
	}
}

static void DirectConversion(Vector &vector, ArrowArray &array, const ArrowScanLocalState &scan_state,
                             int64_t nested_offset, uint64_t parent_offset) {
	auto internal_type = GetTypeIdSize(vector.GetType().InternalType());
	auto data_ptr = ArrowBufferData<data_t>(array, 1) +
	                internal_type * GetEffectiveOffset(array, parent_offset, scan_state, nested_offset);
	FlatVector::SetData(vector, data_ptr);
}

template <class T>
static void TimeConversion(Vector &vector, ArrowArray &array, const ArrowScanLocalState &scan_state,
                           int64_t nested_offset, int64_t parent_offset, idx_t size, int64_t conversion) {
	auto tgt_ptr = FlatVector::GetData<dtime_t>(vector);
	auto &validity_mask = FlatVector::Validity(vector);
	auto src_ptr = (T *)array.buffers[1] + GetEffectiveOffset(array, parent_offset, scan_state, nested_offset);
	for (idx_t row = 0; row < size; row++) {
		if (!validity_mask.RowIsValid(row)) {
			continue;
		}
		if (!TryMultiplyOperator::Operation((int64_t)src_ptr[row], conversion, tgt_ptr[row].micros)) {
			throw ConversionException("Could not convert Time to Microsecond");
		}
	}
}

static void TimestampTZConversion(Vector &vector, ArrowArray &array, const ArrowScanLocalState &scan_state,
                                  int64_t nested_offset, int64_t parent_offset, idx_t size, int64_t conversion) {
	auto tgt_ptr = FlatVector::GetData<timestamp_t>(vector);
	auto &validity_mask = FlatVector::Validity(vector);
	auto src_ptr =
	    ArrowBufferData<int64_t>(array, 1) + GetEffectiveOffset(array, parent_offset, scan_state, nested_offset);
	for (idx_t row = 0; row < size; row++) {
		if (!validity_mask.RowIsValid(row)) {
			continue;
		}
		if (!TryMultiplyOperator::Operation(src_ptr[row], conversion, tgt_ptr[row].value)) {
			throw ConversionException("Could not convert TimestampTZ to Microsecond");
		}
	}
}

static void IntervalConversionUs(Vector &vector, ArrowArray &array, const ArrowScanLocalState &scan_state,
                                 int64_t nested_offset, int64_t parent_offset, idx_t size, int64_t conversion) {
	auto tgt_ptr = FlatVector::GetData<interval_t>(vector);
	auto src_ptr =
	    ArrowBufferData<int64_t>(array, 1) + GetEffectiveOffset(array, parent_offset, scan_state, nested_offset);
	for (idx_t row = 0; row < size; row++) {
		tgt_ptr[row].days = 0;
		tgt_ptr[row].months = 0;
		if (!TryMultiplyOperator::Operation(src_ptr[row], conversion, tgt_ptr[row].micros)) {
			throw ConversionException("Could not convert Interval to Microsecond");
		}
	}
}

static void IntervalConversionMonths(Vector &vector, ArrowArray &array, const ArrowScanLocalState &scan_state,
                                     int64_t nested_offset, int64_t parent_offset, idx_t size) {
	auto tgt_ptr = FlatVector::GetData<interval_t>(vector);
	auto src_ptr =
	    ArrowBufferData<int32_t>(array, 1) + GetEffectiveOffset(array, parent_offset, scan_state, nested_offset);
	for (idx_t row = 0; row < size; row++) {
		tgt_ptr[row].days = 0;
		tgt_ptr[row].micros = 0;
		tgt_ptr[row].months = src_ptr[row];
	}
}

static void IntervalConversionMonthDayNanos(Vector &vector, ArrowArray &array, const ArrowScanLocalState &scan_state,
                                            int64_t nested_offset, int64_t parent_offset, idx_t size) {
	auto tgt_ptr = FlatVector::GetData<interval_t>(vector);
	auto src_ptr =
	    ArrowBufferData<ArrowInterval>(array, 1) + GetEffectiveOffset(array, parent_offset, scan_state, nested_offset);
	for (idx_t row = 0; row < size; row++) {
		tgt_ptr[row].days = src_ptr[row].days;
		tgt_ptr[row].micros = src_ptr[row].nanoseconds / Interval::NANOS_PER_MICRO;
		tgt_ptr[row].months = src_ptr[row].months;
	}
}

// Find the index of the first run-end that is strictly greater than the offset.
// count is returned if no such run-end is found.
template <class RUN_END_TYPE>
static idx_t FindRunIndex(const RUN_END_TYPE *run_ends, idx_t count, idx_t offset) {
	// Binary-search within the [0, count) range. For example:
	// [0, 0, 0, 1, 1, 2] encoded as
	// run_ends: [3, 5, 6]:
	// 0, 1, 2 -> 0
	//    3, 4 -> 1
	//       5 -> 2
	// 6, 7 .. -> 3 (3 == count [not found])
	idx_t begin = 0;
	idx_t end = count;
	while (begin < end) {
		idx_t middle = (begin + end) / 2;
		// begin < end implies middle < end
		if (offset >= static_cast<idx_t>(run_ends[middle])) {
			// keep searching in [middle + 1, end)
			begin = middle + 1;
		} else {
			// offset < run_ends[middle], so keep searching in [begin, middle)
			end = middle;
		}
	}
	return begin;
}

template <class RUN_END_TYPE, class VALUE_TYPE>
static void FlattenRunEnds(Vector &result, ArrowRunEndEncodingState &run_end_encoding, idx_t compressed_size,
                           idx_t scan_offset, idx_t count) {
	auto &runs = *run_end_encoding.run_ends;
	auto &values = *run_end_encoding.values;

	UnifiedVectorFormat run_end_format;
	UnifiedVectorFormat value_format;
	runs.ToUnifiedFormat(compressed_size, run_end_format);
	values.ToUnifiedFormat(compressed_size, value_format);
	auto run_ends_data = run_end_format.GetData<RUN_END_TYPE>(run_end_format);
	auto values_data = value_format.GetData<VALUE_TYPE>(value_format);
	auto result_data = FlatVector::GetData<VALUE_TYPE>(result);
	auto &validity = FlatVector::Validity(result);

	// According to the arrow spec, the 'run_ends' array is always valid
	// so we will assume this is true and not check the validity map

	// Now construct the result vector from the run_ends and the values

	auto run = FindRunIndex(run_ends_data, compressed_size, scan_offset);
	idx_t logical_index = scan_offset;
	idx_t index = 0;
	if (value_format.validity.AllValid()) {
		// None of the compressed values are NULL
		for (; run < compressed_size; run++) {
			auto run_end_index = run_end_format.sel->get_index(run);
			auto value_index = value_format.sel->get_index(run);
			auto &value = values_data[value_index];
			auto run_end = static_cast<idx_t>(run_ends_data[run_end_index]);

			D_ASSERT(run_end > (logical_index + index));
			auto to_scan = run_end - (logical_index + index);
			// Cap the amount to scan so we don't go over size
			to_scan = MinValue<idx_t>(to_scan, (count - index));

			for (idx_t i = 0; i < to_scan; i++) {
				result_data[index + i] = value;
			}
			index += to_scan;
			if (index >= count) {
				if (logical_index + index >= run_end) {
					// The last run was completed, forward the run index
					run++;
				}
				break;
			}
		}
	} else {
		for (; run < compressed_size; run++) {
			auto run_end_index = run_end_format.sel->get_index(run);
			auto value_index = value_format.sel->get_index(run);
			auto run_end = static_cast<idx_t>(run_ends_data[run_end_index]);

			D_ASSERT(run_end > (logical_index + index));
			auto to_scan = run_end - (logical_index + index);
			// Cap the amount to scan so we don't go over size
			to_scan = MinValue<idx_t>(to_scan, (count - index));

			if (value_format.validity.RowIsValidUnsafe(value_index)) {
				auto &value = values_data[value_index];
				for (idx_t i = 0; i < to_scan; i++) {
					result_data[index + i] = value;
					validity.SetValid(index + i);
				}
			} else {
				for (idx_t i = 0; i < to_scan; i++) {
					validity.SetInvalid(index + i);
				}
			}
			index += to_scan;
			if (index >= count) {
				if (logical_index + index >= run_end) {
					// The last run was completed, forward the run index
					run++;
				}
				break;
			}
		}
	}
}

template <class RUN_END_TYPE>
static void FlattenRunEndsSwitch(Vector &result, ArrowRunEndEncodingState &run_end_encoding, idx_t compressed_size,
                                 idx_t scan_offset, idx_t size) {
	auto &values = *run_end_encoding.values;
	auto physical_type = values.GetType().InternalType();

	switch (physical_type) {
	case PhysicalType::INT8:
		FlattenRunEnds<RUN_END_TYPE, int8_t>(result, run_end_encoding, compressed_size, scan_offset, size);
		break;
	case PhysicalType::INT16:
		FlattenRunEnds<RUN_END_TYPE, int16_t>(result, run_end_encoding, compressed_size, scan_offset, size);
		break;
	case PhysicalType::INT32:
		FlattenRunEnds<RUN_END_TYPE, int32_t>(result, run_end_encoding, compressed_size, scan_offset, size);
		break;
	case PhysicalType::INT64:
		FlattenRunEnds<RUN_END_TYPE, int64_t>(result, run_end_encoding, compressed_size, scan_offset, size);
		break;
	case PhysicalType::INT128:
		FlattenRunEnds<RUN_END_TYPE, hugeint_t>(result, run_end_encoding, compressed_size, scan_offset, size);
		break;
	case PhysicalType::UINT8:
		FlattenRunEnds<RUN_END_TYPE, uint8_t>(result, run_end_encoding, compressed_size, scan_offset, size);
		break;
	case PhysicalType::UINT16:
		FlattenRunEnds<RUN_END_TYPE, uint16_t>(result, run_end_encoding, compressed_size, scan_offset, size);
		break;
	case PhysicalType::UINT32:
		FlattenRunEnds<RUN_END_TYPE, uint32_t>(result, run_end_encoding, compressed_size, scan_offset, size);
		break;
	case PhysicalType::UINT64:
		FlattenRunEnds<RUN_END_TYPE, uint64_t>(result, run_end_encoding, compressed_size, scan_offset, size);
		break;
	case PhysicalType::BOOL:
		FlattenRunEnds<RUN_END_TYPE, bool>(result, run_end_encoding, compressed_size, scan_offset, size);
		break;
	case PhysicalType::FLOAT:
		FlattenRunEnds<RUN_END_TYPE, float>(result, run_end_encoding, compressed_size, scan_offset, size);
		break;
	case PhysicalType::DOUBLE:
		FlattenRunEnds<RUN_END_TYPE, double>(result, run_end_encoding, compressed_size, scan_offset, size);
		break;
	case PhysicalType::INTERVAL:
		FlattenRunEnds<RUN_END_TYPE, interval_t>(result, run_end_encoding, compressed_size, scan_offset, size);
		break;
	case PhysicalType::VARCHAR: {
		// Share the string heap, we don't need to allocate new strings, we just reference the existing ones
		result.SetAuxiliary(values.GetAuxiliary());
		FlattenRunEnds<RUN_END_TYPE, string_t>(result, run_end_encoding, compressed_size, scan_offset, size);
		break;
	}
	default:
		throw NotImplementedException("RunEndEncoded value type '%s' not supported yet", TypeIdToString(physical_type));
	}
}

static void ColumnArrowToDuckDBRunEndEncoded(Vector &vector, ArrowArray &array, ArrowArrayScanState &array_state,
                                             idx_t size, const ArrowType &arrow_type, int64_t nested_offset,
                                             ValidityMask *parent_mask, uint64_t parent_offset) {
	// Scan the 'run_ends' array
	D_ASSERT(array.n_children == 2);
	auto &run_ends_array = *array.children[0];
	auto &values_array = *array.children[1];

	auto &struct_info = arrow_type.GetTypeInfo<ArrowStructInfo>();
	auto &run_ends_type = struct_info.GetChild(0);
	auto &values_type = struct_info.GetChild(1);
	D_ASSERT(vector.GetType() == values_type.GetDuckType());

	auto &scan_state = array_state.state;

	D_ASSERT(run_ends_array.length == values_array.length);
	auto compressed_size = run_ends_array.length;
	// Create a vector for the run ends and the values
	auto &run_end_encoding = array_state.RunEndEncoding();
	if (!run_end_encoding.run_ends) {
		// The run ends and values have not been scanned yet for this array
		D_ASSERT(!run_end_encoding.values);
		run_end_encoding.run_ends = make_uniq<Vector>(run_ends_type.GetDuckType(), compressed_size);
		run_end_encoding.values = make_uniq<Vector>(values_type.GetDuckType(), compressed_size);

		ColumnArrowToDuckDB(*run_end_encoding.run_ends, run_ends_array, array_state, compressed_size, run_ends_type);
		auto &values = *run_end_encoding.values;
		SetValidityMask(values, values_array, scan_state, compressed_size, parent_offset, nested_offset);
		ColumnArrowToDuckDB(values, values_array, array_state, compressed_size, values_type);
	}

	idx_t scan_offset = GetEffectiveOffset(array, parent_offset, scan_state, nested_offset);
	auto physical_type = run_ends_type.GetDuckType().InternalType();
	switch (physical_type) {
	case PhysicalType::INT16:
		FlattenRunEndsSwitch<int16_t>(vector, run_end_encoding, compressed_size, scan_offset, size);
		break;
	case PhysicalType::INT32:
		FlattenRunEndsSwitch<int32_t>(vector, run_end_encoding, compressed_size, scan_offset, size);
		break;
	case PhysicalType::INT64:
		FlattenRunEndsSwitch<int32_t>(vector, run_end_encoding, compressed_size, scan_offset, size);
		break;
	default:
		throw NotImplementedException("Type '%s' not implemented for RunEndEncoding", TypeIdToString(physical_type));
	}
}

static void ColumnArrowToDuckDB(Vector &vector, ArrowArray &array, ArrowArrayScanState &array_state, idx_t size,
                                const ArrowType &arrow_type, int64_t nested_offset, ValidityMask *parent_mask,
                                uint64_t parent_offset) {
	auto &scan_state = array_state.state;
	D_ASSERT(!array.dictionary);

	switch (vector.GetType().id()) {
	case LogicalTypeId::SQLNULL:
		vector.Reference(Value());
		break;
	case LogicalTypeId::BOOLEAN: {
		//! Arrow bit-packs boolean values
		//! Lets first figure out where we are in the source array
		auto src_ptr = ArrowBufferData<uint8_t>(array, 1) +
		               GetEffectiveOffset(array, parent_offset, scan_state, nested_offset) / 8;
		auto tgt_ptr = (uint8_t *)FlatVector::GetData(vector);
		int src_pos = 0;
		idx_t cur_bit = scan_state.chunk_offset % 8;
		if (nested_offset != -1) {
			cur_bit = nested_offset % 8;
		}
		for (idx_t row = 0; row < size; row++) {
			if ((src_ptr[src_pos] & (1 << cur_bit)) == 0) {
				tgt_ptr[row] = 0;
			} else {
				tgt_ptr[row] = 1;
			}
			cur_bit++;
			if (cur_bit == 8) {
				src_pos++;
				cur_bit = 0;
			}
		}
		break;
	}
	case LogicalTypeId::TINYINT:
	case LogicalTypeId::SMALLINT:
	case LogicalTypeId::INTEGER:
	case LogicalTypeId::FLOAT:
	case LogicalTypeId::DOUBLE:
	case LogicalTypeId::UTINYINT:
	case LogicalTypeId::USMALLINT:
	case LogicalTypeId::UINTEGER:
	case LogicalTypeId::UBIGINT:
	case LogicalTypeId::BIGINT:
	case LogicalTypeId::HUGEINT:
	case LogicalTypeId::UHUGEINT:
	case LogicalTypeId::TIMESTAMP:
	case LogicalTypeId::TIMESTAMP_SEC:
	case LogicalTypeId::TIMESTAMP_MS:
	case LogicalTypeId::TIMESTAMP_NS: {
		DirectConversion(vector, array, scan_state, nested_offset, parent_offset);
		break;
	}
	case LogicalTypeId::VARCHAR: {
<<<<<<< HEAD
		auto &string_info = arrow_type.GetTypeInfo<ArrowStringInfo>();
		auto size_type = string_info.GetSizeType();
=======
		auto size_type = arrow_type.GetSizeType();
>>>>>>> 573bb7a7
		switch (size_type) {
		case ArrowVariableSizeType::SUPER_SIZE: {
			auto cdata = ArrowBufferData<char>(array, 2);
			auto offsets = ArrowBufferData<uint64_t>(array, 1) +
			               GetEffectiveOffset(array, parent_offset, scan_state, nested_offset);
			SetVectorString(vector, size, cdata, offsets);
			break;
		}
		case ArrowVariableSizeType::NORMAL:
		case ArrowVariableSizeType::FIXED_SIZE: {
			auto cdata = ArrowBufferData<char>(array, 2);
			auto offsets = ArrowBufferData<uint32_t>(array, 1) +
			               GetEffectiveOffset(array, parent_offset, scan_state, nested_offset);
			SetVectorString(vector, size, cdata, offsets);
			break;
		}
		case ArrowVariableSizeType::VIEW: {
			SetVectorStringView(vector, size, array,
			                    GetEffectiveOffset(array, parent_offset, scan_state, nested_offset));
			break;
		}
		}
		break;
	}
	case LogicalTypeId::DATE: {
		auto &datetime_info = arrow_type.GetTypeInfo<ArrowDateTimeInfo>();
		auto precision = datetime_info.GetDateTimeType();
		switch (precision) {
		case ArrowDateTimeType::DAYS: {
			DirectConversion(vector, array, scan_state, nested_offset, parent_offset);
			break;
		}
		case ArrowDateTimeType::MILLISECONDS: {
			//! convert date from nanoseconds to days
			auto src_ptr = ArrowBufferData<uint64_t>(array, 1) +
			               GetEffectiveOffset(array, parent_offset, scan_state, nested_offset);
			auto tgt_ptr = FlatVector::GetData<date_t>(vector);
			for (idx_t row = 0; row < size; row++) {
				tgt_ptr[row] = date_t(
				    UnsafeNumericCast<int32_t>(int64_t(src_ptr[row]) / static_cast<int64_t>(1000 * 60 * 60 * 24)));
			}
			break;
		}
		default:
			throw NotImplementedException("Unsupported precision for Date Type ");
		}
		break;
	}
	case LogicalTypeId::TIME: {
		auto &datetime_info = arrow_type.GetTypeInfo<ArrowDateTimeInfo>();
		auto precision = datetime_info.GetDateTimeType();
		switch (precision) {
		case ArrowDateTimeType::SECONDS: {
			TimeConversion<int32_t>(vector, array, scan_state, nested_offset, parent_offset, size, 1000000);
			break;
		}
		case ArrowDateTimeType::MILLISECONDS: {
			TimeConversion<int32_t>(vector, array, scan_state, nested_offset, parent_offset, size, 1000);
			break;
		}
		case ArrowDateTimeType::MICROSECONDS: {
			TimeConversion<int64_t>(vector, array, scan_state, nested_offset, parent_offset, size, 1);
			break;
		}
		case ArrowDateTimeType::NANOSECONDS: {
			auto tgt_ptr = FlatVector::GetData<dtime_t>(vector);
			auto src_ptr = ArrowBufferData<int64_t>(array, 1) +
			               GetEffectiveOffset(array, parent_offset, scan_state, nested_offset);
			for (idx_t row = 0; row < size; row++) {
				tgt_ptr[row].micros = src_ptr[row] / 1000;
			}
			break;
		}
		default:
			throw NotImplementedException("Unsupported precision for Time Type ");
		}
		break;
	}
	case LogicalTypeId::TIMESTAMP_TZ: {
		auto &datetime_info = arrow_type.GetTypeInfo<ArrowDateTimeInfo>();
		auto precision = datetime_info.GetDateTimeType();
		switch (precision) {
		case ArrowDateTimeType::SECONDS: {
			TimestampTZConversion(vector, array, scan_state, nested_offset, parent_offset, size, 1000000);
			break;
		}
		case ArrowDateTimeType::MILLISECONDS: {
			TimestampTZConversion(vector, array, scan_state, nested_offset, parent_offset, size, 1000);
			break;
		}
		case ArrowDateTimeType::MICROSECONDS: {
			DirectConversion(vector, array, scan_state, nested_offset, parent_offset);
			break;
		}
		case ArrowDateTimeType::NANOSECONDS: {
			auto tgt_ptr = FlatVector::GetData<timestamp_t>(vector);
			auto src_ptr = ArrowBufferData<int64_t>(array, 1) +
			               GetEffectiveOffset(array, parent_offset, scan_state, nested_offset);
			for (idx_t row = 0; row < size; row++) {
				tgt_ptr[row].value = src_ptr[row] / 1000;
			}
			break;
		}
		default:
			throw NotImplementedException("Unsupported precision for TimestampTZ Type ");
		}
		break;
	}
	case LogicalTypeId::INTERVAL: {
		auto &datetime_info = arrow_type.GetTypeInfo<ArrowDateTimeInfo>();
		auto precision = datetime_info.GetDateTimeType();
		switch (precision) {
		case ArrowDateTimeType::SECONDS: {
			IntervalConversionUs(vector, array, scan_state, nested_offset, parent_offset, size, 1000000);
			break;
		}
		case ArrowDateTimeType::DAYS:
		case ArrowDateTimeType::MILLISECONDS: {
			IntervalConversionUs(vector, array, scan_state, nested_offset, parent_offset, size, 1000);
			break;
		}
		case ArrowDateTimeType::MICROSECONDS: {
			IntervalConversionUs(vector, array, scan_state, nested_offset, parent_offset, size, 1);
			break;
		}
		case ArrowDateTimeType::NANOSECONDS: {
			auto tgt_ptr = FlatVector::GetData<interval_t>(vector);
			auto src_ptr = ArrowBufferData<int64_t>(array, 1) +
			               GetEffectiveOffset(array, parent_offset, scan_state, nested_offset);
			for (idx_t row = 0; row < size; row++) {
				tgt_ptr[row].micros = src_ptr[row] / 1000;
				tgt_ptr[row].days = 0;
				tgt_ptr[row].months = 0;
			}
			break;
		}
		case ArrowDateTimeType::MONTHS: {
			IntervalConversionMonths(vector, array, scan_state, nested_offset, parent_offset, size);
			break;
		}
		case ArrowDateTimeType::MONTH_DAY_NANO: {
			IntervalConversionMonthDayNanos(vector, array, scan_state, nested_offset, parent_offset, size);
			break;
		}
		default:
			throw NotImplementedException("Unsupported precision for Interval/Duration Type ");
		}
		break;
	}
	case LogicalTypeId::DECIMAL: {
		auto val_mask = FlatVector::Validity(vector);
		//! We have to convert from INT128
		auto src_ptr =
		    ArrowBufferData<hugeint_t>(array, 1) + GetEffectiveOffset(array, parent_offset, scan_state, nested_offset);
		switch (vector.GetType().InternalType()) {
		case PhysicalType::INT16: {
			auto tgt_ptr = FlatVector::GetData<int16_t>(vector);
			for (idx_t row = 0; row < size; row++) {
				if (val_mask.RowIsValid(row)) {
					auto result = Hugeint::TryCast(src_ptr[row], tgt_ptr[row]);
					D_ASSERT(result);
					(void)result;
				}
			}
			break;
		}
		case PhysicalType::INT32: {
			auto tgt_ptr = FlatVector::GetData<int32_t>(vector);
			for (idx_t row = 0; row < size; row++) {
				if (val_mask.RowIsValid(row)) {
					auto result = Hugeint::TryCast(src_ptr[row], tgt_ptr[row]);
					D_ASSERT(result);
					(void)result;
				}
			}
			break;
		}
		case PhysicalType::INT64: {
			auto tgt_ptr = FlatVector::GetData<int64_t>(vector);
			for (idx_t row = 0; row < size; row++) {
				if (val_mask.RowIsValid(row)) {
					auto result = Hugeint::TryCast(src_ptr[row], tgt_ptr[row]);
					D_ASSERT(result);
					(void)result;
				}
			}
			break;
		}
		case PhysicalType::INT128: {
			FlatVector::SetData(vector, ArrowBufferData<data_t>(array, 1) +
			                                GetTypeIdSize(vector.GetType().InternalType()) *
			                                    GetEffectiveOffset(array, parent_offset, scan_state, nested_offset));
			break;
		}
		default:
			throw NotImplementedException("Unsupported physical type for Decimal: %s",
			                              TypeIdToString(vector.GetType().InternalType()));
		}
		break;
	}
	case LogicalTypeId::BLOB: {
		ArrowToDuckDBBlob(vector, array, scan_state, size, arrow_type, nested_offset, parent_offset);
		break;
	}
	case LogicalTypeId::LIST: {
		ArrowToDuckDBList(vector, array, array_state, size, arrow_type, nested_offset, parent_mask, parent_offset);
		break;
	}
	case LogicalTypeId::ARRAY: {
		ArrowToDuckDBArray(vector, array, array_state, size, arrow_type, nested_offset, parent_mask, parent_offset);
		break;
	}
	case LogicalTypeId::MAP: {
		ArrowToDuckDBList(vector, array, array_state, size, arrow_type, nested_offset, parent_mask, parent_offset);
		ArrowToDuckDBMapVerify(vector, size);
		break;
	}
	case LogicalTypeId::STRUCT: {
		//! Fill the children
		auto &struct_info = arrow_type.GetTypeInfo<ArrowStructInfo>();
		auto &child_entries = StructVector::GetEntries(vector);
		auto &struct_validity_mask = FlatVector::Validity(vector);
		D_ASSERT(array.n_children == (int64_t)struct_info.ChildCount());
		for (int64_t child_idx = 0; child_idx < array.n_children; child_idx++) {
			auto &child_entry = *child_entries[child_idx];
			auto &child_array = *array.children[child_idx];
			auto &child_type = struct_info.GetChild(child_idx);
			auto &child_state = array_state.GetChild(child_idx);

			SetValidityMask(child_entry, child_array, scan_state, size, array.offset, nested_offset);
			if (!struct_validity_mask.AllValid()) {
				auto &child_validity_mark = FlatVector::Validity(child_entry);
				for (idx_t i = 0; i < size; i++) {
					if (!struct_validity_mask.RowIsValid(i)) {
						child_validity_mark.SetInvalid(i);
					}
				}
			}

			auto array_physical_type = GetArrowArrayPhysicalType(child_type);
			switch (array_physical_type) {
			case ArrowArrayPhysicalType::DICTIONARY_ENCODED:
				ColumnArrowToDuckDBDictionary(child_entry, child_array, child_state, size, child_type, nested_offset,
				                              &struct_validity_mask, array.offset);
				break;
			case ArrowArrayPhysicalType::RUN_END_ENCODED:
				ColumnArrowToDuckDBRunEndEncoded(child_entry, child_array, child_state, size, child_type, nested_offset,
				                                 &struct_validity_mask, array.offset);
				break;
			case ArrowArrayPhysicalType::DEFAULT:
				ColumnArrowToDuckDB(child_entry, child_array, child_state, size, child_type, nested_offset,
				                    &struct_validity_mask, array.offset);
				break;
			default:
				throw NotImplementedException("ArrowArrayPhysicalType not recognized");
			}
		}
		break;
	}
	case LogicalTypeId::UNION: {
		auto type_ids = ArrowBufferData<int8_t>(array, array.n_buffers == 1 ? 0 : 1);
		D_ASSERT(type_ids);
		auto members = UnionType::CopyMemberTypes(vector.GetType());

		auto &validity_mask = FlatVector::Validity(vector);
		auto &union_info = arrow_type.GetTypeInfo<ArrowStructInfo>();
		duckdb::vector<Vector> children;
		for (int64_t child_idx = 0; child_idx < array.n_children; child_idx++) {
			Vector child(members[child_idx].second, size);
			auto &child_array = *array.children[child_idx];
			auto &child_state = array_state.GetChild(child_idx);
			auto &child_type = union_info.GetChild(child_idx);

			SetValidityMask(child, child_array, scan_state, size, parent_offset, nested_offset);
			auto array_physical_type = GetArrowArrayPhysicalType(child_type);

			switch (array_physical_type) {
			case ArrowArrayPhysicalType::DICTIONARY_ENCODED:
				ColumnArrowToDuckDBDictionary(child, child_array, child_state, size, child_type);
				break;
			case ArrowArrayPhysicalType::RUN_END_ENCODED:
				ColumnArrowToDuckDBRunEndEncoded(child, child_array, child_state, size, child_type);
				break;
			case ArrowArrayPhysicalType::DEFAULT:
				ColumnArrowToDuckDB(child, child_array, child_state, size, child_type, nested_offset, &validity_mask);
				break;
			default:
				throw NotImplementedException("ArrowArrayPhysicalType not recognized");
			}

			children.push_back(std::move(child));
		}

		for (idx_t row_idx = 0; row_idx < size; row_idx++) {
			auto tag = type_ids[row_idx];

			auto out_of_range = tag < 0 || tag >= array.n_children;
			if (out_of_range) {
				throw InvalidInputException("Arrow union tag out of range: %d", tag);
			}

			const Value &value = children[tag].GetValue(row_idx);
			vector.SetValue(row_idx, value.IsNull() ? Value() : Value::UNION(members, tag, value));
		}

		break;
	}
	default:
		throw NotImplementedException("Unsupported type for arrow conversion: %s", vector.GetType().ToString());
	}
}

template <class T>
static void SetSelectionVectorLoop(SelectionVector &sel, data_ptr_t indices_p, idx_t size) {
	auto indices = reinterpret_cast<T *>(indices_p);
	for (idx_t row = 0; row < size; row++) {
		sel.set_index(row, indices[row]);
	}
}

template <class T>
static void SetSelectionVectorLoopWithChecks(SelectionVector &sel, data_ptr_t indices_p, idx_t size) {

	auto indices = reinterpret_cast<T *>(indices_p);
	for (idx_t row = 0; row < size; row++) {
		if (indices[row] > NumericLimits<uint32_t>::Maximum()) {
			throw ConversionException("DuckDB only supports indices that fit on an uint32");
		}
		sel.set_index(row, indices[row]);
	}
}

template <class T>
static void SetMaskedSelectionVectorLoop(SelectionVector &sel, data_ptr_t indices_p, idx_t size, ValidityMask &mask,
                                         idx_t last_element_pos) {
	auto indices = reinterpret_cast<T *>(indices_p);
	for (idx_t row = 0; row < size; row++) {
		if (mask.RowIsValid(row)) {
			sel.set_index(row, indices[row]);
		} else {
			//! Need to point out to last element
			sel.set_index(row, last_element_pos);
		}
	}
}

static void SetSelectionVector(SelectionVector &sel, data_ptr_t indices_p, LogicalType &logical_type, idx_t size,
                               ValidityMask *mask = nullptr, idx_t last_element_pos = 0) {
	sel.Initialize(size);

	if (mask) {
		switch (logical_type.id()) {
		case LogicalTypeId::UTINYINT:
			SetMaskedSelectionVectorLoop<uint8_t>(sel, indices_p, size, *mask, last_element_pos);
			break;
		case LogicalTypeId::TINYINT:
			SetMaskedSelectionVectorLoop<int8_t>(sel, indices_p, size, *mask, last_element_pos);
			break;
		case LogicalTypeId::USMALLINT:
			SetMaskedSelectionVectorLoop<uint16_t>(sel, indices_p, size, *mask, last_element_pos);
			break;
		case LogicalTypeId::SMALLINT:
			SetMaskedSelectionVectorLoop<int16_t>(sel, indices_p, size, *mask, last_element_pos);
			break;
		case LogicalTypeId::UINTEGER:
			if (last_element_pos > NumericLimits<uint32_t>::Maximum()) {
				//! Its guaranteed that our indices will point to the last element, so just throw an error
				throw ConversionException("DuckDB only supports indices that fit on an uint32");
			}
			SetMaskedSelectionVectorLoop<uint32_t>(sel, indices_p, size, *mask, last_element_pos);
			break;
		case LogicalTypeId::INTEGER:
			SetMaskedSelectionVectorLoop<int32_t>(sel, indices_p, size, *mask, last_element_pos);
			break;
		case LogicalTypeId::UBIGINT:
			if (last_element_pos > NumericLimits<uint32_t>::Maximum()) {
				//! Its guaranteed that our indices will point to the last element, so just throw an error
				throw ConversionException("DuckDB only supports indices that fit on an uint32");
			}
			SetMaskedSelectionVectorLoop<uint64_t>(sel, indices_p, size, *mask, last_element_pos);
			break;
		case LogicalTypeId::BIGINT:
			if (last_element_pos > NumericLimits<uint32_t>::Maximum()) {
				//! Its guaranteed that our indices will point to the last element, so just throw an error
				throw ConversionException("DuckDB only supports indices that fit on an uint32");
			}
			SetMaskedSelectionVectorLoop<int64_t>(sel, indices_p, size, *mask, last_element_pos);
			break;

		default:
			throw NotImplementedException("(Arrow) Unsupported type for selection vectors %s", logical_type.ToString());
		}

	} else {
		switch (logical_type.id()) {
		case LogicalTypeId::UTINYINT:
			SetSelectionVectorLoop<uint8_t>(sel, indices_p, size);
			break;
		case LogicalTypeId::TINYINT:
			SetSelectionVectorLoop<int8_t>(sel, indices_p, size);
			break;
		case LogicalTypeId::USMALLINT:
			SetSelectionVectorLoop<uint16_t>(sel, indices_p, size);
			break;
		case LogicalTypeId::SMALLINT:
			SetSelectionVectorLoop<int16_t>(sel, indices_p, size);
			break;
		case LogicalTypeId::UINTEGER:
			SetSelectionVectorLoop<uint32_t>(sel, indices_p, size);
			break;
		case LogicalTypeId::INTEGER:
			SetSelectionVectorLoop<int32_t>(sel, indices_p, size);
			break;
		case LogicalTypeId::UBIGINT:
			if (last_element_pos > NumericLimits<uint32_t>::Maximum()) {
				//! We need to check if our indexes fit in a uint32_t
				SetSelectionVectorLoopWithChecks<uint64_t>(sel, indices_p, size);
			} else {
				SetSelectionVectorLoop<uint64_t>(sel, indices_p, size);
			}
			break;
		case LogicalTypeId::BIGINT:
			if (last_element_pos > NumericLimits<uint32_t>::Maximum()) {
				//! We need to check if our indexes fit in a uint32_t
				SetSelectionVectorLoopWithChecks<int64_t>(sel, indices_p, size);
			} else {
				SetSelectionVectorLoop<int64_t>(sel, indices_p, size);
			}
			break;
		default:
			throw ConversionException("(Arrow) Unsupported type for selection vectors %s", logical_type.ToString());
		}
	}
}

static bool CanContainNull(ArrowArray &array, ValidityMask *parent_mask) {
	if (array.null_count > 0) {
		return true;
	}
	if (!parent_mask) {
		return false;
	}
	return !parent_mask->AllValid();
}

static void ColumnArrowToDuckDBDictionary(Vector &vector, ArrowArray &array, ArrowArrayScanState &array_state,
                                          idx_t size, const ArrowType &arrow_type, int64_t nested_offset,
                                          ValidityMask *parent_mask, uint64_t parent_offset) {
	D_ASSERT(arrow_type.HasDictionary());
	auto &scan_state = array_state.state;
	const bool has_nulls = CanContainNull(array, parent_mask);
	if (array_state.CacheOutdated(array.dictionary)) {
		//! We need to set the dictionary data for this column
		auto base_vector = make_uniq<Vector>(vector.GetType(), array.dictionary->length);
		SetValidityMask(*base_vector, *array.dictionary, scan_state, array.dictionary->length, 0, 0, has_nulls);
		auto &dictionary_type = arrow_type.GetDictionary();
		auto arrow_physical_type = GetArrowArrayPhysicalType(dictionary_type);
		switch (arrow_physical_type) {
		case ArrowArrayPhysicalType::DICTIONARY_ENCODED:
			ColumnArrowToDuckDBDictionary(*base_vector, *array.dictionary, array_state, array.dictionary->length,
			                              dictionary_type);
			break;
		case ArrowArrayPhysicalType::RUN_END_ENCODED:
			ColumnArrowToDuckDBRunEndEncoded(*base_vector, *array.dictionary, array_state, array.dictionary->length,
			                                 dictionary_type);
			break;
		case ArrowArrayPhysicalType::DEFAULT:
			ColumnArrowToDuckDB(*base_vector, *array.dictionary, array_state, array.dictionary->length,
			                    dictionary_type);
			break;
		default:
			throw NotImplementedException("ArrowArrayPhysicalType not recognized");
		};
		array_state.AddDictionary(std::move(base_vector), array.dictionary);
	}
	auto offset_type = arrow_type.GetDuckType();
	//! Get Pointer to Indices of Dictionary
	auto indices =
	    ArrowBufferData<data_t>(array, 1) +
	    GetTypeIdSize(offset_type.InternalType()) * GetEffectiveOffset(array, parent_offset, scan_state, nested_offset);

	SelectionVector sel;
	if (has_nulls) {
		ValidityMask indices_validity;
		GetValidityMask(indices_validity, array, scan_state, size, parent_offset);
		if (parent_mask && !parent_mask->AllValid()) {
			auto &struct_validity_mask = *parent_mask;
			for (idx_t i = 0; i < size; i++) {
				if (!struct_validity_mask.RowIsValid(i)) {
					indices_validity.SetInvalid(i);
				}
			}
		}
		SetSelectionVector(sel, indices, offset_type, size, &indices_validity, array.dictionary->length);
	} else {
		SetSelectionVector(sel, indices, offset_type, size);
	}
	vector.Slice(array_state.GetDictionary(), sel, size);
	vector.Verify(size);
}

void ArrowTableFunction::ArrowToDuckDB(ArrowScanLocalState &scan_state, const arrow_column_map_t &arrow_convert_data,
                                       DataChunk &output, idx_t start, bool arrow_scan_is_projected) {
	for (idx_t idx = 0; idx < output.ColumnCount(); idx++) {
		auto col_idx = scan_state.column_ids[idx];

		// If projection was not pushed down into the arrow scanner, but projection pushdown is enabled on the
		// table function, we need to use original column ids here.
		auto arrow_array_idx = arrow_scan_is_projected ? idx : col_idx;

		if (col_idx == COLUMN_IDENTIFIER_ROW_ID) {
			// This column is skipped by the projection pushdown
			continue;
		}

		auto &parent_array = scan_state.chunk->arrow_array;
		auto &array = *scan_state.chunk->arrow_array.children[arrow_array_idx];
		if (!array.release) {
			throw InvalidInputException("arrow_scan: released array passed");
		}
		if (array.length != scan_state.chunk->arrow_array.length) {
			throw InvalidInputException("arrow_scan: array length mismatch");
		}

		D_ASSERT(arrow_convert_data.find(col_idx) != arrow_convert_data.end());
		auto &arrow_type = *arrow_convert_data.at(col_idx);
		auto &array_state = scan_state.GetState(col_idx);

		// Make sure this Vector keeps the Arrow chunk alive in case we can zero-copy the data
		if (!array_state.owned_data) {
			array_state.owned_data = scan_state.chunk;
		}
		output.data[idx].GetBuffer()->SetAuxiliaryData(make_uniq<ArrowAuxiliaryData>(array_state.owned_data));

		auto array_physical_type = GetArrowArrayPhysicalType(arrow_type);

		switch (array_physical_type) {
		case ArrowArrayPhysicalType::DICTIONARY_ENCODED:
			ColumnArrowToDuckDBDictionary(output.data[idx], array, array_state, output.size(), arrow_type);
			break;
		case ArrowArrayPhysicalType::RUN_END_ENCODED:
			ColumnArrowToDuckDBRunEndEncoded(output.data[idx], array, array_state, output.size(), arrow_type);
			break;
		case ArrowArrayPhysicalType::DEFAULT:
			SetValidityMask(output.data[idx], array, scan_state, output.size(), parent_array.offset, -1);
			ColumnArrowToDuckDB(output.data[idx], array, array_state, output.size(), arrow_type);
			break;
		default:
			throw NotImplementedException("ArrowArrayPhysicalType not recognized");
		}
	}
}

} // namespace duckdb<|MERGE_RESOLUTION|>--- conflicted
+++ resolved
@@ -435,35 +435,6 @@
 	}
 }
 
-static void SetVectorStringView(Vector &vector, idx_t size, ArrowArray &array, idx_t current_pos) {
-	auto strings = FlatVector::GetData<string_t>(vector);
-	auto arrow_string = ArrowBufferData<arrow_string_view_t>(array, 1) + current_pos;
-
-	for (idx_t row_idx = 0; row_idx < size; row_idx++) {
-		if (FlatVector::IsNull(vector, row_idx)) {
-			continue;
-		}
-		int32_t length = arrow_string[row_idx].Length();
-		if (arrow_string[row_idx].IsInline()) {
-			//	This string is inlined
-			//  | Bytes 0-3  | Bytes 4-15                            |
-			//  |------------|---------------------------------------|
-			//  | length     | data (padded with 0)                  |
-			strings[row_idx] = string_t(arrow_string[row_idx].GetInlineData(), length);
-		} else {
-			//  This string is not inlined, we have to check a different buffer and offsets
-			//  | Bytes 0-3  | Bytes 4-7  | Bytes 8-11 | Bytes 12-15 |
-			//  |------------|------------|------------|-------------|
-			//  | length     | prefix     | buf. index | offset      |
-			int32_t buffer_index = arrow_string[row_idx].GetBufferIndex();
-			int32_t offset = arrow_string[row_idx].GetOffset();
-			D_ASSERT(array.n_buffers > 2 + buffer_index);
-			auto c_data = ArrowBufferData<char>(array, 2 + buffer_index);
-			strings[row_idx] = string_t(&c_data[offset], length);
-		}
-	}
-}
-
 static void DirectConversion(Vector &vector, ArrowArray &array, const ArrowScanLocalState &scan_state,
                              int64_t nested_offset, uint64_t parent_offset) {
 	auto internal_type = GetTypeIdSize(vector.GetType().InternalType());
@@ -811,12 +782,8 @@
 		break;
 	}
 	case LogicalTypeId::VARCHAR: {
-<<<<<<< HEAD
 		auto &string_info = arrow_type.GetTypeInfo<ArrowStringInfo>();
 		auto size_type = string_info.GetSizeType();
-=======
-		auto size_type = arrow_type.GetSizeType();
->>>>>>> 573bb7a7
 		switch (size_type) {
 		case ArrowVariableSizeType::SUPER_SIZE: {
 			auto cdata = ArrowBufferData<char>(array, 2);
