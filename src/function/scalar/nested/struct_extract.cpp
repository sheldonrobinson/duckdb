--- conflicted
+++ resolved
@@ -97,12 +97,7 @@
 		throw Exception("Could not find key in struct");
 	}
 
-<<<<<<< HEAD
-	expr.return_type = GetInternalType(return_type);
-	expr.sql_type = return_type;
-=======
 	expr.return_type = return_type;
->>>>>>> 8dd67a06
 	expr.children.pop_back();
 	return make_unique<StructExtractBindData>(key, key_index, return_type);
 }
