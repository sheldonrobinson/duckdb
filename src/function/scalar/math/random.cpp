--- conflicted
+++ resolved
@@ -15,13 +15,8 @@
 	explicit RandomBindData(ClientContext &context) : context(context) {
 	}
 
-<<<<<<< HEAD
-	unique_ptr<FunctionData> Copy() override {
+	unique_ptr<FunctionData> Copy() const override {
 		return make_unique<RandomBindData>(context);
-=======
-	unique_ptr<FunctionData> Copy() const override {
-		return make_unique<RandomBindData>(context, dist);
->>>>>>> 7eab6f36
 	}
 
 	bool Equals(const FunctionData &other_p) const override {
