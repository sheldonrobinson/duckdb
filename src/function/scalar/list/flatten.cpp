#include "duckdb/common/types/data_chunk.hpp"
#include "duckdb/function/scalar/nested_functions.hpp"
#include "duckdb/planner/expression/bound_function_expression.hpp"
#include "duckdb/storage/statistics/list_stats.hpp"

namespace duckdb {

void ListFlattenFunction(DataChunk &args, ExpressionState &state, Vector &result) {
	D_ASSERT(args.ColumnCount() == 1);

	Vector &input = args.data[0];
	if (input.GetType().id() == LogicalTypeId::SQLNULL) {
		result.Reference(input);
		return;
	}

	idx_t count = args.size();

	UnifiedVectorFormat list_data;
	input.ToUnifiedFormat(count, list_data);
	auto list_entries = (list_entry_t *)list_data.data;

	auto &child_vector = ListVector::GetEntry(input);

	result.SetVectorType(VectorType::FLAT_VECTOR);
	auto result_entries = FlatVector::GetData<list_entry_t>(result);
	auto &result_validity = FlatVector::Validity(result);

	if (child_vector.GetType().id() == LogicalTypeId::SQLNULL) {
		auto result_entries = FlatVector::GetData<list_entry_t>(result);
		for (idx_t i = 0; i < count; i++) {
			auto list_index = list_data.sel->get_index(i);
			if (!list_data.validity.RowIsValid(list_index)) {
				result_validity.SetInvalid(i);
				continue;
			}
			result_entries[i].offset = 0;
			result_entries[i].length = 0;
		}
		if (args.AllConstant()) {
			result.SetVectorType(VectorType::CONSTANT_VECTOR);
		}
		return;
	}

	auto child_size = ListVector::GetListSize(input);
	UnifiedVectorFormat child_data;
	child_vector.ToUnifiedFormat(child_size, child_data);
	auto child_entries = (list_entry_t *)child_data.data;
	auto &data_vector = ListVector::GetEntry(child_vector);

	idx_t offset = 0;
	for (idx_t i = 0; i < count; i++) {
		auto list_index = list_data.sel->get_index(i);
		if (!list_data.validity.RowIsValid(list_index)) {
			result_validity.SetInvalid(i);
			continue;
		}
		auto list_entry = list_entries[list_index];

		idx_t source_offset = 0;
		// Find first valid child list entry to get offset
		for (idx_t j = 0; j < list_entry.length; j++) {
			auto child_list_index = child_data.sel->get_index(list_entry.offset + j);
			if (child_data.validity.RowIsValid(child_list_index)) {
				source_offset = child_entries[child_list_index].offset;
				break;
			}
		}

		idx_t length = 0;
		// Find last valid child list entry to get length
		for (idx_t j = list_entry.length - 1; j != (idx_t)-1; j--) {
			auto child_list_index = child_data.sel->get_index(list_entry.offset + j);
			if (child_data.validity.RowIsValid(child_list_index)) {
				auto child_entry = child_entries[child_list_index];
				length = child_entry.offset + child_entry.length - source_offset;
				break;
			}
		}
		ListVector::Append(result, data_vector, source_offset + length, source_offset);

		result_entries[i].offset = offset;
		result_entries[i].length = length;
		offset += length;
	}

	if (args.AllConstant()) {
		result.SetVectorType(VectorType::CONSTANT_VECTOR);
	}
}

static unique_ptr<FunctionData> ListFlattenBind(ClientContext &context, ScalarFunction &bound_function,
                                                vector<unique_ptr<Expression>> &arguments) {
	D_ASSERT(bound_function.arguments.size() == 1);

	auto &input_type = arguments[0]->return_type;
	bound_function.arguments[0] = input_type;
	if (input_type.id() == LogicalTypeId::UNKNOWN) {
		bound_function.arguments[0] = LogicalType(LogicalTypeId::UNKNOWN);
		bound_function.return_type = LogicalType(LogicalTypeId::SQLNULL);
		return nullptr;
	}
	D_ASSERT(input_type.id() == LogicalTypeId::LIST);

	auto child_type = ListType::GetChildType(input_type);
	if (child_type.id() == LogicalType::SQLNULL) {
		bound_function.return_type = input_type;
		return make_uniq<VariableReturnBindData>(bound_function.return_type);
	}
	if (child_type.id() == LogicalTypeId::UNKNOWN) {
		bound_function.arguments[0] = LogicalType(LogicalTypeId::UNKNOWN);
		bound_function.return_type = LogicalType(LogicalTypeId::SQLNULL);
		return nullptr;
	}
	D_ASSERT(child_type.id() == LogicalTypeId::LIST);

	bound_function.return_type = child_type;
	return make_uniq<VariableReturnBindData>(bound_function.return_type);
}

static unique_ptr<BaseStatistics> ListFlattenStats(ClientContext &context, FunctionStatisticsInput &input) {
	auto &child_stats = input.child_stats;
<<<<<<< HEAD
	if (!child_stats[0]) {
		return nullptr;
	}
	auto &list_stats = (ListStatistics &)*child_stats[0];
	if (!list_stats.child_stats || list_stats.child_stats->type == LogicalTypeId::SQLNULL) {
		return nullptr;
	}

	auto child_copy = list_stats.child_stats->Copy();
	child_copy->validity_stats = make_uniq<ValidityStatistics>(true);
	return child_copy;
=======
	auto &list_child_stats = ListStats::GetChildStats(child_stats[0]);
	auto child_copy = list_child_stats.Copy();
	child_copy.Set(StatsInfo::CAN_HAVE_NULL_VALUES);
	return child_copy.ToUnique();
>>>>>>> 4be6bdb5
}

void ListFlattenFun::RegisterFunction(BuiltinFunctions &set) {
	ScalarFunction fun({LogicalType::LIST(LogicalType::LIST(LogicalType::ANY))}, LogicalType::LIST(LogicalType::ANY),
	                   ListFlattenFunction, ListFlattenBind, nullptr, ListFlattenStats);
	set.AddFunction({"flatten"}, fun);
}

} // namespace duckdb<|MERGE_RESOLUTION|>--- conflicted
+++ resolved
@@ -121,24 +121,10 @@
 
 static unique_ptr<BaseStatistics> ListFlattenStats(ClientContext &context, FunctionStatisticsInput &input) {
 	auto &child_stats = input.child_stats;
-<<<<<<< HEAD
-	if (!child_stats[0]) {
-		return nullptr;
-	}
-	auto &list_stats = (ListStatistics &)*child_stats[0];
-	if (!list_stats.child_stats || list_stats.child_stats->type == LogicalTypeId::SQLNULL) {
-		return nullptr;
-	}
-
-	auto child_copy = list_stats.child_stats->Copy();
-	child_copy->validity_stats = make_uniq<ValidityStatistics>(true);
-	return child_copy;
-=======
 	auto &list_child_stats = ListStats::GetChildStats(child_stats[0]);
 	auto child_copy = list_child_stats.Copy();
 	child_copy.Set(StatsInfo::CAN_HAVE_NULL_VALUES);
 	return child_copy.ToUnique();
->>>>>>> 4be6bdb5
 }
 
 void ListFlattenFun::RegisterFunction(BuiltinFunctions &set) {
