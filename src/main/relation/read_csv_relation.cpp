--- conflicted
+++ resolved
@@ -43,12 +43,8 @@
 	csv_options.FromNamedParameters(options, *context, file_options);
 
 	// Run the auto-detect, populating the options with the detected settings
-<<<<<<< HEAD
-	if (csv_options.file_options.union_by_name) {
-=======
 
 	if (file_options.union_by_name) {
->>>>>>> d608a31e
 		SimpleMultiFileList multi_file_list(files);
 		vector<LogicalType> types;
 		vector<string> names;
@@ -76,27 +72,14 @@
 	} else {
 		if (csv_options.auto_detect) {
 			shared_ptr<CSVBufferManager> buffer_manager;
-<<<<<<< HEAD
 			buffer_manager = make_shared_ptr<CSVBufferManager>(*context, csv_options, files[0], 0);
-			CSVSniffer sniffer(csv_options, buffer_manager, CSVStateMachineCache::Get(*context));
+			CSVSniffer sniffer(csv_options,file_options,  buffer_manager, CSVStateMachineCache::Get(*context));
 			auto sniffer_result = sniffer.SniffCSV();
 			auto &types = sniffer_result.return_types;
 			auto &names = sniffer_result.names;
 			for (idx_t i = 0; i < types.size(); i++) {
 				columns.emplace_back(names[i], types[i]);
 			}
-=======
-			context->RunFunctionInTransaction([&]() {
-				buffer_manager = make_shared_ptr<CSVBufferManager>(*context, csv_options, files[0], 0);
-				CSVSniffer sniffer(csv_options, file_options, buffer_manager, CSVStateMachineCache::Get(*context));
-				auto sniffer_result = sniffer.SniffCSV();
-				auto &types = sniffer_result.return_types;
-				auto &names = sniffer_result.names;
-				for (idx_t i = 0; i < types.size(); i++) {
-					columns.emplace_back(names[i], types[i]);
-				}
-			});
->>>>>>> d608a31e
 		} else {
 			for (idx_t i = 0; i < csv_options.sql_type_list.size(); i++) {
 				D_ASSERT(csv_options.name_list.size() == csv_options.sql_type_list.size());
