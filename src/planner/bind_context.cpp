--- conflicted
+++ resolved
@@ -61,9 +61,6 @@
 		auto binding = *binding_ptr;
 		for (auto &name : binding.names) {
 			double distance = StringUtil::SimilarityRating(name, column_name);
-<<<<<<< HEAD
-			scores.emplace_back(binding.GetAlias() + "." + name, distance);
-=======
 			// check if we need to qualify the column
 			auto matching_bindings = GetMatchingBindings(name);
 			if (matching_bindings.size() > 1) {
@@ -71,7 +68,6 @@
 			} else {
 				scores.emplace_back(name, distance);
 			}
->>>>>>> 44c3e83b
 		}
 	}
 	return StringUtil::TopNStrings(scores);
@@ -166,7 +162,6 @@
 		                        column_name);
 	} // LCOV_EXCL_STOP
 	return binding.names[binding_index];
-<<<<<<< HEAD
 }
 
 string BindContext::GetActualColumnName(const BindingAlias &binding_alias, const string &column_name) {
@@ -178,19 +173,6 @@
 	return GetActualColumnName(*binding, column_name);
 }
 
-=======
-}
-
-string BindContext::GetActualColumnName(const BindingAlias &binding_alias, const string &column_name) {
-	ErrorData error;
-	auto binding = GetBinding(binding_alias, error);
-	if (!binding) {
-		throw InternalException("No binding with name \"%s\": %s", binding_alias.GetAlias(), error.RawMessage());
-	}
-	return GetActualColumnName(*binding, column_name);
-}
-
->>>>>>> 44c3e83b
 vector<reference<Binding>> BindContext::GetMatchingBindings(const string &column_name) {
 	vector<reference<Binding>> result;
 	for (auto &binding_ptr : bindings_list) {
@@ -335,7 +317,6 @@
 			if (new_minimum_alias.size() > minimum_alias.size()) {
 				minimum_alias = std::move(new_minimum_alias);
 			}
-<<<<<<< HEAD
 		}
 		if (duplicate_alias) {
 			result = "(duplicate alias \"" + alias.ToString() +
@@ -343,15 +324,6 @@
 		} else {
 			result += minimum_alias;
 		}
-=======
-		}
-		if (duplicate_alias) {
-			result = "(duplicate alias \"" + alias.ToString() +
-			         "\", explicitly alias one of the tables using \"AS my_alias\"";
-		} else {
-			result += minimum_alias;
-		}
->>>>>>> 44c3e83b
 	}
 	result += ")";
 	return result;
@@ -544,15 +516,10 @@
 					handled_using_columns.insert(using_binding);
 					continue;
 				}
-<<<<<<< HEAD
-				new_select_list.push_back(
-				    CreateColumnReference(binding.alias, column_name, ColumnBindType::DO_NOT_EXPAND_GENERATED_COLUMNS));
-=======
 				auto new_expr =
 				    CreateColumnReference(binding.alias, column_name, ColumnBindType::DO_NOT_EXPAND_GENERATED_COLUMNS);
 				HandleRename(expr, qualified_column, *new_expr);
 				new_select_list.push_back(std::move(new_expr));
->>>>>>> 44c3e83b
 			}
 		}
 	} else {
@@ -581,12 +548,8 @@
 			column_names[0] = binding->alias.GetAlias();
 			column_names[1] = expr.relation_name;
 			for (auto &child : struct_children) {
-<<<<<<< HEAD
-				if (CheckExclusionList(expr, QualifiedColumnName(child.first), exclusion_info)) {
-=======
 				QualifiedColumnName qualified_name(child.first);
 				if (CheckExclusionList(expr, qualified_name, exclusion_info)) {
->>>>>>> 44c3e83b
 					continue;
 				}
 				column_names[2] = child.first;
@@ -596,14 +559,6 @@
 			}
 		} else {
 			for (auto &column_name : binding->names) {
-<<<<<<< HEAD
-				if (CheckExclusionList(expr, QualifiedColumnName(binding->alias, column_name), exclusion_info)) {
-					continue;
-				}
-
-				new_select_list.push_back(CreateColumnReference(binding->alias, column_name,
-				                                                ColumnBindType::DO_NOT_EXPAND_GENERATED_COLUMNS));
-=======
 				QualifiedColumnName qualified_name(binding->alias, column_name);
 				if (CheckExclusionList(expr, qualified_name, exclusion_info)) {
 					continue;
@@ -612,7 +567,6 @@
 				    CreateColumnReference(binding->alias, column_name, ColumnBindType::DO_NOT_EXPAND_GENERATED_COLUMNS);
 				HandleRename(expr, qualified_name, *new_expr);
 				new_select_list.push_back(std::move(new_expr));
->>>>>>> 44c3e83b
 			}
 		}
 	}
@@ -648,18 +602,6 @@
 
 void BindContext::AddBinding(unique_ptr<Binding> binding) {
 	bindings_list.push_back(std::move(binding));
-<<<<<<< HEAD
-}
-
-void BindContext::AddBaseTable(idx_t index, const string &alias, const vector<string> &names,
-                               const vector<LogicalType> &types, vector<column_t> &bound_column_ids,
-                               StandardEntry &entry, bool add_row_id) {
-	AddBinding(make_uniq<TableBinding>(alias, types, names, bound_column_ids, &entry, index, add_row_id));
-}
-
-void BindContext::AddBaseTable(idx_t index, const string &alias, const vector<string> &names,
-                               const vector<LogicalType> &types, vector<column_t> &bound_column_ids,
-=======
 }
 
 void BindContext::AddBaseTable(idx_t index, const string &alias, const vector<string> &names,
@@ -670,18 +612,13 @@
 
 void BindContext::AddBaseTable(idx_t index, const string &alias, const vector<string> &names,
                                const vector<LogicalType> &types, vector<ColumnIndex> &bound_column_ids,
->>>>>>> 44c3e83b
                                const string &table_name) {
 	AddBinding(make_uniq<TableBinding>(alias.empty() ? table_name : alias, types, names, bound_column_ids, nullptr,
 	                                   index, true));
 }
 
 void BindContext::AddTableFunction(idx_t index, const string &alias, const vector<string> &names,
-<<<<<<< HEAD
-                                   const vector<LogicalType> &types, vector<column_t> &bound_column_ids,
-=======
                                    const vector<LogicalType> &types, vector<ColumnIndex> &bound_column_ids,
->>>>>>> 44c3e83b
                                    optional_ptr<StandardEntry> entry) {
 	AddBinding(make_uniq<TableBinding>(alias, types, names, bound_column_ids, entry, index));
 }
