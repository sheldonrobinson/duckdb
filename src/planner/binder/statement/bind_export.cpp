#include "duckdb/catalog/catalog.hpp"
#include "duckdb/parser/statement/export_statement.hpp"
#include "duckdb/planner/binder.hpp"
#include "duckdb/planner/operator/logical_export.hpp"
#include "duckdb/catalog/catalog_entry/copy_function_catalog_entry.hpp"
#include "duckdb/catalog/catalog_entry/table_catalog_entry.hpp"
#include "duckdb/parser/statement/copy_statement.hpp"
#include "duckdb/main/client_context.hpp"
#include "duckdb/main/database.hpp"
#include "duckdb/common/file_system.hpp"
#include "duckdb/planner/operator/logical_set_operation.hpp"
#include "duckdb/parser/parsed_data/exported_table_data.hpp"
#include "duckdb/parser/constraints/foreign_key_constraint.hpp"

#include "duckdb/common/string_util.hpp"
#include <algorithm>

namespace duckdb {

//! Sanitizes a string to have only low case chars and underscores
string SanitizeExportIdentifier(const string &str) {
	// Copy the original string to result
	string result(str);

	for (idx_t i = 0; i < str.length(); ++i) {
		auto c = str[i];
		if (c >= 'a' && c <= 'z') {
			// If it is lower case just continue
			continue;
		}

		if (c >= 'A' && c <= 'Z') {
			// To lowercase
			result[i] = tolower(c);
		} else {
			// Substitute to underscore
			result[i] = '_';
		}
	}

	return result;
}

bool IsExistMainKeyTable(string &table_name, vector<reference<TableCatalogEntry>> &unordered) {
	for (idx_t i = 0; i < unordered.size(); i++) {
		if (unordered[i].get().name == table_name) {
			return true;
		}
	}
	return false;
}

void ScanForeignKeyTable(vector<reference<TableCatalogEntry>> &ordered, vector<reference<TableCatalogEntry>> &unordered,
                         bool move_only_pk_table) {
	for (auto i = unordered.begin(); i != unordered.end();) {
		auto table_entry = *i;
		bool move_to_ordered = true;
		auto &constraints = table_entry.get().GetConstraints();
		for (idx_t j = 0; j < constraints.size(); j++) {
			auto &cond = constraints[j];
			if (cond->type == ConstraintType::FOREIGN_KEY) {
				auto &fk = cond->Cast<ForeignKeyConstraint>();
				if ((move_only_pk_table && fk.info.type == ForeignKeyType::FK_TYPE_FOREIGN_KEY_TABLE) ||
				    (!move_only_pk_table && fk.info.type == ForeignKeyType::FK_TYPE_FOREIGN_KEY_TABLE &&
				     IsExistMainKeyTable(fk.info.table, unordered))) {
					move_to_ordered = false;
					break;
				}
			}
		}
		if (move_to_ordered) {
			ordered.push_back(table_entry);
			i = unordered.erase(i);
		} else {
			i++;
		}
	}
}

void ReorderTableEntries(vector<reference<TableCatalogEntry>> &tables) {
	vector<reference<TableCatalogEntry>> ordered;
	vector<reference<TableCatalogEntry>> unordered = tables;
	ScanForeignKeyTable(ordered, unordered, true);
	while (!unordered.empty()) {
		ScanForeignKeyTable(ordered, unordered, false);
	}
	tables = ordered;
}

string CreateFileName(const string &id_suffix, TableCatalogEntry &table, const string &extension) {
	auto name = SanitizeExportIdentifier(table.name);
	if (table.schema.name == DEFAULT_SCHEMA) {
		return StringUtil::Format("%s%s.%s", name, id_suffix, extension);
	}
	auto schema = SanitizeExportIdentifier(table.schema.name);
	return StringUtil::Format("%s_%s%s.%s", schema, name, id_suffix, extension);
}

BoundStatement Binder::Bind(ExportStatement &stmt) {
	// COPY TO a file
	auto &config = DBConfig::GetConfig(context);
	if (!config.options.enable_external_access) {
		throw PermissionException("COPY TO is disabled through configuration");
	}
	BoundStatement result;
	result.types = {LogicalType::BOOLEAN};
	result.names = {"Success"};

	// lookup the format in the catalog
	auto &copy_function =
	    Catalog::GetEntry<CopyFunctionCatalogEntry>(context, INVALID_CATALOG, DEFAULT_SCHEMA, stmt.info->format);
	if (!copy_function.function.copy_to_bind && !copy_function.function.plan) {
		throw NotImplementedException("COPY TO is not supported for FORMAT \"%s\"", stmt.info->format);
	}

	// gather a list of all the tables
	string catalog = stmt.database.empty() ? INVALID_CATALOG : stmt.database;
	vector<reference<TableCatalogEntry>> tables;
	auto schemas = Catalog::GetSchemas(context, catalog);
	for (auto &schema : schemas) {
		schema.get().Scan(context, CatalogType::TABLE_ENTRY, [&](CatalogEntry &entry) {
			if (entry.type == CatalogType::TABLE_ENTRY) {
				tables.push_back(entry.Cast<TableCatalogEntry>());
			}
		});
	}

	// reorder tables because of foreign key constraint
	ReorderTableEntries(tables);

	// now generate the COPY statements for each of the tables
	auto &fs = FileSystem::GetFileSystem(context);
	unique_ptr<LogicalOperator> child_operator;

	BoundExportData exported_tables;

	unordered_set<string> table_name_index;
<<<<<<< HEAD
	for (auto &table : tables) {
=======
	for (auto &t : tables) {
		auto &table = t.get();
>>>>>>> da69aeaa
		auto info = make_uniq<CopyInfo>();
		// we copy the options supplied to the EXPORT
		info->format = stmt.info->format;
		info->options = stmt.info->options;
		// set up the file name for the COPY TO

		idx_t id = 0;
		while (true) {
			string id_suffix = id == 0 ? string() : "_" + to_string(id);
			auto name = CreateFileName(id_suffix, table, copy_function.function.extension);
			auto directory = stmt.info->file_path;
			auto full_path = fs.JoinPath(directory, name);
			info->file_path = full_path;
			auto insert_result = table_name_index.insert(info->file_path);
			if (insert_result.second == true) {
				// this name was not yet taken: take it
				break;
			}
			id++;
		}
		info->is_from = false;
		info->catalog = catalog;
		info->schema = table.schema.name;
		info->table = table.name;

		// We can not export generated columns
		for (auto &col : table.GetColumns().Physical()) {
			info->select_list.push_back(col.GetName());
		}

		ExportedTableData exported_data;
		exported_data.database_name = catalog;
		exported_data.table_name = info->table;
		exported_data.schema_name = info->schema;

		exported_data.file_path = info->file_path;

		ExportedTableInfo table_info(table, std::move(exported_data));
		exported_tables.data.push_back(table_info);
		id++;

		// generate the copy statement and bind it
		CopyStatement copy_stmt;
		copy_stmt.info = std::move(info);

		auto copy_binder = Binder::CreateBinder(context, this);
		auto bound_statement = copy_binder->Bind(copy_stmt);
		if (child_operator) {
			// use UNION ALL to combine the individual copy statements into a single node
			auto copy_union =
			    make_uniq<LogicalSetOperation>(GenerateTableIndex(), 1, std::move(child_operator),
			                                   std::move(bound_statement.plan), LogicalOperatorType::LOGICAL_UNION);
			child_operator = std::move(copy_union);
		} else {
			child_operator = std::move(bound_statement.plan);
		}
	}

	// try to create the directory, if it doesn't exist yet
	// a bit hacky to do it here, but we need to create the directory BEFORE the copy statements run
	if (!fs.DirectoryExists(stmt.info->file_path)) {
		fs.CreateDirectory(stmt.info->file_path);
	}

	// create the export node
<<<<<<< HEAD
	auto export_node = make_uniq<LogicalExport>(copy_function->function, std::move(stmt.info), exported_tables);
=======
	auto export_node = make_uniq<LogicalExport>(copy_function.function, std::move(stmt.info), exported_tables);
>>>>>>> da69aeaa

	if (child_operator) {
		export_node->children.push_back(std::move(child_operator));
	}

	result.plan = std::move(export_node);
	properties.allow_stream_result = false;
	properties.return_type = StatementReturnType::NOTHING;
	return result;
}

} // namespace duckdb<|MERGE_RESOLUTION|>--- conflicted
+++ resolved
@@ -135,12 +135,8 @@
 	BoundExportData exported_tables;
 
 	unordered_set<string> table_name_index;
-<<<<<<< HEAD
-	for (auto &table : tables) {
-=======
 	for (auto &t : tables) {
 		auto &table = t.get();
->>>>>>> da69aeaa
 		auto info = make_uniq<CopyInfo>();
 		// we copy the options supplied to the EXPORT
 		info->format = stmt.info->format;
@@ -206,11 +202,7 @@
 	}
 
 	// create the export node
-<<<<<<< HEAD
-	auto export_node = make_uniq<LogicalExport>(copy_function->function, std::move(stmt.info), exported_tables);
-=======
 	auto export_node = make_uniq<LogicalExport>(copy_function.function, std::move(stmt.info), exported_tables);
->>>>>>> da69aeaa
 
 	if (child_operator) {
 		export_node->children.push_back(std::move(child_operator));
