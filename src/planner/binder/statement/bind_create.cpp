--- conflicted
+++ resolved
@@ -605,25 +605,15 @@
 					// When we push into a constant expression
 					// => CREATE TYPE mood AS ENUM (SELECT DISTINCT ON(x, x) x FROM test);
 					auto &distinct_modifier = (DistinctModifier &)*query_node.modifiers[0];
-<<<<<<< HEAD
 					if (distinct_modifier.distinct_on_targets.empty()) {
 						need_to_add = false;
 					}
-=======
-					distinct_modifier.distinct_on_targets.push_back(make_uniq<ConstantExpression>(Value::INTEGER(1)));
-					need_to_add = false;
->>>>>>> d84e329b
 				}
 			}
 
 			// Add distinct modifier
 			if (need_to_add) {
-<<<<<<< HEAD
-				auto distinct_modifier = make_unique<DistinctModifier>();
-=======
 				auto distinct_modifier = make_uniq<DistinctModifier>();
-				distinct_modifier->distinct_on_targets.push_back(make_uniq<ConstantExpression>(Value::INTEGER(1)));
->>>>>>> d84e329b
 				query_node.modifiers.emplace(query_node.modifiers.begin(), std::move(distinct_modifier));
 			}
 
