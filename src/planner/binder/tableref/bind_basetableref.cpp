--- conflicted
+++ resolved
@@ -115,22 +115,6 @@
 			}
 		}
 
-<<<<<<< HEAD
-		// we still didn't find the table
-		if (GetBindingMode() == BindingMode::EXTRACT_NAMES) {
-			// if we are in EXTRACT_NAMES, we create a dummy table ref
-			AddTableName(table_name);
-
-			// add a bind context entry
-			auto table_index = GenerateTableIndex();
-			auto alias = ref.alias.empty() ? table_name : ref.alias;
-			vector<LogicalType> types {LogicalType::INTEGER};
-			vector<string> names {"__dummy_col" + to_string(table_index)};
-			bind_context.AddGenericBinding(table_index, alias, names, types);
-			return make_uniq_base<BoundTableRef, BoundEmptyTableRef>(table_index);
-		}
-=======
->>>>>>> da69aeaa
 		// could not find an alternative: bind again to get the error
 		table_or_view = Catalog::GetEntry(context, CatalogType::TABLE_ENTRY, ref.catalog_name, ref.schema_name,
 		                                  ref.table_name, OnEntryNotFound::THROW_EXCEPTION, error_context);
@@ -162,11 +146,7 @@
 		auto logical_get = make_uniq<LogicalGet>(table_index, scan_function, std::move(bind_data),
 		                                         std::move(return_types), std::move(return_names));
 		bind_context.AddBaseTable(table_index, alias, table_names, table_types, logical_get->column_ids,
-<<<<<<< HEAD
-		                          logical_get->GetTable());
-=======
 		                          logical_get->GetTable().get());
->>>>>>> da69aeaa
 		return make_uniq_base<BoundTableRef, BoundBaseTableRef>(table, std::move(logical_get));
 	}
 	case CatalogType::VIEW_ENTRY: {
@@ -192,13 +172,8 @@
 		D_ASSERT(bound_child->type == TableReferenceType::SUBQUERY);
 		// verify that the types and names match up with the expected types and names
 		auto &bound_subquery = bound_child->Cast<BoundSubqueryRef>();
-<<<<<<< HEAD
-		;
-		if (bound_subquery.subquery->types != view_catalog_entry->types) {
-=======
 		if (GetBindingMode() != BindingMode::EXTRACT_NAMES &&
 		    bound_subquery.subquery->types != view_catalog_entry.types) {
->>>>>>> da69aeaa
 			throw BinderException("Contents of view were altered: types don't match!");
 		}
 		bind_context.AddView(bound_subquery.subquery->GetRootIndex(), subquery.alias, subquery,
