--- conflicted
+++ resolved
@@ -242,11 +242,7 @@
 				if (new_expr->alias.empty()) {
 					new_expr->alias = colref.GetColumnName();
 				} else {
-<<<<<<< HEAD
 					new_expr->alias = ReplaceColumnsAlias(new_expr->alias, colref.GetColumnName(), regex.get());
-=======
-					new_expr->alias = StringUtil::Replace(new_expr->alias, "[column]", colref.GetColumnName());
->>>>>>> 3cadc6ce
 				}
 			}
 		}
