#include "duckdb/catalog/catalog_entry/schema_catalog_entry.hpp"
#include "duckdb/common/string_util.hpp"
#include "duckdb/function/scalar/nested_functions.hpp"
#include "duckdb/parser/expression/columnref_expression.hpp"
#include "duckdb/parser/expression/constant_expression.hpp"
#include "duckdb/parser/expression/function_expression.hpp"
#include "duckdb/parser/expression/operator_expression.hpp"
#include "duckdb/parser/expression/positional_reference_expression.hpp"
#include "duckdb/parser/expression/subquery_expression.hpp"
#include "duckdb/parser/parsed_expression_iterator.hpp"
#include "duckdb/planner/binder.hpp"
#include "duckdb/planner/expression/bound_columnref_expression.hpp"
#include "duckdb/planner/expression/bound_constant_expression.hpp"
#include "duckdb/planner/expression_binder.hpp"
#include "duckdb/planner/expression_binder/where_binder.hpp"

namespace duckdb {

unique_ptr<ParsedExpression> ExpressionBinder::QualifyColumnName(const string &column_name, string &error_message) {
	auto using_binding = binder.bind_context.GetUsingBinding(column_name);
	if (using_binding) {
		// we are referencing a USING column
		// check if we can refer to one of the base columns directly
		unique_ptr<Expression> expression;
		if (!using_binding->primary_binding.empty()) {
			// we can! just assign the table name and re-bind
			return make_unique<ColumnRefExpression>(column_name, using_binding->primary_binding);
		} else {
			// // we cannot! we need to bind this as a coalesce between all the relevant columns
			auto coalesce = make_unique<OperatorExpression>(ExpressionType::OPERATOR_COALESCE);
			for (auto &entry : using_binding->bindings) {
				coalesce->children.push_back(make_unique<ColumnRefExpression>(column_name, entry));
			}
			return move(coalesce);
		}
	}

	// find a binding that contains this
	string table_name = binder.bind_context.GetMatchingBinding(column_name);

	// throw an error if a macro conflicts with a column name
	auto is_macro_column = false;
	if (binder.macro_binding != nullptr && binder.macro_binding->HasMatchingBinding(column_name)) {
		is_macro_column = true;
		if (!table_name.empty()) {
			throw BinderException("Conflicting column names for column " + column_name + "!");
		}
	}

	if (lambda_bindings) {
		for (idx_t i = 0; i < lambda_bindings->size(); i++) {
			if ((*lambda_bindings)[i].HasMatchingBinding(column_name)) {

				// throw an error if a lambda conflicts with a column name or a macro
				if (!table_name.empty() || is_macro_column) {
					throw BinderException("Conflicting column names for column " + column_name + "!");
				}

				D_ASSERT(!(*lambda_bindings)[i].alias.empty());
				return make_unique<ColumnRefExpression>(column_name, (*lambda_bindings)[i].alias);
			}
		}
	}

	if (is_macro_column) {
		D_ASSERT(!binder.macro_binding->alias.empty());
		return make_unique<ColumnRefExpression>(column_name, binder.macro_binding->alias);
<<<<<<< HEAD
=======
	} else {
		// see if it's a column
		string table_name = binder.bind_context.GetMatchingBinding(column_name);
		if (!table_name.empty()) {
			return binder.bind_context.CreateColumnReference(table_name, column_name);
		}
		// it's not, find candidates and error
		auto similar_bindings = binder.bind_context.GetSimilarBindings(column_name);
		string candidate_str = StringUtil::CandidatesMessage(similar_bindings, "Candidate bindings");
		error_message =
		    StringUtil::Format("Referenced column \"%s\" not found in FROM clause!%s", column_name, candidate_str);
		return nullptr;
>>>>>>> dbb043b1
	}

	if (table_name.empty()) {
		auto similar_bindings = binder.bind_context.GetSimilarBindings(column_name);
		string candidate_str = StringUtil::CandidatesMessage(similar_bindings, "Candidate bindings");
		error_message =
		    StringUtil::Format("Referenced column \"%s\" not found in FROM clause!%s", column_name, candidate_str);
		return nullptr;
	}
	return binder.bind_context.CreateColumnReference(table_name, column_name);
}

void ExpressionBinder::QualifyColumnNames(unique_ptr<ParsedExpression> &expr) {
	switch (expr->type) {
	case ExpressionType::COLUMN_REF: {
		auto &colref = (ColumnRefExpression &)*expr;
		string error_message;
		auto new_expr = QualifyColumnName(colref, error_message);
		if (new_expr) {
			if (!expr->alias.empty()) {
				new_expr->alias = expr->alias;
			}
			expr = move(new_expr);
		}
		break;
	}
	case ExpressionType::POSITIONAL_REFERENCE: {
		auto &ref = (PositionalReferenceExpression &)*expr;
		if (ref.alias.empty()) {
			string table_name, column_name;
			auto error = binder.bind_context.BindColumn(ref, table_name, column_name);
			if (error.empty()) {
				ref.alias = column_name;
			}
		}
		break;
	}
	default:
		break;
	}
	ParsedExpressionIterator::EnumerateChildren(
	    *expr, [&](unique_ptr<ParsedExpression> &child) { QualifyColumnNames(child); });
}

void ExpressionBinder::QualifyColumnNames(Binder &binder, unique_ptr<ParsedExpression> &expr) {
	WhereBinder where_binder(binder, binder.context);
	where_binder.QualifyColumnNames(expr);
}

unique_ptr<ParsedExpression> ExpressionBinder::CreateStructExtract(unique_ptr<ParsedExpression> base,
                                                                   string field_name) {
	vector<unique_ptr<ParsedExpression>> children;
	children.push_back(move(base));
	children.push_back(make_unique_base<ParsedExpression, ConstantExpression>(Value(move(field_name))));
	auto extract_fun = make_unique<OperatorExpression>(ExpressionType::STRUCT_EXTRACT, move(children));
	return move(extract_fun);
}

unique_ptr<ParsedExpression> ExpressionBinder::CreateStructPack(ColumnRefExpression &colref) {
	D_ASSERT(colref.column_names.size() <= 2);
	string error_message;
	auto &table_name = colref.column_names.back();
	auto binding = binder.bind_context.GetBinding(table_name, error_message);
	if (!binding) {
		return nullptr;
	}
	if (colref.column_names.size() == 2) {
		// "schema_name.table_name"
		auto table_entry = binding->GetTableEntry();
		if (!table_entry) {
			return nullptr;
		}
		auto &schema_name = colref.column_names[0];
		if (table_entry->schema->name != schema_name || table_entry->name != table_name) {
			return nullptr;
		}
	}
	// We found the table, now create the struct_pack expression
	vector<unique_ptr<ParsedExpression>> child_exprs;
	for (const auto &column_name : binding->names) {
		child_exprs.push_back(make_unique<ColumnRefExpression>(column_name, table_name));
	}
	return make_unique<FunctionExpression>("struct_pack", move(child_exprs));
}

unique_ptr<ParsedExpression> ExpressionBinder::QualifyColumnName(ColumnRefExpression &colref, string &error_message) {
	idx_t column_parts = colref.column_names.size();
	// column names can have an arbitrary amount of dots
	// here is how the resolution works:
	if (column_parts == 1) {
		// no dots (i.e. "part1")
		// -> part1 refers to a column
		// check if we can qualify the column name with the table name
		auto qualified_colref = QualifyColumnName(colref.GetColumnName(), error_message);
		if (qualified_colref) {
			// we could: return it
			return qualified_colref;
		}
		// we could not! Try creating an implicit struct_pack
		return CreateStructPack(colref);
	} else if (column_parts == 2) {
		// one dot (i.e. "part1.part2")
		// EITHER:
		// -> part1 is a table, part2 is a column
		// -> part1 is a column, part2 is a property of that column (i.e. struct_extract)

		// first check if part1 is a table, and part2 is a standard column
		if (binder.HasMatchingBinding(colref.column_names[0], colref.column_names[1], error_message)) {
			// it is! return the colref directly
			return binder.bind_context.CreateColumnReference(colref.column_names[0], colref.column_names[1]);
		} else {
			// otherwise check if we can turn this into a struct extract
			auto new_colref = make_unique<ColumnRefExpression>(colref.column_names[0]);
			string other_error;
			auto qualified_colref = QualifyColumnName(colref.column_names[0], other_error);
			if (qualified_colref) {
				// we could: create a struct extract
				return CreateStructExtract(move(qualified_colref), colref.column_names[1]);
			}
			// we could not! Try creating an implicit struct_pack
			return CreateStructPack(colref);
		}
	} else {
		// two or more dots (i.e. "part1.part2.part3.part4...")
		// -> part1 is a schema, part2 is a table, part3 is a column name, part4 and beyond are struct fields
		// -> part1 is a table, part2 is a column name, part3 and beyond are struct fields
		// -> part1 is a column, part2 and beyond are struct fields

		// we always prefer the most top-level view
		// i.e. in case of multiple resolution options, we resolve in order:
		// -> 1. resolve "part1" as a schema
		// -> 2. resolve "part1" as a table
		// -> 3. resolve "part1" as a column

		unique_ptr<ParsedExpression> result_expr;
		idx_t struct_extract_start;
		// first check if part1 is a schema
		if (binder.HasMatchingBinding(colref.column_names[0], colref.column_names[1], colref.column_names[2],
		                              error_message)) {
			// it is! the column reference is "schema.table.column"
			// any additional fields are turned into struct_extract calls
			result_expr = binder.bind_context.CreateColumnReference(colref.column_names[0], colref.column_names[1],
			                                                        colref.column_names[2]);
			struct_extract_start = 3;
		} else if (binder.HasMatchingBinding(colref.column_names[0], colref.column_names[1], error_message)) {
			// part1 is a table
			// the column reference is "table.column"
			// any additional fields are turned into struct_extract calls
			result_expr = binder.bind_context.CreateColumnReference(colref.column_names[0], colref.column_names[1]);
			struct_extract_start = 2;
		} else {
			// part1 could be a column
			string col_error;
			result_expr = QualifyColumnName(colref.column_names[0], col_error);
			if (!result_expr) {
				// it is not! return the error
				return nullptr;
			}
			// it is! add the struct extract calls
			struct_extract_start = 1;
		}
		for (idx_t i = struct_extract_start; i < colref.column_names.size(); i++) {
			result_expr = CreateStructExtract(move(result_expr), colref.column_names[i]);
		}
		return result_expr;
	}
}

BindResult ExpressionBinder::BindExpression(ColumnRefExpression &colref_p, idx_t depth) {
	if (binder.GetBindingMode() == BindingMode::EXTRACT_NAMES) {
		return BindResult(make_unique<BoundConstantExpression>(Value(LogicalType::SQLNULL)));
	}
	string error_message;
	auto expr = QualifyColumnName(colref_p, error_message);
	if (!expr) {
		return BindResult(binder.FormatError(colref_p, error_message));
	}
	//! Generated column returns generated expression
	if (expr->type != ExpressionType::COLUMN_REF) {
		return BindExpression(&expr, depth);
	}
	auto &colref = (ColumnRefExpression &)*expr;
<<<<<<< HEAD
	D_ASSERT(colref.column_names.size() == 2 || colref.column_names.size() == 3);
	auto &table_name = colref.column_names.size() == 3 ? colref.column_names[1] : colref.column_names[0];
=======
	D_ASSERT(colref.IsQualified());
	auto &table_name = colref.GetTableName();
>>>>>>> dbb043b1

	// individual column reference
	// resolve to either a base table or a subquery expression
	// if it was a macro parameter, let macro_binding bind it to the argument
	// if it was a lambda parameter, let lambda_bindings bind it to the argument

	BindResult result;

	auto found_lambda_binding = false;
	if (lambda_bindings) {
		for (idx_t i = 0; i < lambda_bindings->size(); i++) {
			if (table_name == (*lambda_bindings)[i].alias) {
				result = (*lambda_bindings)[i].Bind(colref, depth);
				found_lambda_binding = true;
				break;
			}
		}
	}

	if (!found_lambda_binding) {
		if (binder.macro_binding && table_name == binder.macro_binding->alias) {
			result = binder.macro_binding->Bind(colref, depth);
		} else {
			result = binder.bind_context.BindColumn(colref, depth);
		}
	}

	if (!result.HasError()) {
		BoundColumnReferenceInfo ref;
		ref.name = colref.column_names.back();
		ref.query_location = colref.query_location;
		bound_columns.push_back(move(ref));
	} else {
		result.error = binder.FormatError(colref_p, result.error);
	}
	return result;
}

} // namespace duckdb<|MERGE_RESOLUTION|>--- conflicted
+++ resolved
@@ -65,24 +65,10 @@
 	if (is_macro_column) {
 		D_ASSERT(!binder.macro_binding->alias.empty());
 		return make_unique<ColumnRefExpression>(column_name, binder.macro_binding->alias);
-<<<<<<< HEAD
-=======
-	} else {
-		// see if it's a column
-		string table_name = binder.bind_context.GetMatchingBinding(column_name);
-		if (!table_name.empty()) {
-			return binder.bind_context.CreateColumnReference(table_name, column_name);
-		}
+	}
+	// see if it's a column
+	if (table_name.empty()) {
 		// it's not, find candidates and error
-		auto similar_bindings = binder.bind_context.GetSimilarBindings(column_name);
-		string candidate_str = StringUtil::CandidatesMessage(similar_bindings, "Candidate bindings");
-		error_message =
-		    StringUtil::Format("Referenced column \"%s\" not found in FROM clause!%s", column_name, candidate_str);
-		return nullptr;
->>>>>>> dbb043b1
-	}
-
-	if (table_name.empty()) {
 		auto similar_bindings = binder.bind_context.GetSimilarBindings(column_name);
 		string candidate_str = StringUtil::CandidatesMessage(similar_bindings, "Candidate bindings");
 		error_message =
@@ -262,13 +248,8 @@
 		return BindExpression(&expr, depth);
 	}
 	auto &colref = (ColumnRefExpression &)*expr;
-<<<<<<< HEAD
-	D_ASSERT(colref.column_names.size() == 2 || colref.column_names.size() == 3);
-	auto &table_name = colref.column_names.size() == 3 ? colref.column_names[1] : colref.column_names[0];
-=======
 	D_ASSERT(colref.IsQualified());
 	auto &table_name = colref.GetTableName();
->>>>>>> dbb043b1
 
 	// individual column reference
 	// resolve to either a base table or a subquery expression
