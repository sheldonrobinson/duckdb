--- conflicted
+++ resolved
@@ -173,200 +173,6 @@
 	Printer::Print(ToString());
 }
 
-<<<<<<< HEAD
-void LogicalOperator::Serialize(Serializer &serializer) const {
-	FieldWriter writer(serializer);
-	writer.WriteField<LogicalOperatorType>(type);
-	writer.WriteSerializableList(children);
-
-	Serialize(writer);
-	writer.Finalize();
-}
-
-unique_ptr<LogicalOperator> LogicalOperator::Deserialize(Deserializer &deserializer, PlanDeserializationState &gstate) {
-	unique_ptr<LogicalOperator> result;
-
-	FieldReader reader(deserializer);
-	auto type = reader.ReadRequired<LogicalOperatorType>();
-	auto children = reader.ReadRequiredSerializableList<LogicalOperator>(gstate);
-
-	LogicalDeserializationState state(gstate, type, children);
-	switch (type) {
-	case LogicalOperatorType::LOGICAL_PROJECTION:
-		result = LogicalProjection::Deserialize(state, reader);
-		break;
-	case LogicalOperatorType::LOGICAL_FILTER:
-		result = LogicalFilter::Deserialize(state, reader);
-		break;
-	case LogicalOperatorType::LOGICAL_AGGREGATE_AND_GROUP_BY:
-		result = LogicalAggregate::Deserialize(state, reader);
-		break;
-	case LogicalOperatorType::LOGICAL_WINDOW:
-		result = LogicalWindow::Deserialize(state, reader);
-		break;
-	case LogicalOperatorType::LOGICAL_UNNEST:
-		result = LogicalUnnest::Deserialize(state, reader);
-		break;
-	case LogicalOperatorType::LOGICAL_LIMIT:
-		result = LogicalLimit::Deserialize(state, reader);
-		break;
-	case LogicalOperatorType::LOGICAL_ORDER_BY:
-		result = LogicalOrder::Deserialize(state, reader);
-		break;
-	case LogicalOperatorType::LOGICAL_TOP_N:
-		result = LogicalTopN::Deserialize(state, reader);
-		break;
-	case LogicalOperatorType::LOGICAL_COPY_TO_FILE:
-		result = LogicalCopyToFile::Deserialize(state, reader);
-		break;
-	case LogicalOperatorType::LOGICAL_DISTINCT:
-		result = LogicalDistinct::Deserialize(state, reader);
-		break;
-	case LogicalOperatorType::LOGICAL_SAMPLE:
-		result = LogicalSample::Deserialize(state, reader);
-		break;
-	case LogicalOperatorType::LOGICAL_LIMIT_PERCENT:
-		result = LogicalLimitPercent::Deserialize(state, reader);
-		break;
-	case LogicalOperatorType::LOGICAL_GET:
-		result = LogicalGet::Deserialize(state, reader);
-		break;
-	case LogicalOperatorType::LOGICAL_CHUNK_GET:
-		result = LogicalColumnDataGet::Deserialize(state, reader);
-		break;
-	case LogicalOperatorType::LOGICAL_DELIM_GET:
-		result = LogicalDelimGet::Deserialize(state, reader);
-		break;
-	case LogicalOperatorType::LOGICAL_EXPRESSION_GET:
-		result = LogicalExpressionGet::Deserialize(state, reader);
-		break;
-	case LogicalOperatorType::LOGICAL_DUMMY_SCAN:
-		result = LogicalDummyScan::Deserialize(state, reader);
-		break;
-	case LogicalOperatorType::LOGICAL_EMPTY_RESULT:
-		result = LogicalEmptyResult::Deserialize(state, reader);
-		break;
-	case LogicalOperatorType::LOGICAL_CTE_REF:
-		result = LogicalCTERef::Deserialize(state, reader);
-		break;
-	case LogicalOperatorType::LOGICAL_JOIN:
-		throw InternalException("LogicalJoin deserialize not supported");
-	case LogicalOperatorType::LOGICAL_DELIM_JOIN:
-		result = LogicalDelimJoin::Deserialize(state, reader);
-		break;
-	case LogicalOperatorType::LOGICAL_ASOF_JOIN:
-		result = LogicalAsOfJoin::Deserialize(state, reader);
-		break;
-	case LogicalOperatorType::LOGICAL_COMPARISON_JOIN:
-		result = LogicalComparisonJoin::Deserialize(state, reader);
-		break;
-	case LogicalOperatorType::LOGICAL_ANY_JOIN:
-		result = LogicalAnyJoin::Deserialize(state, reader);
-		break;
-	case LogicalOperatorType::LOGICAL_CROSS_PRODUCT:
-		result = LogicalCrossProduct::Deserialize(state, reader);
-		break;
-	case LogicalOperatorType::LOGICAL_POSITIONAL_JOIN:
-		result = LogicalPositionalJoin::Deserialize(state, reader);
-		break;
-	case LogicalOperatorType::LOGICAL_UNION:
-		result = LogicalSetOperation::Deserialize(state, reader);
-		break;
-	case LogicalOperatorType::LOGICAL_EXCEPT:
-		result = LogicalSetOperation::Deserialize(state, reader);
-		break;
-	case LogicalOperatorType::LOGICAL_INTERSECT:
-		result = LogicalSetOperation::Deserialize(state, reader);
-		break;
-	case LogicalOperatorType::LOGICAL_RECURSIVE_CTE:
-		result = LogicalRecursiveCTE::Deserialize(state, reader);
-		break;
-	case LogicalOperatorType::LOGICAL_INSERT:
-		result = LogicalInsert::Deserialize(state, reader);
-		break;
-	case LogicalOperatorType::LOGICAL_DELETE:
-		result = LogicalDelete::Deserialize(state, reader);
-		break;
-	case LogicalOperatorType::LOGICAL_UPDATE:
-		result = LogicalUpdate::Deserialize(state, reader);
-		break;
-	case LogicalOperatorType::LOGICAL_CREATE_TABLE:
-		result = LogicalCreateTable::Deserialize(state, reader);
-		break;
-	case LogicalOperatorType::LOGICAL_CREATE_INDEX:
-		result = LogicalCreateIndex::Deserialize(state, reader);
-		break;
-	case LogicalOperatorType::LOGICAL_CREATE_SEQUENCE:
-		result = LogicalCreate::Deserialize(state, reader);
-		break;
-	case LogicalOperatorType::LOGICAL_CREATE_VIEW:
-		result = LogicalCreate::Deserialize(state, reader);
-		break;
-	case LogicalOperatorType::LOGICAL_CREATE_SCHEMA:
-		result = LogicalCreate::Deserialize(state, reader);
-		break;
-	case LogicalOperatorType::LOGICAL_CREATE_MACRO:
-		result = LogicalCreate::Deserialize(state, reader);
-		break;
-	case LogicalOperatorType::LOGICAL_PRAGMA:
-		result = LogicalPragma::Deserialize(state, reader);
-		break;
-	case LogicalOperatorType::LOGICAL_CREATE_TYPE:
-		result = LogicalCreate::Deserialize(state, reader);
-		break;
-	case LogicalOperatorType::LOGICAL_EXPLAIN:
-		result = LogicalExplain::Deserialize(state, reader);
-		break;
-	case LogicalOperatorType::LOGICAL_SHOW:
-		result = LogicalShow::Deserialize(state, reader);
-		break;
-	case LogicalOperatorType::LOGICAL_PREPARE:
-		result = LogicalPrepare::Deserialize(state, reader);
-		break;
-	case LogicalOperatorType::LOGICAL_EXECUTE:
-		result = LogicalExecute::Deserialize(state, reader);
-		break;
-	case LogicalOperatorType::LOGICAL_EXPORT:
-		result = LogicalExport::Deserialize(state, reader);
-		break;
-	case LogicalOperatorType::LOGICAL_SET:
-		result = LogicalSet::Deserialize(state, reader);
-		break;
-	case LogicalOperatorType::LOGICAL_RESET:
-		result = LogicalReset::Deserialize(state, reader);
-		break;
-	case LogicalOperatorType::LOGICAL_ALTER:
-	case LogicalOperatorType::LOGICAL_VACUUM:
-	case LogicalOperatorType::LOGICAL_LOAD:
-	case LogicalOperatorType::LOGICAL_ATTACH:
-	case LogicalOperatorType::LOGICAL_TRANSACTION:
-	case LogicalOperatorType::LOGICAL_DROP:
-		result = LogicalSimple::Deserialize(state, reader);
-		break;
-	case LogicalOperatorType::LOGICAL_DETACH:
-		throw SerializationException("Logical Detach does not support serialization");
-	case LogicalOperatorType::LOGICAL_EXTENSION_OPERATOR:
-		result = LogicalExtensionOperator::Deserialize(state, reader);
-		break;
-	case LogicalOperatorType::LOGICAL_PIVOT:
-		result = LogicalPivot::Deserialize(state, reader);
-		break;
-	case LogicalOperatorType::LOGICAL_COPY_DATABASE:
-		result = LogicalCopyDatabase::Deserialize(state, reader);
-		break;
-	case LogicalOperatorType::LOGICAL_INVALID:
-		/* no default here to trigger a warning if we forget to implement deserialize for a new operator */
-		throw SerializationException("Invalid type for operator deserialization");
-	}
-
-	reader.Finalize();
-	result->children = std::move(children);
-
-	return result;
-}
-
-=======
->>>>>>> 754991b2
 vector<idx_t> LogicalOperator::GetTableIndex() const {
 	return vector<idx_t> {};
 }
