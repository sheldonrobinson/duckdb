//===----------------------------------------------------------------------===//
//                         DuckDB
//
// duckdb/execution/operator/join/physical_piecewise_merge_join.hpp
//
//
//===----------------------------------------------------------------------===//

#pragma once

#include "duckdb/execution/merge_join.hpp"
#include "duckdb/execution/operator/join/physical_comparison_join.hpp"

namespace duckdb {

//! PhysicalPiecewiseMergeJoin represents a piecewise merge loop join between
//! two tables
class PhysicalPiecewiseMergeJoin : public PhysicalComparisonJoin {
public:
	PhysicalPiecewiseMergeJoin(LogicalOperator &op, unique_ptr<PhysicalOperator> left,
	                           unique_ptr<PhysicalOperator> right, vector<JoinCondition> cond, JoinType join_type,
	                           idx_t estimated_cardinality);

	vector<LogicalType> join_key_types;

public:
	unique_ptr<GlobalOperatorState> GetGlobalState(ClientContext &context) override;

	unique_ptr<LocalSinkState> GetLocalSinkState(ExecutionContext &context) override;
	void Sink(ExecutionContext &context, GlobalOperatorState &state, LocalSinkState &lstate,
	          DataChunk &input) const override;
	bool Finalize(Pipeline &pipeline, ClientContext &context, unique_ptr<GlobalOperatorState> state) override;

	void GetChunkInternal(ExecutionContext &context, DataChunk &chunk, PhysicalOperatorState *state) const override;
	unique_ptr<PhysicalOperatorState> GetOperatorState() override;

private:
	// resolve joins that output max N elements (SEMI, ANTI, MARK)
<<<<<<< HEAD
	void ResolveSimpleJoin(ExecutionContext &context, DataChunk &chunk, PhysicalOperatorState *state);

public:
	void FinalizeOperatorState(PhysicalOperatorState &state, ExecutionContext &context) override;
	void Combine(ExecutionContext &context, GlobalOperatorState &gstate, LocalSinkState &lstate) override;

private:
=======
	void ResolveSimpleJoin(ExecutionContext &context, DataChunk &chunk, PhysicalOperatorState *state) const;
>>>>>>> 99772420
	// resolve joins that can potentially output N*M elements (INNER, LEFT, FULL)
	void ResolveComplexJoin(ExecutionContext &context, DataChunk &chunk, PhysicalOperatorState *state) const;
};

} // namespace duckdb<|MERGE_RESOLUTION|>--- conflicted
+++ resolved
@@ -33,20 +33,12 @@
 
 	void GetChunkInternal(ExecutionContext &context, DataChunk &chunk, PhysicalOperatorState *state) const override;
 	unique_ptr<PhysicalOperatorState> GetOperatorState() override;
-
-private:
-	// resolve joins that output max N elements (SEMI, ANTI, MARK)
-<<<<<<< HEAD
-	void ResolveSimpleJoin(ExecutionContext &context, DataChunk &chunk, PhysicalOperatorState *state);
-
-public:
 	void FinalizeOperatorState(PhysicalOperatorState &state, ExecutionContext &context) override;
 	void Combine(ExecutionContext &context, GlobalOperatorState &gstate, LocalSinkState &lstate) override;
 
 private:
-=======
-	void ResolveSimpleJoin(ExecutionContext &context, DataChunk &chunk, PhysicalOperatorState *state) const;
->>>>>>> 99772420
+    // resolve joins that output max N elements (SEMI, ANTI, MARK)
+    void ResolveSimpleJoin(ExecutionContext &context, DataChunk &chunk, PhysicalOperatorState *state) const;
 	// resolve joins that can potentially output N*M elements (INNER, LEFT, FULL)
 	void ResolveComplexJoin(ExecutionContext &context, DataChunk &chunk, PhysicalOperatorState *state) const;
 };
