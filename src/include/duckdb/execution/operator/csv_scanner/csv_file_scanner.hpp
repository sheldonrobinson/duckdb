--- conflicted
+++ resolved
@@ -31,12 +31,8 @@
 
 	CSVFileScan(ClientContext &context, const string &file_name, const CSVReaderOptions &options);
 
-<<<<<<< HEAD
+	void SetStart();
 	const string &GetFileName() const;
-=======
-	void SetStart();
-	const string &GetFileName();
->>>>>>> 228dff35
 	const vector<string> &GetNames();
 	const vector<LogicalType> &GetTypes();
 	void InitializeProjection();
