//===----------------------------------------------------------------------===//
//                         DuckDB
//
// duckdb/execution/operator/csv_scanner/csv_schema.hpp
//
//
//===----------------------------------------------------------------------===//

#pragma once

#include "duckdb/common/types.hpp"
#include "duckdb/execution/operator/csv_scanner/sniffer/sniff_result.hpp"

namespace duckdb {
//! Basic CSV Column Info
struct CSVColumnInfo {
	CSVColumnInfo(const string &name_p, const LogicalType &type_p) : name(name_p), type(type_p) {
	}
	string name;
	LogicalType type;
};

//! Basic CSV Schema
struct CSVSchema {
<<<<<<< HEAD
	void Initialize(const vector<string> &names, const vector<LogicalType> &types, const string &file_path);
=======
	explicit CSVSchema(const bool empty = false) : empty(empty) {
	}

	CSVSchema(vector<string> &names, vector<LogicalType> &types, const string &file_path, idx_t rows_read,
	          const bool empty = false);

	//! Initializes the schema based on names and types
	void Initialize(const vector<string> &names, const vector<LogicalType> &types, const string &file_path);

	//! If the schema is empty
>>>>>>> c824b65e
	bool Empty() const;

	//! If the columns of the schema match
	bool MatchColumns(const CSVSchema &other) const;

	//! We merge two schemas by ensuring that the column types are compatible between both
	void MergeSchemas(CSVSchema &other, bool null_padding);

	//! What's the file path for the file that generated this schema
	string GetPath() const;

	//! How many columns we have in this schema
	idx_t GetColumnCount() const;

	//! Check if two schemas match.
	bool SchemasMatch(string &error_message, SnifferResult &sniffer_result, const string &cur_file_path,
	                  bool is_minimal_sniffer) const;

	//! How many rows were read when generating this schema, this is only used for sniffing during the binder
	idx_t GetRowsRead() const;

	//! Get a vector with names
	vector<string> GetNames() const;

	//! Get a vector with types
	vector<LogicalType> GetTypes() const;

private:
	//! If a type can be cast to another
	static bool CanWeCastIt(LogicalTypeId source, LogicalTypeId destination);
	vector<CSVColumnInfo> columns;
	unordered_map<string, idx_t> name_idx_map;
	string file_path;
	idx_t rows_read = 0;
	bool empty = false;
};
} // namespace duckdb<|MERGE_RESOLUTION|>--- conflicted
+++ resolved
@@ -22,9 +22,6 @@
 
 //! Basic CSV Schema
 struct CSVSchema {
-<<<<<<< HEAD
-	void Initialize(const vector<string> &names, const vector<LogicalType> &types, const string &file_path);
-=======
 	explicit CSVSchema(const bool empty = false) : empty(empty) {
 	}
 
@@ -35,7 +32,6 @@
 	void Initialize(const vector<string> &names, const vector<LogicalType> &types, const string &file_path);
 
 	//! If the schema is empty
->>>>>>> c824b65e
 	bool Empty() const;
 
 	//! If the columns of the schema match
