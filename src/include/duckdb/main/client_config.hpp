--- conflicted
+++ resolved
@@ -96,12 +96,9 @@
 	//! The maximum amount of pivot columns
 	idx_t pivot_limit = 100000;
 
-<<<<<<< HEAD
-=======
 	//! Whether or not the "/" division operator defaults to integer division or floating point division
 	bool integer_division = false;
 
->>>>>>> da69aeaa
 	//! Generic options
 	case_insensitive_map_t<Value> set_variables;
 
