//===----------------------------------------------------------------------===//
//                         DuckDB
//
// duckdb/main/relation.hpp
//
//
//===----------------------------------------------------------------------===//

#pragma once

#include "duckdb/common/common.hpp"
#include "duckdb/common/enums/join_type.hpp"
#include "duckdb/common/enums/relation_type.hpp"
#include "duckdb/common/winapi.hpp"
#include "duckdb/common/enums/joinref_type.hpp"
#include "duckdb/main/query_result.hpp"
#include "duckdb/parser/column_definition.hpp"
#include "duckdb/common/named_parameter_map.hpp"
#include "duckdb/main/client_context.hpp"
#include "duckdb/main/client_context_wrapper.hpp"
#include "duckdb/main/external_dependencies.hpp"
#include "duckdb/parser/statement/explain_statement.hpp"
#include "duckdb/parser/parsed_expression.hpp"
#include "duckdb/parser/result_modifier.hpp"
#include "duckdb/common/unique_ptr.hpp"
#include "duckdb/common/vector.hpp"
#include "duckdb/common/helper.hpp"

namespace duckdb {
struct BoundStatement;

class Binder;
class LogicalOperator;
class QueryNode;
class TableRef;

<<<<<<< HEAD
static string CreateRelationAlias(RelationType type, const string &alias) {
	if (!alias.empty()) {
		return alias;
	}
	return StringUtil::Format("%s_%s", EnumUtil::ToString(type), StringUtil::GenerateRandomName());
}
=======
class RelationContextWrapper : public ClientContextWrapper {
public:
	~RelationContextWrapper() override = default;
	explicit RelationContextWrapper(const shared_ptr<ClientContext> &context) : ClientContextWrapper(context) {};

	explicit RelationContextWrapper(const ClientContextWrapper &context) : ClientContextWrapper(context) {};

	void TryBindRelation(Relation &relation, vector<ColumnDefinition> &columns) override {
		GetContext()->InternalTryBindRelation(relation, columns);
	}

private:
	weak_ptr<ClientContext> client_context;
};
>>>>>>> 059ac75f

class Relation : public enable_shared_from_this<Relation> {
public:
	Relation(const shared_ptr<ClientContext> &context_p, const RelationType type) : type(type) {
		context = make_shared_ptr<ClientContextWrapper>(context_p);
	}
<<<<<<< HEAD
	Relation(ClientContextWrapper &context, RelationType type, const string &alias = "")
	    : context(context.GetContext()), type(type), alias(CreateRelationAlias(type, alias)) {
=======
	Relation(const shared_ptr<ClientContextWrapper> &context, RelationType type) : context(context), type(type) {
>>>>>>> 059ac75f
	}

	Relation(const shared_ptr<RelationContextWrapper> &context, RelationType type) : context(context), type(type) {
	}

	virtual ~Relation() = default;

	shared_ptr<ClientContextWrapper> context;
	RelationType type;
	const string alias;
	vector<shared_ptr<ExternalDependency>> external_dependencies;

public:
	DUCKDB_API virtual const vector<ColumnDefinition> &Columns() = 0;
	DUCKDB_API virtual unique_ptr<QueryNode> GetQueryNode();
	DUCKDB_API virtual BoundStatement Bind(Binder &binder);
	DUCKDB_API virtual string GetAlias();

	DUCKDB_API unique_ptr<QueryResult> ExecuteOrThrow();
	DUCKDB_API unique_ptr<QueryResult> Execute();
	DUCKDB_API string ToString();
	DUCKDB_API virtual string ToString(idx_t depth) = 0;

	DUCKDB_API void Print();
	DUCKDB_API void Head(idx_t limit = 10);

	DUCKDB_API shared_ptr<Relation> CreateView(const string &name, bool replace = true, bool temporary = false);
	DUCKDB_API shared_ptr<Relation> CreateView(const string &schema_name, const string &name, bool replace = true,
	                                           bool temporary = false);
	DUCKDB_API unique_ptr<QueryResult> Query(const string &sql) const;
	DUCKDB_API unique_ptr<QueryResult> Query(const string &name, const string &sql);

	//! Explain the query plan of this relation
	DUCKDB_API unique_ptr<QueryResult> Explain(ExplainType type = ExplainType::EXPLAIN_STANDARD,
	                                           ExplainFormat explain_format = ExplainFormat::DEFAULT);

	DUCKDB_API virtual unique_ptr<TableRef> GetTableRef();
	virtual bool IsReadOnly() {
		return true;
	}
	DUCKDB_API void TryBindRelation(vector<ColumnDefinition> &columns);

public:
	// PROJECT
	DUCKDB_API shared_ptr<Relation> Project(const string &select_list);
	DUCKDB_API shared_ptr<Relation> Project(const string &expression, const string &alias);
	DUCKDB_API shared_ptr<Relation> Project(const string &select_list, const vector<string> &aliases);
	DUCKDB_API shared_ptr<Relation> Project(const vector<string> &expressions);
	DUCKDB_API shared_ptr<Relation> Project(const vector<string> &expressions, const vector<string> &aliases);
	DUCKDB_API shared_ptr<Relation> Project(vector<unique_ptr<ParsedExpression>> expressions,
	                                        const vector<string> &aliases);

	// FILTER
	DUCKDB_API shared_ptr<Relation> Filter(const string &expression);
	DUCKDB_API shared_ptr<Relation> Filter(unique_ptr<ParsedExpression> expression);
	DUCKDB_API shared_ptr<Relation> Filter(const vector<string> &expressions);

	// LIMIT
	DUCKDB_API shared_ptr<Relation> Limit(int64_t n, int64_t offset = 0);

	// ORDER
	DUCKDB_API shared_ptr<Relation> Order(const string &expression);
	DUCKDB_API shared_ptr<Relation> Order(const vector<string> &expressions);
	DUCKDB_API shared_ptr<Relation> Order(vector<OrderByNode> expressions);

	// JOIN operation
	DUCKDB_API shared_ptr<Relation> Join(const shared_ptr<Relation> &other, const string &condition,
	                                     JoinType type = JoinType::INNER, JoinRefType ref_type = JoinRefType::REGULAR);
	shared_ptr<Relation> Join(const shared_ptr<Relation> &other, vector<unique_ptr<ParsedExpression>> condition,
	                          JoinType type = JoinType::INNER, JoinRefType ref_type = JoinRefType::REGULAR);

	// CROSS PRODUCT operation
	DUCKDB_API shared_ptr<Relation> CrossProduct(const shared_ptr<Relation> &other,
	                                             JoinRefType join_ref_type = JoinRefType::CROSS);

	// SET operations
	DUCKDB_API shared_ptr<Relation> Union(const shared_ptr<Relation> &other);
	DUCKDB_API shared_ptr<Relation> Except(const shared_ptr<Relation> &other);
	DUCKDB_API shared_ptr<Relation> Intersect(const shared_ptr<Relation> &other);

	// DISTINCT operation
	DUCKDB_API shared_ptr<Relation> Distinct();

	// AGGREGATES
	DUCKDB_API shared_ptr<Relation> Aggregate(const string &aggregate_list);
	DUCKDB_API shared_ptr<Relation> Aggregate(const vector<string> &aggregates);
	DUCKDB_API shared_ptr<Relation> Aggregate(vector<unique_ptr<ParsedExpression>> expressions);
	DUCKDB_API shared_ptr<Relation> Aggregate(const string &aggregate_list, const string &group_list);
	DUCKDB_API shared_ptr<Relation> Aggregate(const vector<string> &aggregates, const vector<string> &groups);
	DUCKDB_API shared_ptr<Relation> Aggregate(vector<unique_ptr<ParsedExpression>> expressions,
	                                          const string &group_list);

	// ALIAS
	DUCKDB_API shared_ptr<Relation> Alias(const string &alias);

	//! Insert the data from this relation into a table
	DUCKDB_API shared_ptr<Relation> InsertRel(const string &schema_name, const string &table_name);
	DUCKDB_API void Insert(const string &table_name);
	DUCKDB_API void Insert(const string &schema_name, const string &table_name);
	//! Insert a row (i.e.,list of values) into a table
	DUCKDB_API void Insert(const vector<vector<Value>> &values);
	//! Create a table and insert the data from this relation into that table
	DUCKDB_API shared_ptr<Relation> CreateRel(const string &schema_name, const string &table_name,
	                                          bool temporary = false);
	DUCKDB_API void Create(const string &table_name, bool temporary = false);
	DUCKDB_API void Create(const string &schema_name, const string &table_name, bool temporary = false);

	//! Write a relation to a CSV file
	DUCKDB_API shared_ptr<Relation>
	WriteCSVRel(const string &csv_file,
	            case_insensitive_map_t<vector<Value>> options = case_insensitive_map_t<vector<Value>>());
	DUCKDB_API void WriteCSV(const string &csv_file,
	                         case_insensitive_map_t<vector<Value>> options = case_insensitive_map_t<vector<Value>>());
	//! Write a relation to a Parquet file
	DUCKDB_API shared_ptr<Relation>
	WriteParquetRel(const string &parquet_file,
	                case_insensitive_map_t<vector<Value>> options = case_insensitive_map_t<vector<Value>>());
	DUCKDB_API void
	WriteParquet(const string &parquet_file,
	             case_insensitive_map_t<vector<Value>> options = case_insensitive_map_t<vector<Value>>());

	//! Update a table, can only be used on a TableRelation
	DUCKDB_API virtual void Update(const string &update, const string &condition = string());
	//! Delete from a table, can only be used on a TableRelation
	DUCKDB_API virtual void Delete(const string &condition = string());
	//! Create a relation from calling a table in/out function on the input relation
	//! Create a relation from calling a table in/out function on the input relation
	DUCKDB_API shared_ptr<Relation> TableFunction(const std::string &fname, const vector<Value> &values);
	DUCKDB_API shared_ptr<Relation> TableFunction(const std::string &fname, const vector<Value> &values,
	                                              const named_parameter_map_t &named_parameters);

public:
	//! Whether or not the relation inherits column bindings from its child or not, only relevant for binding
	virtual bool InheritsColumnBindings() {
		return false;
	}
	virtual Relation *ChildRelation() {
		return nullptr;
	}
	void AddExternalDependency(shared_ptr<ExternalDependency> dependency);
	DUCKDB_API vector<shared_ptr<ExternalDependency>> GetAllDependencies();

protected:
	DUCKDB_API static string RenderWhitespace(idx_t depth);

public:
	template <class TARGET>
	TARGET &Cast() {
		DynamicCastCheck<TARGET>(this);
		return reinterpret_cast<TARGET &>(*this);
	}
	template <class TARGET>
	const TARGET &Cast() const {
		DynamicCastCheck<TARGET>(this);
		return reinterpret_cast<const TARGET &>(*this);
	}
};

} // namespace duckdb<|MERGE_RESOLUTION|>--- conflicted
+++ resolved
@@ -34,14 +34,13 @@
 class QueryNode;
 class TableRef;
 
-<<<<<<< HEAD
 static string CreateRelationAlias(RelationType type, const string &alias) {
 	if (!alias.empty()) {
 		return alias;
 	}
 	return StringUtil::Format("%s_%s", EnumUtil::ToString(type), StringUtil::GenerateRandomName());
 }
-=======
+
 class RelationContextWrapper : public ClientContextWrapper {
 public:
 	~RelationContextWrapper() override = default;
@@ -56,22 +55,18 @@
 private:
 	weak_ptr<ClientContext> client_context;
 };
->>>>>>> 059ac75f
 
 class Relation : public enable_shared_from_this<Relation> {
 public:
 	Relation(const shared_ptr<ClientContext> &context_p, const RelationType type) : type(type) {
 		context = make_shared_ptr<ClientContextWrapper>(context_p);
 	}
-<<<<<<< HEAD
-	Relation(ClientContextWrapper &context, RelationType type, const string &alias = "")
-	    : context(context.GetContext()), type(type), alias(CreateRelationAlias(type, alias)) {
-=======
-	Relation(const shared_ptr<ClientContextWrapper> &context, RelationType type) : context(context), type(type) {
->>>>>>> 059ac75f
-	}
-
-	Relation(const shared_ptr<RelationContextWrapper> &context, RelationType type) : context(context), type(type) {
+	Relation(const shared_ptr<ClientContextWrapper> &context, RelationType type, const string &alias_p = "")
+	    : context(context), type(type), alias(CreateRelationAlias(type, alias_p)) {
+	}
+
+	Relation(const shared_ptr<RelationContextWrapper> &context, RelationType type, const string &alias_p = "")
+	    : context(context), type(type), alias(CreateRelationAlias(type, alias_p)) {
 	}
 
 	virtual ~Relation() = default;
