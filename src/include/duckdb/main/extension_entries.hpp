//===----------------------------------------------------------------------===//
//                         DuckDB
//
// duckdb/main/extension_entries.hpp
//
//
//===----------------------------------------------------------------------===//

#pragma once

#include "duckdb/common/unordered_map.hpp"
#include "duckdb/common/enums/catalog_type.hpp"

// NOTE: this file is generated by scripts/generate_extensions_function.py. Check out the check-load-install-extensions
//       job in .github/workflows/LinuxRelease.yml on how to use it

namespace duckdb {

struct ExtensionEntry {
	char name[48];
	char extension[48];
};

struct ExtensionFunctionEntry {
	char name[48];
	char extension[48];
	CatalogType type;
};

static constexpr ExtensionFunctionEntry EXTENSION_FUNCTIONS[] = {
    {"->>", "json", CatalogType::SCALAR_FUNCTION_ENTRY},
    {"add_parquet_key", "parquet", CatalogType::PRAGMA_FUNCTION_ENTRY},
    {"array_to_json", "json", CatalogType::SCALAR_FUNCTION_ENTRY},
    {"create_fts_index", "fts", CatalogType::PRAGMA_FUNCTION_ENTRY},
    {"current_localtime", "icu", CatalogType::SCALAR_FUNCTION_ENTRY},
    {"current_localtimestamp", "icu", CatalogType::SCALAR_FUNCTION_ENTRY},
    {"dbgen", "tpch", CatalogType::TABLE_FUNCTION_ENTRY},
    {"drop_fts_index", "fts", CatalogType::PRAGMA_FUNCTION_ENTRY},
    {"dsdgen", "tpcds", CatalogType::TABLE_FUNCTION_ENTRY},
    {"excel_text", "excel", CatalogType::SCALAR_FUNCTION_ENTRY},
    {"family", "inet", CatalogType::SCALAR_FUNCTION_ENTRY},
    {"from_json", "json", CatalogType::SCALAR_FUNCTION_ENTRY},
    {"from_json_strict", "json", CatalogType::SCALAR_FUNCTION_ENTRY},
    {"from_substrait", "substrait", CatalogType::TABLE_FUNCTION_ENTRY},
    {"from_substrait_json", "substrait", CatalogType::TABLE_FUNCTION_ENTRY},
    {"fuzz_all_functions", "sqlsmith", CatalogType::TABLE_FUNCTION_ENTRY},
    {"fuzzyduck", "sqlsmith", CatalogType::TABLE_FUNCTION_ENTRY},
    {"get_substrait", "substrait", CatalogType::TABLE_FUNCTION_ENTRY},
    {"get_substrait_json", "substrait", CatalogType::TABLE_FUNCTION_ENTRY},
    {"hnsw_compact_index", "vss", CatalogType::PRAGMA_FUNCTION_ENTRY},
    {"hnsw_index_scan", "vss", CatalogType::TABLE_FUNCTION_ENTRY},
    {"host", "inet", CatalogType::SCALAR_FUNCTION_ENTRY},
    {"iceberg_metadata", "iceberg", CatalogType::TABLE_FUNCTION_ENTRY},
    {"iceberg_scan", "iceberg", CatalogType::TABLE_FUNCTION_ENTRY},
    {"iceberg_snapshots", "iceberg", CatalogType::TABLE_FUNCTION_ENTRY},
    {"icu_calendar_names", "icu", CatalogType::TABLE_FUNCTION_ENTRY},
    {"icu_sort_key", "icu", CatalogType::SCALAR_FUNCTION_ENTRY},
    {"json", "json", CatalogType::MACRO_ENTRY},
    {"json_array", "json", CatalogType::SCALAR_FUNCTION_ENTRY},
    {"json_array_length", "json", CatalogType::SCALAR_FUNCTION_ENTRY},
    {"json_contains", "json", CatalogType::SCALAR_FUNCTION_ENTRY},
    {"json_deserialize_sql", "json", CatalogType::SCALAR_FUNCTION_ENTRY},
    {"json_execute_serialized_sql", "json", CatalogType::PRAGMA_FUNCTION_ENTRY},
    {"json_execute_serialized_sql", "json", CatalogType::TABLE_FUNCTION_ENTRY},
    {"json_extract", "json", CatalogType::SCALAR_FUNCTION_ENTRY},
    {"json_extract_path", "json", CatalogType::SCALAR_FUNCTION_ENTRY},
    {"json_extract_path_text", "json", CatalogType::SCALAR_FUNCTION_ENTRY},
    {"json_extract_string", "json", CatalogType::SCALAR_FUNCTION_ENTRY},
    {"json_group_array", "json", CatalogType::MACRO_ENTRY},
    {"json_group_object", "json", CatalogType::MACRO_ENTRY},
    {"json_group_structure", "json", CatalogType::MACRO_ENTRY},
    {"json_keys", "json", CatalogType::SCALAR_FUNCTION_ENTRY},
    {"json_merge_patch", "json", CatalogType::SCALAR_FUNCTION_ENTRY},
    {"json_object", "json", CatalogType::SCALAR_FUNCTION_ENTRY},
    {"json_quote", "json", CatalogType::SCALAR_FUNCTION_ENTRY},
    {"json_serialize_plan", "json", CatalogType::SCALAR_FUNCTION_ENTRY},
    {"json_serialize_sql", "json", CatalogType::SCALAR_FUNCTION_ENTRY},
    {"json_structure", "json", CatalogType::SCALAR_FUNCTION_ENTRY},
    {"json_transform", "json", CatalogType::SCALAR_FUNCTION_ENTRY},
    {"json_transform_strict", "json", CatalogType::SCALAR_FUNCTION_ENTRY},
    {"json_type", "json", CatalogType::SCALAR_FUNCTION_ENTRY},
    {"json_valid", "json", CatalogType::SCALAR_FUNCTION_ENTRY},
    {"load_aws_credentials", "aws", CatalogType::TABLE_FUNCTION_ENTRY},
    {"make_timestamptz", "icu", CatalogType::SCALAR_FUNCTION_ENTRY},
    {"mysql_clear_cache", "mysql_scanner", CatalogType::TABLE_FUNCTION_ENTRY},
    {"mysql_execute", "mysql_scanner", CatalogType::TABLE_FUNCTION_ENTRY},
    {"mysql_query", "mysql_scanner", CatalogType::TABLE_FUNCTION_ENTRY},
    {"parquet_file_metadata", "parquet", CatalogType::TABLE_FUNCTION_ENTRY},
    {"parquet_kv_metadata", "parquet", CatalogType::TABLE_FUNCTION_ENTRY},
    {"parquet_metadata", "parquet", CatalogType::TABLE_FUNCTION_ENTRY},
    {"parquet_scan", "parquet", CatalogType::TABLE_FUNCTION_ENTRY},
    {"parquet_schema", "parquet", CatalogType::TABLE_FUNCTION_ENTRY},
    {"pg_clear_cache", "postgres_scanner", CatalogType::TABLE_FUNCTION_ENTRY},
    {"pg_timezone_names", "icu", CatalogType::TABLE_FUNCTION_ENTRY},
    {"postgres_attach", "postgres_scanner", CatalogType::TABLE_FUNCTION_ENTRY},
    {"postgres_execute", "postgres_scanner", CatalogType::TABLE_FUNCTION_ENTRY},
    {"postgres_query", "postgres_scanner", CatalogType::TABLE_FUNCTION_ENTRY},
    {"postgres_scan", "postgres_scanner", CatalogType::TABLE_FUNCTION_ENTRY},
    {"postgres_scan_pushdown", "postgres_scanner", CatalogType::TABLE_FUNCTION_ENTRY},
    {"pragma_hnsw_index_info", "vss", CatalogType::TABLE_FUNCTION_ENTRY},
    {"read_json", "json", CatalogType::TABLE_FUNCTION_ENTRY},
    {"read_json_auto", "json", CatalogType::TABLE_FUNCTION_ENTRY},
    {"read_json_objects", "json", CatalogType::TABLE_FUNCTION_ENTRY},
    {"read_json_objects_auto", "json", CatalogType::TABLE_FUNCTION_ENTRY},
    {"read_ndjson", "json", CatalogType::TABLE_FUNCTION_ENTRY},
    {"read_ndjson_auto", "json", CatalogType::TABLE_FUNCTION_ENTRY},
    {"read_ndjson_objects", "json", CatalogType::TABLE_FUNCTION_ENTRY},
    {"read_parquet", "parquet", CatalogType::TABLE_FUNCTION_ENTRY},
    {"reduce_sql_statement", "sqlsmith", CatalogType::TABLE_FUNCTION_ENTRY},
    {"row_to_json", "json", CatalogType::SCALAR_FUNCTION_ENTRY},
    {"scan_arrow_ipc", "arrow", CatalogType::TABLE_FUNCTION_ENTRY},
    {"shapefile_meta", "spatial", CatalogType::TABLE_FUNCTION_ENTRY},
    {"sql_auto_complete", "autocomplete", CatalogType::TABLE_FUNCTION_ENTRY},
    {"sqlite_attach", "sqlite_scanner", CatalogType::TABLE_FUNCTION_ENTRY},
    {"sqlite_scan", "sqlite_scanner", CatalogType::TABLE_FUNCTION_ENTRY},
    {"sqlsmith", "sqlsmith", CatalogType::TABLE_FUNCTION_ENTRY},
    {"st_area", "spatial", CatalogType::SCALAR_FUNCTION_ENTRY},
    {"st_area_spheroid", "spatial", CatalogType::SCALAR_FUNCTION_ENTRY},
    {"st_asgeojson", "spatial", CatalogType::SCALAR_FUNCTION_ENTRY},
    {"st_ashexwkb", "spatial", CatalogType::SCALAR_FUNCTION_ENTRY},
    {"st_astext", "spatial", CatalogType::SCALAR_FUNCTION_ENTRY},
    {"st_aswkb", "spatial", CatalogType::SCALAR_FUNCTION_ENTRY},
    {"st_boundary", "spatial", CatalogType::SCALAR_FUNCTION_ENTRY},
    {"st_buffer", "spatial", CatalogType::SCALAR_FUNCTION_ENTRY},
    {"st_centroid", "spatial", CatalogType::SCALAR_FUNCTION_ENTRY},
    {"st_collect", "spatial", CatalogType::SCALAR_FUNCTION_ENTRY},
    {"st_collectionextract", "spatial", CatalogType::SCALAR_FUNCTION_ENTRY},
    {"st_contains", "spatial", CatalogType::SCALAR_FUNCTION_ENTRY},
    {"st_containsproperly", "spatial", CatalogType::SCALAR_FUNCTION_ENTRY},
    {"st_convexhull", "spatial", CatalogType::SCALAR_FUNCTION_ENTRY},
    {"st_coveredby", "spatial", CatalogType::SCALAR_FUNCTION_ENTRY},
    {"st_covers", "spatial", CatalogType::SCALAR_FUNCTION_ENTRY},
    {"st_crosses", "spatial", CatalogType::SCALAR_FUNCTION_ENTRY},
    {"st_difference", "spatial", CatalogType::SCALAR_FUNCTION_ENTRY},
    {"st_dimension", "spatial", CatalogType::SCALAR_FUNCTION_ENTRY},
    {"st_disjoint", "spatial", CatalogType::SCALAR_FUNCTION_ENTRY},
    {"st_distance", "spatial", CatalogType::SCALAR_FUNCTION_ENTRY},
    {"st_distance_sphere", "spatial", CatalogType::SCALAR_FUNCTION_ENTRY},
    {"st_distance_spheroid", "spatial", CatalogType::SCALAR_FUNCTION_ENTRY},
    {"st_drivers", "spatial", CatalogType::TABLE_FUNCTION_ENTRY},
    {"st_dump", "spatial", CatalogType::SCALAR_FUNCTION_ENTRY},
    {"st_dwithin", "spatial", CatalogType::SCALAR_FUNCTION_ENTRY},
    {"st_dwithin_spheroid", "spatial", CatalogType::SCALAR_FUNCTION_ENTRY},
    {"st_endpoint", "spatial", CatalogType::SCALAR_FUNCTION_ENTRY},
    {"st_envelope", "spatial", CatalogType::SCALAR_FUNCTION_ENTRY},
    {"st_envelope_agg", "spatial", CatalogType::AGGREGATE_FUNCTION_ENTRY},
    {"st_equals", "spatial", CatalogType::SCALAR_FUNCTION_ENTRY},
    {"st_extent", "spatial", CatalogType::SCALAR_FUNCTION_ENTRY},
    {"st_exteriorring", "spatial", CatalogType::SCALAR_FUNCTION_ENTRY},
    {"st_flipcoordinates", "spatial", CatalogType::SCALAR_FUNCTION_ENTRY},
    {"st_force2d", "spatial", CatalogType::SCALAR_FUNCTION_ENTRY},
    {"st_force3dm", "spatial", CatalogType::SCALAR_FUNCTION_ENTRY},
    {"st_force3dz", "spatial", CatalogType::SCALAR_FUNCTION_ENTRY},
    {"st_force4d", "spatial", CatalogType::SCALAR_FUNCTION_ENTRY},
    {"st_geometrytype", "spatial", CatalogType::SCALAR_FUNCTION_ENTRY},
    {"st_geomfromgeojson", "spatial", CatalogType::SCALAR_FUNCTION_ENTRY},
    {"st_geomfromhexewkb", "spatial", CatalogType::SCALAR_FUNCTION_ENTRY},
    {"st_geomfromhexwkb", "spatial", CatalogType::SCALAR_FUNCTION_ENTRY},
    {"st_geomfromtext", "spatial", CatalogType::SCALAR_FUNCTION_ENTRY},
    {"st_geomfromwkb", "spatial", CatalogType::SCALAR_FUNCTION_ENTRY},
    {"st_hilbert", "spatial", CatalogType::SCALAR_FUNCTION_ENTRY},
    {"st_intersection", "spatial", CatalogType::SCALAR_FUNCTION_ENTRY},
    {"st_intersection_agg", "spatial", CatalogType::AGGREGATE_FUNCTION_ENTRY},
    {"st_intersects", "spatial", CatalogType::SCALAR_FUNCTION_ENTRY},
    {"st_intersects_extent", "spatial", CatalogType::SCALAR_FUNCTION_ENTRY},
    {"st_isclosed", "spatial", CatalogType::SCALAR_FUNCTION_ENTRY},
    {"st_isempty", "spatial", CatalogType::SCALAR_FUNCTION_ENTRY},
    {"st_isring", "spatial", CatalogType::SCALAR_FUNCTION_ENTRY},
    {"st_issimple", "spatial", CatalogType::SCALAR_FUNCTION_ENTRY},
    {"st_isvalid", "spatial", CatalogType::SCALAR_FUNCTION_ENTRY},
    {"st_length", "spatial", CatalogType::SCALAR_FUNCTION_ENTRY},
    {"st_length_spheroid", "spatial", CatalogType::SCALAR_FUNCTION_ENTRY},
    {"st_linemerge", "spatial", CatalogType::SCALAR_FUNCTION_ENTRY},
    {"st_linestring2dfromwkb", "spatial", CatalogType::SCALAR_FUNCTION_ENTRY},
    {"st_list_proj_crs", "spatial", CatalogType::TABLE_FUNCTION_ENTRY},
    {"st_m", "spatial", CatalogType::SCALAR_FUNCTION_ENTRY},
    {"st_makeenvelope", "spatial", CatalogType::SCALAR_FUNCTION_ENTRY},
    {"st_makeline", "spatial", CatalogType::SCALAR_FUNCTION_ENTRY},
    {"st_makepolygon", "spatial", CatalogType::SCALAR_FUNCTION_ENTRY},
    {"st_makevalid", "spatial", CatalogType::SCALAR_FUNCTION_ENTRY},
    {"st_mmax", "spatial", CatalogType::SCALAR_FUNCTION_ENTRY},
    {"st_mmin", "spatial", CatalogType::SCALAR_FUNCTION_ENTRY},
    {"st_ngeometries", "spatial", CatalogType::SCALAR_FUNCTION_ENTRY},
    {"st_ninteriorrings", "spatial", CatalogType::SCALAR_FUNCTION_ENTRY},
    {"st_normalize", "spatial", CatalogType::SCALAR_FUNCTION_ENTRY},
    {"st_npoints", "spatial", CatalogType::SCALAR_FUNCTION_ENTRY},
    {"st_numgeometries", "spatial", CatalogType::SCALAR_FUNCTION_ENTRY},
    {"st_numinteriorrings", "spatial", CatalogType::SCALAR_FUNCTION_ENTRY},
    {"st_numpoints", "spatial", CatalogType::SCALAR_FUNCTION_ENTRY},
    {"st_overlaps", "spatial", CatalogType::SCALAR_FUNCTION_ENTRY},
    {"st_perimeter", "spatial", CatalogType::SCALAR_FUNCTION_ENTRY},
    {"st_perimeter_spheroid", "spatial", CatalogType::SCALAR_FUNCTION_ENTRY},
    {"st_point", "spatial", CatalogType::SCALAR_FUNCTION_ENTRY},
    {"st_point2d", "spatial", CatalogType::SCALAR_FUNCTION_ENTRY},
    {"st_point2dfromwkb", "spatial", CatalogType::SCALAR_FUNCTION_ENTRY},
    {"st_point3d", "spatial", CatalogType::SCALAR_FUNCTION_ENTRY},
    {"st_point4d", "spatial", CatalogType::SCALAR_FUNCTION_ENTRY},
    {"st_pointn", "spatial", CatalogType::SCALAR_FUNCTION_ENTRY},
    {"st_pointonsurface", "spatial", CatalogType::SCALAR_FUNCTION_ENTRY},
    {"st_polygon2dfromwkb", "spatial", CatalogType::SCALAR_FUNCTION_ENTRY},
    {"st_quadkey", "spatial", CatalogType::SCALAR_FUNCTION_ENTRY},
    {"st_read", "spatial", CatalogType::TABLE_FUNCTION_ENTRY},
    {"st_read_meta", "spatial", CatalogType::TABLE_FUNCTION_ENTRY},
    {"st_readosm", "spatial", CatalogType::TABLE_FUNCTION_ENTRY},
    {"st_readshp", "spatial", CatalogType::TABLE_FUNCTION_ENTRY},
    {"st_reduceprecision", "spatial", CatalogType::SCALAR_FUNCTION_ENTRY},
    {"st_removerepeatedpoints", "spatial", CatalogType::SCALAR_FUNCTION_ENTRY},
    {"st_reverse", "spatial", CatalogType::SCALAR_FUNCTION_ENTRY},
    {"st_shortestline", "spatial", CatalogType::SCALAR_FUNCTION_ENTRY},
    {"st_simplify", "spatial", CatalogType::SCALAR_FUNCTION_ENTRY},
    {"st_simplifypreservetopology", "spatial", CatalogType::SCALAR_FUNCTION_ENTRY},
    {"st_startpoint", "spatial", CatalogType::SCALAR_FUNCTION_ENTRY},
    {"st_touches", "spatial", CatalogType::SCALAR_FUNCTION_ENTRY},
    {"st_transform", "spatial", CatalogType::SCALAR_FUNCTION_ENTRY},
    {"st_union", "spatial", CatalogType::SCALAR_FUNCTION_ENTRY},
    {"st_union_agg", "spatial", CatalogType::AGGREGATE_FUNCTION_ENTRY},
    {"st_within", "spatial", CatalogType::SCALAR_FUNCTION_ENTRY},
    {"st_x", "spatial", CatalogType::SCALAR_FUNCTION_ENTRY},
    {"st_xmax", "spatial", CatalogType::SCALAR_FUNCTION_ENTRY},
    {"st_xmin", "spatial", CatalogType::SCALAR_FUNCTION_ENTRY},
    {"st_y", "spatial", CatalogType::SCALAR_FUNCTION_ENTRY},
    {"st_ymax", "spatial", CatalogType::SCALAR_FUNCTION_ENTRY},
    {"st_ymin", "spatial", CatalogType::SCALAR_FUNCTION_ENTRY},
    {"st_z", "spatial", CatalogType::SCALAR_FUNCTION_ENTRY},
    {"st_zmax", "spatial", CatalogType::SCALAR_FUNCTION_ENTRY},
    {"st_zmin", "spatial", CatalogType::SCALAR_FUNCTION_ENTRY},
    {"stem", "fts", CatalogType::SCALAR_FUNCTION_ENTRY},
    {"text", "excel", CatalogType::SCALAR_FUNCTION_ENTRY},
    {"to_arrow_ipc", "arrow", CatalogType::TABLE_FUNCTION_ENTRY},
    {"to_json", "json", CatalogType::SCALAR_FUNCTION_ENTRY},
    {"tpcds", "tpcds", CatalogType::PRAGMA_FUNCTION_ENTRY},
    {"tpcds_answers", "tpcds", CatalogType::TABLE_FUNCTION_ENTRY},
    {"tpcds_queries", "tpcds", CatalogType::TABLE_FUNCTION_ENTRY},
    {"tpch", "tpch", CatalogType::PRAGMA_FUNCTION_ENTRY},
    {"tpch_answers", "tpch", CatalogType::TABLE_FUNCTION_ENTRY},
    {"tpch_queries", "tpch", CatalogType::TABLE_FUNCTION_ENTRY},
}; // END_OF_EXTENSION_FUNCTIONS

static constexpr ExtensionEntry EXTENSION_SETTINGS[] = {
    {"azure_account_name", "azure"},
    {"azure_context_caching", "azure"},
    {"azure_credential_chain", "azure"},
    {"azure_endpoint", "azure"},
    {"azure_http_proxy", "azure"},
    {"azure_http_stats", "azure"},
    {"azure_proxy_password", "azure"},
    {"azure_proxy_user_name", "azure"},
    {"azure_read_buffer_size", "azure"},
    {"azure_read_transfer_chunk_size", "azure"},
    {"azure_read_transfer_concurrency", "azure"},
    {"azure_storage_connection_string", "azure"},
    {"azure_transport_option_type", "azure"},
    {"binary_as_string", "parquet"},
    {"ca_cert_file", "httpfs"},
    {"calendar", "icu"},
    {"enable_server_cert_verification", "httpfs"},
    {"force_download", "httpfs"},
<<<<<<< HEAD
    {"hnsw_ef_search", "vss"},
    {"hnsw_enable_experimental_persistence", "vss"},
=======
    {"hf_max_per_page", "httpfs"},
>>>>>>> b9ecd8da
    {"http_keep_alive", "httpfs"},
    {"http_retries", "httpfs"},
    {"http_retry_backoff", "httpfs"},
    {"http_retry_wait_ms", "httpfs"},
    {"http_timeout", "httpfs"},
    {"mysql_bit1_as_boolean", "mysql_scanner"},
    {"mysql_debug_show_queries", "mysql_scanner"},
    {"mysql_experimental_filter_pushdown", "mysql_scanner"},
    {"mysql_tinyint1_as_boolean", "mysql_scanner"},
    {"pg_array_as_varchar", "postgres_scanner"},
    {"pg_connection_cache", "postgres_scanner"},
    {"pg_connection_limit", "postgres_scanner"},
    {"pg_debug_show_queries", "postgres_scanner"},
    {"pg_experimental_filter_pushdown", "postgres_scanner"},
    {"pg_pages_per_task", "postgres_scanner"},
    {"pg_use_binary_copy", "postgres_scanner"},
    {"pg_use_ctid_scan", "postgres_scanner"},
    {"s3_access_key_id", "httpfs"},
    {"s3_endpoint", "httpfs"},
    {"s3_region", "httpfs"},
    {"s3_secret_access_key", "httpfs"},
    {"s3_session_token", "httpfs"},
    {"s3_uploader_max_filesize", "httpfs"},
    {"s3_uploader_max_parts_per_file", "httpfs"},
    {"s3_uploader_thread_limit", "httpfs"},
    {"s3_url_compatibility_mode", "httpfs"},
    {"s3_url_style", "httpfs"},
    {"s3_use_ssl", "httpfs"},
    {"sqlite_all_varchar", "sqlite_scanner"},
    {"timezone", "icu"},
}; // END_OF_EXTENSION_SETTINGS

// Note: these are currently hardcoded in scripts/generate_extensions_function.py
// TODO: automate by passing though to script via duckdb
static constexpr ExtensionEntry EXTENSION_COPY_FUNCTIONS[] = {{"parquet", "parquet"},
                                                              {"json", "json"}}; // END_OF_EXTENSION_COPY_FUNCTIONS

// Note: these are currently hardcoded in scripts/generate_extensions_function.py
// TODO: automate by passing though to script via duckdb
static constexpr ExtensionEntry EXTENSION_TYPES[] = {
    {"json", "json"}, {"inet", "inet"}, {"geometry", "spatial"}}; // END_OF_EXTENSION_TYPES

// Note: these are currently hardcoded in scripts/generate_extensions_function.py
// TODO: automate by passing though to script via duckdb
static constexpr ExtensionEntry EXTENSION_COLLATIONS[] = {
    {"af", "icu"},    {"am", "icu"},    {"ar", "icu"},     {"ar_sa", "icu"}, {"as", "icu"},    {"az", "icu"},
    {"be", "icu"},    {"bg", "icu"},    {"bn", "icu"},     {"bo", "icu"},    {"br", "icu"},    {"bs", "icu"},
    {"ca", "icu"},    {"ceb", "icu"},   {"chr", "icu"},    {"cs", "icu"},    {"cy", "icu"},    {"da", "icu"},
    {"de", "icu"},    {"de_at", "icu"}, {"dsb", "icu"},    {"dz", "icu"},    {"ee", "icu"},    {"el", "icu"},
    {"en", "icu"},    {"en_us", "icu"}, {"eo", "icu"},     {"es", "icu"},    {"et", "icu"},    {"fa", "icu"},
    {"fa_af", "icu"}, {"ff", "icu"},    {"fi", "icu"},     {"fil", "icu"},   {"fo", "icu"},    {"fr", "icu"},
    {"fr_ca", "icu"}, {"fy", "icu"},    {"ga", "icu"},     {"gl", "icu"},    {"gu", "icu"},    {"ha", "icu"},
    {"haw", "icu"},   {"he", "icu"},    {"he_il", "icu"},  {"hi", "icu"},    {"hr", "icu"},    {"hsb", "icu"},
    {"hu", "icu"},    {"hy", "icu"},    {"id", "icu"},     {"id_id", "icu"}, {"ig", "icu"},    {"is", "icu"},
    {"it", "icu"},    {"ja", "icu"},    {"ka", "icu"},     {"kk", "icu"},    {"kl", "icu"},    {"km", "icu"},
    {"kn", "icu"},    {"ko", "icu"},    {"kok", "icu"},    {"ku", "icu"},    {"ky", "icu"},    {"lb", "icu"},
    {"lkt", "icu"},   {"ln", "icu"},    {"lo", "icu"},     {"lt", "icu"},    {"lv", "icu"},    {"mk", "icu"},
    {"ml", "icu"},    {"mn", "icu"},    {"mr", "icu"},     {"ms", "icu"},    {"mt", "icu"},    {"my", "icu"},
    {"nb", "icu"},    {"nb_no", "icu"}, {"ne", "icu"},     {"nl", "icu"},    {"nn", "icu"},    {"om", "icu"},
    {"or", "icu"},    {"pa", "icu"},    {"pa_in", "icu"},  {"pl", "icu"},    {"ps", "icu"},    {"pt", "icu"},
    {"ro", "icu"},    {"ru", "icu"},    {"sa", "icu"},     {"se", "icu"},    {"si", "icu"},    {"sk", "icu"},
    {"sl", "icu"},    {"smn", "icu"},   {"sq", "icu"},     {"sr", "icu"},    {"sr_ba", "icu"}, {"sr_me", "icu"},
    {"sr_rs", "icu"}, {"sv", "icu"},    {"sw", "icu"},     {"ta", "icu"},    {"te", "icu"},    {"th", "icu"},
    {"tk", "icu"},    {"to", "icu"},    {"tr", "icu"},     {"ug", "icu"},    {"uk", "icu"},    {"ur", "icu"},
    {"uz", "icu"},    {"vi", "icu"},    {"wae", "icu"},    {"wo", "icu"},    {"xh", "icu"},    {"yi", "icu"},
    {"yo", "icu"},    {"yue", "icu"},   {"yue_cn", "icu"}, {"zh", "icu"},    {"zh_cn", "icu"}, {"zh_hk", "icu"},
    {"zh_mo", "icu"}, {"zh_sg", "icu"}, {"zh_tw", "icu"},  {"zu", "icu"}}; // END_OF_EXTENSION_COLLATIONS

// Note: these are currently hardcoded in scripts/generate_extensions_function.py
// TODO: automate by passing though to script via duckdb
static constexpr ExtensionEntry EXTENSION_FILE_PREFIXES[] = {
    {"http://", "httpfs"}, {"https://", "httpfs"}, {"s3://", "httpfs"}, {"s3a://", "httpfs"},  {"s3n://", "httpfs"},
    {"gcs://", "httpfs"},  {"gs://", "httpfs"},    {"r2://", "httpfs"}, {"azure://", "azure"}, {"az://", "azure"},
    {"abfss://", "azure"}, {"hf://", "httpfs"}}; // END_OF_EXTENSION_FILE_PREFIXES

// Note: these are currently hardcoded in scripts/generate_extensions_function.py
// TODO: automate by passing though to script via duckdb
static constexpr ExtensionEntry EXTENSION_FILE_POSTFIXES[] = {
    {".parquet", "parquet"}, {".json", "json"},    {".jsonl", "json"}, {".ndjson", "json"},
    {".shp", "spatial"},     {".gpkg", "spatial"}, {".fgb", "spatial"}}; // END_OF_EXTENSION_FILE_POSTFIXES

// Note: these are currently hardcoded in scripts/generate_extensions_function.py
// TODO: automate by passing though to script via duckdb
static constexpr ExtensionEntry EXTENSION_FILE_CONTAINS[] = {{".parquet?", "parquet"},
                                                             {".json?", "json"},
                                                             {".ndjson?", ".jsonl?"},
                                                             {".jsonl?", ".ndjson?"}}; // EXTENSION_FILE_CONTAINS

// Note: these are currently hardcoded in scripts/generate_extensions_function.py
// TODO: automate by passing though to script via duckdb
static constexpr ExtensionEntry EXTENSION_SECRET_TYPES[] = {
    {"s3", "httpfs"},   {"r2", "httpfs"},          {"gcs", "httpfs"},
    {"azure", "azure"}, {"huggingface", "httpfs"}, {"bearer", "httpfs"}}; // EXTENSION_SECRET_TYPES

// Note: these are currently hardcoded in scripts/generate_extensions_function.py
// TODO: automate by passing though to script via duckdb
static constexpr ExtensionEntry EXTENSION_SECRET_PROVIDERS[] = {
    {"s3/config", "httpfs"},          {"gcs/config", "httpfs"},
    {"r2/config", "httpfs"},          {"s3/credential_chain", "aws"},
    {"gcs/credential_chain", "aws"},  {"r2/credential_chain", "aws"},
    {"azure/config", "azure"},        {"azure/credential_chain", "azure"},
    {"huggingface/config", "httfps"}, {"huggingface/cache", "httpfs"},
    {"bearer/config", "httpfs"}}; // EXTENSION_SECRET_PROVIDERS

static constexpr const char *AUTOLOADABLE_EXTENSIONS[] = {
    "aws", "azure", "autocomplete", "excel",          "fts",      "httpfs",           "inet",
    "icu", "json",  "parquet",      "sqlite_scanner", "sqlsmith", "postgres_scanner", "tpcds",
    "tpch"}; // END_OF_AUTOLOADABLE_EXTENSIONS

} // namespace duckdb<|MERGE_RESOLUTION|>--- conflicted
+++ resolved
@@ -255,12 +255,9 @@
     {"calendar", "icu"},
     {"enable_server_cert_verification", "httpfs"},
     {"force_download", "httpfs"},
-<<<<<<< HEAD
+    {"hf_max_per_page", "httpfs"},
     {"hnsw_ef_search", "vss"},
     {"hnsw_enable_experimental_persistence", "vss"},
-=======
-    {"hf_max_per_page", "httpfs"},
->>>>>>> b9ecd8da
     {"http_keep_alive", "httpfs"},
     {"http_retries", "httpfs"},
     {"http_retry_backoff", "httpfs"},
