--- conflicted
+++ resolved
@@ -15,18 +15,8 @@
 //! A BoundReferenceExpression represents a physical index into a DataChunk
 class BoundReferenceExpression : public Expression {
 public:
-<<<<<<< HEAD
-	BoundReferenceExpression(string alias, TypeId type, SQLType sql_type, idx_t index);
-	BoundReferenceExpression(TypeId type, SQLType sql_type, idx_t index) :
-		BoundReferenceExpression(string(), type, move(sql_type), index) {}
-	BoundReferenceExpression(SQLType sql_type, idx_t index) :
-		BoundReferenceExpression(GetInternalType(sql_type), move(sql_type), index) {}
-	BoundReferenceExpression(string alias, SQLType sql_type, idx_t index) :
-		BoundReferenceExpression(move(alias), GetInternalType(sql_type), move(sql_type), index) {}
-=======
 	BoundReferenceExpression(string alias, LogicalType type, idx_t index);
 	BoundReferenceExpression(LogicalType type, idx_t index);
->>>>>>> 8dd67a06
 
 	//! Index used to access data in the chunks
 	idx_t index;
