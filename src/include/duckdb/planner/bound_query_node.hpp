--- conflicted
+++ resolved
@@ -41,11 +41,7 @@
 		if (type != TARGET::TYPE) {
 			throw InternalException("Failed to cast bound query node to type - query node type mismatch");
 		}
-<<<<<<< HEAD
-		return (TARGET &)*this;
-=======
 		return reinterpret_cast<TARGET &>(*this);
->>>>>>> da69aeaa
 	}
 
 	template <class TARGET>
@@ -53,11 +49,7 @@
 		if (type != TARGET::TYPE) {
 			throw InternalException("Failed to cast bound query node to type - query node type mismatch");
 		}
-<<<<<<< HEAD
-		return (const TARGET &)*this;
-=======
 		return reinterpret_cast<const TARGET &>(*this);
->>>>>>> da69aeaa
 	}
 };
 
