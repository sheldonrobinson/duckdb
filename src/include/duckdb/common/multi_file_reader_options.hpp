--- conflicted
+++ resolved
@@ -25,14 +25,11 @@
 	bool hive_types_autocast = true;
 	case_insensitive_map_t<LogicalType> hive_types_schema;
 
-<<<<<<< HEAD
 	// Default/configurable name of the column containing the file names
 	static constexpr const char *DEFAULT_FILENAME_COLUMN = "filename";
 	string filename_column = DEFAULT_FILENAME_COLUMN;
-=======
 	// These are used to pass options through custom multifilereaders
 	case_insensitive_map_t<Value> custom_options;
->>>>>>> 62d61a41
 
 	DUCKDB_API void Serialize(Serializer &serializer) const;
 	DUCKDB_API static MultiFileReaderOptions Deserialize(Deserializer &source);
