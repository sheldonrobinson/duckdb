//===----------------------------------------------------------------------===//
//
//                         DuckDB
//
// duckdb.h
//
//
//===----------------------------------------------------------------------===//

#pragma once

//! duplicate of duckdb/main/winapi.hpp
#ifndef DUCKDB_API
#ifdef _WIN32
#if defined(DUCKDB_BUILD_LIBRARY) && !defined(DUCKDB_BUILD_LOADABLE_EXTENSION)
#define DUCKDB_API __declspec(dllexport)
#else
#define DUCKDB_API __declspec(dllimport)
#endif
#else
#define DUCKDB_API
#endif
#endif

//! duplicate of duckdb/main/winapi.hpp
#ifndef DUCKDB_EXTENSION_API
#ifdef _WIN32
#ifdef DUCKDB_BUILD_LOADABLE_EXTENSION
#define DUCKDB_EXTENSION_API __declspec(dllexport)
#else
#define DUCKDB_EXTENSION_API
#endif
#else
#define DUCKDB_EXTENSION_API __attribute__((visibility("default")))
#endif
#endif

//! In the future, we are planning to move extension functions to a separate header. For now you can set the define
//! below to remove the functions that are planned to be moved out of this header.
// #define DUCKDB_NO_EXTENSION_FUNCTIONS

//! Set the define below to remove all functions that are deprecated or planned to be deprecated
// #define DUCKDB_API_NO_DEPRECATED

//! API versions
//! If no explicit API version is defined, the latest API version is used.
//! Note that using older API versions (i.e. not using DUCKDB_API_LATEST) is deprecated.
//! These will not be supported long-term, and will be removed in future versions.
#ifndef DUCKDB_API_0_3_1
#define DUCKDB_API_0_3_1 1
#endif
#ifndef DUCKDB_API_0_3_2
#define DUCKDB_API_0_3_2 2
#endif
#ifndef DUCKDB_API_LATEST
#define DUCKDB_API_LATEST DUCKDB_API_0_3_2
#endif

#ifndef DUCKDB_API_VERSION
#define DUCKDB_API_VERSION DUCKDB_API_LATEST
#endif

#include <stdbool.h>
#include <stdint.h>
#include <stddef.h>

#ifdef __cplusplus
extern "C" {
#endif

//===--------------------------------------------------------------------===//
// Enums
//===--------------------------------------------------------------------===//
// WARNING: the numbers of these enums should not be changed, as changing the numbers breaks ABI compatibility
// Always add enums at the END of the enum
//! An enum over DuckDB's internal types.
typedef enum DUCKDB_TYPE {
	DUCKDB_TYPE_INVALID = 0,
	// bool
	DUCKDB_TYPE_BOOLEAN = 1,
	// int8_t
	DUCKDB_TYPE_TINYINT = 2,
	// int16_t
	DUCKDB_TYPE_SMALLINT = 3,
	// int32_t
	DUCKDB_TYPE_INTEGER = 4,
	// int64_t
	DUCKDB_TYPE_BIGINT = 5,
	// uint8_t
	DUCKDB_TYPE_UTINYINT = 6,
	// uint16_t
	DUCKDB_TYPE_USMALLINT = 7,
	// uint32_t
	DUCKDB_TYPE_UINTEGER = 8,
	// uint64_t
	DUCKDB_TYPE_UBIGINT = 9,
	// float
	DUCKDB_TYPE_FLOAT = 10,
	// double
	DUCKDB_TYPE_DOUBLE = 11,
	// duckdb_timestamp, in microseconds
	DUCKDB_TYPE_TIMESTAMP = 12,
	// duckdb_date
	DUCKDB_TYPE_DATE = 13,
	// duckdb_time
	DUCKDB_TYPE_TIME = 14,
	// duckdb_interval
	DUCKDB_TYPE_INTERVAL = 15,
	// duckdb_hugeint
	DUCKDB_TYPE_HUGEINT = 16,
	// duckdb_uhugeint
	DUCKDB_TYPE_UHUGEINT = 32,
	// const char*
	DUCKDB_TYPE_VARCHAR = 17,
	// duckdb_blob
	DUCKDB_TYPE_BLOB = 18,
	// decimal
	DUCKDB_TYPE_DECIMAL = 19,
	// duckdb_timestamp, in seconds
	DUCKDB_TYPE_TIMESTAMP_S = 20,
	// duckdb_timestamp, in milliseconds
	DUCKDB_TYPE_TIMESTAMP_MS = 21,
	// duckdb_timestamp, in nanoseconds
	DUCKDB_TYPE_TIMESTAMP_NS = 22,
	// enum type, only useful as logical type
	DUCKDB_TYPE_ENUM = 23,
	// list type, only useful as logical type
	DUCKDB_TYPE_LIST = 24,
	// struct type, only useful as logical type
	DUCKDB_TYPE_STRUCT = 25,
	// map type, only useful as logical type
	DUCKDB_TYPE_MAP = 26,
	// duckdb_array, only useful as logical type
	DUCKDB_TYPE_ARRAY = 33,
	// duckdb_hugeint
	DUCKDB_TYPE_UUID = 27,
	// union type, only useful as logical type
	DUCKDB_TYPE_UNION = 28,
	// duckdb_bit
	DUCKDB_TYPE_BIT = 29,
	// duckdb_time_tz
	DUCKDB_TYPE_TIME_TZ = 30,
	// duckdb_timestamp
	DUCKDB_TYPE_TIMESTAMP_TZ = 31,
	// ANY type
	DUCKDB_TYPE_ANY = 34,
	// duckdb_varint
	DUCKDB_TYPE_VARINT = 35,
} duckdb_type;
//! An enum over the returned state of different functions.
typedef enum duckdb_state { DuckDBSuccess = 0, DuckDBError = 1 } duckdb_state;
//! An enum over the pending state of a pending query result.
typedef enum duckdb_pending_state {
	DUCKDB_PENDING_RESULT_READY = 0,
	DUCKDB_PENDING_RESULT_NOT_READY = 1,
	DUCKDB_PENDING_ERROR = 2,
	DUCKDB_PENDING_NO_TASKS_AVAILABLE = 3
} duckdb_pending_state;
//! An enum over DuckDB's different result types.
typedef enum duckdb_result_type {
	DUCKDB_RESULT_TYPE_INVALID = 0,
	DUCKDB_RESULT_TYPE_CHANGED_ROWS = 1,
	DUCKDB_RESULT_TYPE_NOTHING = 2,
	DUCKDB_RESULT_TYPE_QUERY_RESULT = 3,
} duckdb_result_type;
//! An enum over DuckDB's different statement types.
typedef enum duckdb_statement_type {
	DUCKDB_STATEMENT_TYPE_INVALID = 0,
	DUCKDB_STATEMENT_TYPE_SELECT = 1,
	DUCKDB_STATEMENT_TYPE_INSERT = 2,
	DUCKDB_STATEMENT_TYPE_UPDATE = 3,
	DUCKDB_STATEMENT_TYPE_EXPLAIN = 4,
	DUCKDB_STATEMENT_TYPE_DELETE = 5,
	DUCKDB_STATEMENT_TYPE_PREPARE = 6,
	DUCKDB_STATEMENT_TYPE_CREATE = 7,
	DUCKDB_STATEMENT_TYPE_EXECUTE = 8,
	DUCKDB_STATEMENT_TYPE_ALTER = 9,
	DUCKDB_STATEMENT_TYPE_TRANSACTION = 10,
	DUCKDB_STATEMENT_TYPE_COPY = 11,
	DUCKDB_STATEMENT_TYPE_ANALYZE = 12,
	DUCKDB_STATEMENT_TYPE_VARIABLE_SET = 13,
	DUCKDB_STATEMENT_TYPE_CREATE_FUNC = 14,
	DUCKDB_STATEMENT_TYPE_DROP = 15,
	DUCKDB_STATEMENT_TYPE_EXPORT = 16,
	DUCKDB_STATEMENT_TYPE_PRAGMA = 17,
	DUCKDB_STATEMENT_TYPE_VACUUM = 18,
	DUCKDB_STATEMENT_TYPE_CALL = 19,
	DUCKDB_STATEMENT_TYPE_SET = 20,
	DUCKDB_STATEMENT_TYPE_LOAD = 21,
	DUCKDB_STATEMENT_TYPE_RELATION = 22,
	DUCKDB_STATEMENT_TYPE_EXTENSION = 23,
	DUCKDB_STATEMENT_TYPE_LOGICAL_PLAN = 24,
	DUCKDB_STATEMENT_TYPE_ATTACH = 25,
	DUCKDB_STATEMENT_TYPE_DETACH = 26,
	DUCKDB_STATEMENT_TYPE_MULTI = 27,
} duckdb_statement_type;
//! An enum over DuckDB's different result types.
typedef enum duckdb_error_type {
	DUCKDB_ERROR_INVALID = 0,
	DUCKDB_ERROR_OUT_OF_RANGE = 1,
	DUCKDB_ERROR_CONVERSION = 2,
	DUCKDB_ERROR_UNKNOWN_TYPE = 3,
	DUCKDB_ERROR_DECIMAL = 4,
	DUCKDB_ERROR_MISMATCH_TYPE = 5,
	DUCKDB_ERROR_DIVIDE_BY_ZERO = 6,
	DUCKDB_ERROR_OBJECT_SIZE = 7,
	DUCKDB_ERROR_INVALID_TYPE = 8,
	DUCKDB_ERROR_SERIALIZATION = 9,
	DUCKDB_ERROR_TRANSACTION = 10,
	DUCKDB_ERROR_NOT_IMPLEMENTED = 11,
	DUCKDB_ERROR_EXPRESSION = 12,
	DUCKDB_ERROR_CATALOG = 13,
	DUCKDB_ERROR_PARSER = 14,
	DUCKDB_ERROR_PLANNER = 15,
	DUCKDB_ERROR_SCHEDULER = 16,
	DUCKDB_ERROR_EXECUTOR = 17,
	DUCKDB_ERROR_CONSTRAINT = 18,
	DUCKDB_ERROR_INDEX = 19,
	DUCKDB_ERROR_STAT = 20,
	DUCKDB_ERROR_CONNECTION = 21,
	DUCKDB_ERROR_SYNTAX = 22,
	DUCKDB_ERROR_SETTINGS = 23,
	DUCKDB_ERROR_BINDER = 24,
	DUCKDB_ERROR_NETWORK = 25,
	DUCKDB_ERROR_OPTIMIZER = 26,
	DUCKDB_ERROR_NULL_POINTER = 27,
	DUCKDB_ERROR_IO = 28,
	DUCKDB_ERROR_INTERRUPT = 29,
	DUCKDB_ERROR_FATAL = 30,
	DUCKDB_ERROR_INTERNAL = 31,
	DUCKDB_ERROR_INVALID_INPUT = 32,
	DUCKDB_ERROR_OUT_OF_MEMORY = 33,
	DUCKDB_ERROR_PERMISSION = 34,
	DUCKDB_ERROR_PARAMETER_NOT_RESOLVED = 35,
	DUCKDB_ERROR_PARAMETER_NOT_ALLOWED = 36,
	DUCKDB_ERROR_DEPENDENCY = 37,
	DUCKDB_ERROR_HTTP = 38,
	DUCKDB_ERROR_MISSING_EXTENSION = 39,
	DUCKDB_ERROR_AUTOLOAD = 40,
	DUCKDB_ERROR_SEQUENCE = 41
} duckdb_error_type;

//===--------------------------------------------------------------------===//
// General type definitions
//===--------------------------------------------------------------------===//

//! DuckDB's index type.
typedef uint64_t idx_t;

//! The callback that will be called to destroy data, e.g.,
//! bind data (if any), init data (if any), extra data for replacement scans (if any)
typedef void (*duckdb_delete_callback_t)(void *data);

//! Used for threading, contains a task state. Must be destroyed with `duckdb_destroy_state`.
typedef void *duckdb_task_state;

//===--------------------------------------------------------------------===//
// Types (no explicit freeing)
//===--------------------------------------------------------------------===//

//! Days are stored as days since 1970-01-01
//! Use the duckdb_from_date/duckdb_to_date function to extract individual information
typedef struct {
	int32_t days;
} duckdb_date;
typedef struct {
	int32_t year;
	int8_t month;
	int8_t day;
} duckdb_date_struct;

//! Time is stored as microseconds since 00:00:00
//! Use the duckdb_from_time/duckdb_to_time function to extract individual information
typedef struct {
	int64_t micros;
} duckdb_time;
typedef struct {
	int8_t hour;
	int8_t min;
	int8_t sec;
	int32_t micros;
} duckdb_time_struct;

//! TIME_TZ is stored as 40 bits for int64_t micros, and 24 bits for int32_t offset
typedef struct {
	uint64_t bits;
} duckdb_time_tz;
typedef struct {
	duckdb_time_struct time;
	int32_t offset;
} duckdb_time_tz_struct;

//! Timestamps are stored as microseconds since 1970-01-01
//! Use the duckdb_from_timestamp/duckdb_to_timestamp function to extract individual information
typedef struct {
	int64_t micros;
} duckdb_timestamp;
typedef struct {
	duckdb_date_struct date;
	duckdb_time_struct time;
} duckdb_timestamp_struct;
typedef struct {
	int32_t months;
	int32_t days;
	int64_t micros;
} duckdb_interval;

//! Hugeints are composed of a (lower, upper) component
//! The value of the hugeint is upper * 2^64 + lower
//! For easy usage, the functions duckdb_hugeint_to_double/duckdb_double_to_hugeint are recommended
typedef struct {
	uint64_t lower;
	int64_t upper;
} duckdb_hugeint;
typedef struct {
	uint64_t lower;
	uint64_t upper;
} duckdb_uhugeint;

//! Decimals are composed of a width and a scale, and are stored in a hugeint
typedef struct {
	uint8_t width;
	uint8_t scale;
	duckdb_hugeint value;
} duckdb_decimal;

//! A type holding information about the query execution progress
typedef struct {
	double percentage;
	uint64_t rows_processed;
	uint64_t total_rows_to_process;
} duckdb_query_progress_type;

//! The internal representation of a VARCHAR (string_t). If the VARCHAR does not
//! exceed 12 characters, then we inline it. Otherwise, we inline a prefix for faster
//! string comparisons and store a pointer to the remaining characters. This is a non-
//! owning structure, i.e., it does not have to be freed.
typedef struct {
	union {
		struct {
			uint32_t length;
			char prefix[4];
			char *ptr;
		} pointer;
		struct {
			uint32_t length;
			char inlined[12];
		} inlined;
	} value;
} duckdb_string_t;

//! The internal representation of a list metadata entry contains the list's offset in
//! the child vector, and its length. The parent vector holds these metadata entries,
//! whereas the child vector holds the data
typedef struct {
	uint64_t offset;
	uint64_t length;
} duckdb_list_entry;

//! A column consists of a pointer to its internal data. Don't operate on this type directly.
//! Instead, use functions such as duckdb_column_data, duckdb_nullmask_data,
//! duckdb_column_type, and duckdb_column_name, which take the result and the column index
//! as their parameters
typedef struct {
#if DUCKDB_API_VERSION < DUCKDB_API_0_3_2
	void *data;
	bool *nullmask;
	duckdb_type type;
	char *name;
#else
	// deprecated, use duckdb_column_data
	void *__deprecated_data;
	// deprecated, use duckdb_nullmask_data
	bool *__deprecated_nullmask;
	// deprecated, use duckdb_column_type
	duckdb_type __deprecated_type;
	// deprecated, use duckdb_column_name
	char *__deprecated_name;
#endif
	void *internal_data;
} duckdb_column;

//! A vector to a specified column in a data chunk. Lives as long as the
//! data chunk lives, i.e., must not be destroyed.
typedef struct _duckdb_vector {
	void *__vctr;
} * duckdb_vector;

//===--------------------------------------------------------------------===//
// Types (explicit freeing/destroying)
//===--------------------------------------------------------------------===//

//! Strings are composed of a char pointer and a size. You must free string.data
//! with `duckdb_free`.
typedef struct {
	char *data;
	idx_t size;
} duckdb_string;

//! BLOBs are composed of a byte pointer and a size. You must free blob.data
//! with `duckdb_free`.
typedef struct {
	void *data;
	idx_t size;
} duckdb_blob;

//! A query result consists of a pointer to its internal data.
//! Must be freed with 'duckdb_destroy_result'.
typedef struct {
#if DUCKDB_API_VERSION < DUCKDB_API_0_3_2
	idx_t column_count;
	idx_t row_count;
	idx_t rows_changed;
	duckdb_column *columns;
	char *error_message;
#else
	// deprecated, use duckdb_column_count
	idx_t __deprecated_column_count;
	// deprecated, use duckdb_row_count
	idx_t __deprecated_row_count;
	// deprecated, use duckdb_rows_changed
	idx_t __deprecated_rows_changed;
	// deprecated, use duckdb_column_*-family of functions
	duckdb_column *__deprecated_columns;
	// deprecated, use duckdb_result_error
	char *__deprecated_error_message;
#endif
	void *internal_data;
} duckdb_result;

//! A database object. Should be closed with `duckdb_close`.
typedef struct _duckdb_database {
	void *__db;
} * duckdb_database;

//! A connection to a duckdb database. Must be closed with `duckdb_disconnect`.
typedef struct _duckdb_connection {
	void *__conn;
} * duckdb_connection;

//! A prepared statement is a parameterized query that allows you to bind parameters to it.
//! Must be destroyed with `duckdb_destroy_prepare`.
typedef struct _duckdb_prepared_statement {
	void *__prep;
} * duckdb_prepared_statement;

//! Extracted statements. Must be destroyed with `duckdb_destroy_extracted`.
typedef struct _duckdb_extracted_statements {
	void *__extrac;
} * duckdb_extracted_statements;

//! The pending result represents an intermediate structure for a query that is not yet fully executed.
//! Must be destroyed with `duckdb_destroy_pending`.
typedef struct _duckdb_pending_result {
	void *__pend;
} * duckdb_pending_result;

//! The appender enables fast data loading into DuckDB.
//! Must be destroyed with `duckdb_appender_destroy`.
typedef struct _duckdb_appender {
	void *__appn;
} * duckdb_appender;

//! The table description allows querying info about the table.
//! Must be destroyed with `duckdb_table_description_destroy`.
typedef struct _duckdb_table_description {
	void *__tabledesc;
} * duckdb_table_description;

//! Can be used to provide start-up options for the DuckDB instance.
//! Must be destroyed with `duckdb_destroy_config`.
typedef struct _duckdb_config {
	void *__cnfg;
} * duckdb_config;

//! Holds an internal logical type.
//! Must be destroyed with `duckdb_destroy_logical_type`.
typedef struct _duckdb_logical_type {
	void *__lglt;
} * duckdb_logical_type;

//! Contains a data chunk from a duckdb_result.
//! Must be destroyed with `duckdb_destroy_data_chunk`.
typedef struct _duckdb_data_chunk {
	void *__dtck;
} * duckdb_data_chunk;

//! Holds a DuckDB value, which wraps a type.
//! Must be destroyed with `duckdb_destroy_value`.
typedef struct _duckdb_value {
	void *__val;
} * duckdb_value;

//! Holds a recursive tree that matches the query plan.
typedef struct _duckdb_profiling_info {
	void *__prof;
} * duckdb_profiling_info;

//===--------------------------------------------------------------------===//
// C API Extension info
//===--------------------------------------------------------------------===//
//! Holds state during the C API extension intialization process
typedef struct _duckdb_extension_info {
	void *__val;
} * duckdb_extension_info;

//===--------------------------------------------------------------------===//
// Function types
//===--------------------------------------------------------------------===//
//! Additional function info. When setting this info, it is necessary to pass a destroy-callback function.
typedef struct _duckdb_function_info {
	void *__val;
} * duckdb_function_info;

//===--------------------------------------------------------------------===//
// Scalar function types
//===--------------------------------------------------------------------===//
//! A scalar function. Must be destroyed with `duckdb_destroy_scalar_function`.
typedef struct _duckdb_scalar_function {
	void *__val;
} * duckdb_scalar_function;

//! The main function of the scalar function.
typedef void (*duckdb_scalar_function_t)(duckdb_function_info info, duckdb_data_chunk input, duckdb_vector output);

//===--------------------------------------------------------------------===//
// Table function types
//===--------------------------------------------------------------------===//

#ifndef DUCKDB_NO_EXTENSION_FUNCTIONS
//! A table function. Must be destroyed with `duckdb_destroy_table_function`.
typedef struct _duckdb_table_function {
	void *__val;
} * duckdb_table_function;

//! The bind info of the function. When setting this info, it is necessary to pass a destroy-callback function.
typedef struct _duckdb_bind_info {
	void *__val;
} * duckdb_bind_info;

//! Additional function init info. When setting this info, it is necessary to pass a destroy-callback function.
typedef struct _duckdb_init_info {
	void *__val;
} * duckdb_init_info;

//! The bind function of the table function.
typedef void (*duckdb_table_function_bind_t)(duckdb_bind_info info);

//! The (possibly thread-local) init function of the table function.
typedef void (*duckdb_table_function_init_t)(duckdb_init_info info);

//! The main function of the table function.
typedef void (*duckdb_table_function_t)(duckdb_function_info info, duckdb_data_chunk output);

//===--------------------------------------------------------------------===//
// Replacement scan types
//===--------------------------------------------------------------------===//

//! Additional replacement scan info. When setting this info, it is necessary to pass a destroy-callback function.
typedef struct _duckdb_replacement_scan_info {
	void *__val;
} * duckdb_replacement_scan_info;

//! A replacement scan function that can be added to a database.
typedef void (*duckdb_replacement_callback_t)(duckdb_replacement_scan_info info, const char *table_name, void *data);
#endif

//===--------------------------------------------------------------------===//
// Arrow-related types
//===--------------------------------------------------------------------===//

//! Holds an arrow query result. Must be destroyed with `duckdb_destroy_arrow`.
typedef struct _duckdb_arrow {
	void *__arrw;
} * duckdb_arrow;

//! Holds an arrow array stream. Must be destroyed with `duckdb_destroy_arrow_stream`.
typedef struct _duckdb_arrow_stream {
	void *__arrwstr;
} * duckdb_arrow_stream;

//! Holds an arrow schema. Remember to release the respective ArrowSchema object.
typedef struct _duckdb_arrow_schema {
	void *__arrs;
} * duckdb_arrow_schema;

//! Holds an arrow array. Remember to release the respective ArrowArray object.
typedef struct _duckdb_arrow_array {
	void *__arra;
} * duckdb_arrow_array;

//===--------------------------------------------------------------------===//
// DuckDB extension access
//===--------------------------------------------------------------------===//
//! Passed to C API extension as parameter to the entrypoint
struct duckdb_extension_access {
	//! Indicate that an error has occured
	void (*set_error)(duckdb_extension_info info, const char *error);
	//! Fetch the database from duckdb to register extensions to
	duckdb_database *(*get_database)(duckdb_extension_info info);
	//! Fetch the API
	void *(*get_api)(duckdb_extension_info info, const char *version);
};

//===--------------------------------------------------------------------===//
// Functions
//===--------------------------------------------------------------------===//

//===--------------------------------------------------------------------===//
// Open Connect
//===--------------------------------------------------------------------===//

/*!
Creates a new database or opens an existing database file stored at the given path.
If no path is given a new in-memory database is created instead.
The instantiated database should be closed with 'duckdb_close'.

* path: Path to the database file on disk, or `nullptr` or `:memory:` to open an in-memory database.
* out_database: The result database object.
* returns: `DuckDBSuccess` on success or `DuckDBError` on failure.
*/
DUCKDB_API duckdb_state duckdb_open(const char *path, duckdb_database *out_database);

/*!
Extended version of duckdb_open. Creates a new database or opens an existing database file stored at the given path.
The instantiated database should be closed with 'duckdb_close'.

* path: Path to the database file on disk, or `nullptr` or `:memory:` to open an in-memory database.
* out_database: The result database object.
* config: (Optional) configuration used to start up the database system.
* out_error: If set and the function returns DuckDBError, this will contain the reason why the start-up failed.
Note that the error must be freed using `duckdb_free`.
* returns: `DuckDBSuccess` on success or `DuckDBError` on failure.
*/
DUCKDB_API duckdb_state duckdb_open_ext(const char *path, duckdb_database *out_database, duckdb_config config,
                                        char **out_error);

/*!
Closes the specified database and de-allocates all memory allocated for that database.
This should be called after you are done with any database allocated through `duckdb_open` or `duckdb_open_ext`.
Note that failing to call `duckdb_close` (in case of e.g. a program crash) will not cause data corruption.
Still, it is recommended to always correctly close a database object after you are done with it.

* database: The database object to shut down.
*/
DUCKDB_API void duckdb_close(duckdb_database *database);

/*!
Opens a connection to a database. Connections are required to query the database, and store transactional state
associated with the connection.
The instantiated connection should be closed using 'duckdb_disconnect'.

* database: The database file to connect to.
* out_connection: The result connection object.
* returns: `DuckDBSuccess` on success or `DuckDBError` on failure.
*/
DUCKDB_API duckdb_state duckdb_connect(duckdb_database database, duckdb_connection *out_connection);

/*!
Interrupt running query

* connection: The connection to interrupt
*/
DUCKDB_API void duckdb_interrupt(duckdb_connection connection);

/*!
Get progress of the running query

* connection: The working connection
* returns: -1 if no progress or a percentage of the progress
*/
DUCKDB_API duckdb_query_progress_type duckdb_query_progress(duckdb_connection connection);

/*!
Closes the specified connection and de-allocates all memory allocated for that connection.

* connection: The connection to close.
*/
DUCKDB_API void duckdb_disconnect(duckdb_connection *connection);

/*!
Returns the version of the linked DuckDB, with a version postfix for dev versions

Usually used for developing C extensions that must return this for a compatibility check.
*/
DUCKDB_API const char *duckdb_library_version();

//===--------------------------------------------------------------------===//
// Configuration
//===--------------------------------------------------------------------===//

/*!
Initializes an empty configuration object that can be used to provide start-up options for the DuckDB instance
through `duckdb_open_ext`.
The duckdb_config must be destroyed using 'duckdb_destroy_config'

This will always succeed unless there is a malloc failure.

Note that `duckdb_destroy_config` should always be called on the resulting config, even if the function returns
`DuckDBError`.

* out_config: The result configuration object.
* returns: `DuckDBSuccess` on success or `DuckDBError` on failure.
*/
DUCKDB_API duckdb_state duckdb_create_config(duckdb_config *out_config);

/*!
This returns the total amount of configuration options available for usage with `duckdb_get_config_flag`.

This should not be called in a loop as it internally loops over all the options.

* returns: The amount of config options available.
*/
DUCKDB_API size_t duckdb_config_count();

/*!
Obtains a human-readable name and description of a specific configuration option. This can be used to e.g.
display configuration options. This will succeed unless `index` is out of range (i.e. `>= duckdb_config_count`).

The result name or description MUST NOT be freed.

* index: The index of the configuration option (between 0 and `duckdb_config_count`)
* out_name: A name of the configuration flag.
* out_description: A description of the configuration flag.
* returns: `DuckDBSuccess` on success or `DuckDBError` on failure.
*/
DUCKDB_API duckdb_state duckdb_get_config_flag(size_t index, const char **out_name, const char **out_description);

/*!
Sets the specified option for the specified configuration. The configuration option is indicated by name.
To obtain a list of config options, see `duckdb_get_config_flag`.

In the source code, configuration options are defined in `config.cpp`.

This can fail if either the name is invalid, or if the value provided for the option is invalid.

* config: The configuration object to set the option on.
* name: The name of the configuration flag to set.
* option: The value to set the configuration flag to.
* returns: `DuckDBSuccess` on success or `DuckDBError` on failure.
*/
DUCKDB_API duckdb_state duckdb_set_config(duckdb_config config, const char *name, const char *option);

/*!
Destroys the specified configuration object and de-allocates all memory allocated for the object.

* config: The configuration object to destroy.
*/
DUCKDB_API void duckdb_destroy_config(duckdb_config *config);

//===--------------------------------------------------------------------===//
// Query Execution
//===--------------------------------------------------------------------===//

/*!
Executes a SQL query within a connection and stores the full (materialized) result in the out_result pointer.
If the query fails to execute, DuckDBError is returned and the error message can be retrieved by calling
`duckdb_result_error`.

Note that after running `duckdb_query`, `duckdb_destroy_result` must be called on the result object even if the
query fails, otherwise the error stored within the result will not be freed correctly.

* connection: The connection to perform the query in.
* query: The SQL query to run.
* out_result: The query result.
* returns: `DuckDBSuccess` on success or `DuckDBError` on failure.
*/
DUCKDB_API duckdb_state duckdb_query(duckdb_connection connection, const char *query, duckdb_result *out_result);

/*!
Closes the result and de-allocates all memory allocated for that connection.

* result: The result to destroy.
*/
DUCKDB_API void duckdb_destroy_result(duckdb_result *result);

/*!
Returns the column name of the specified column. The result should not need to be freed; the column names will
automatically be destroyed when the result is destroyed.

Returns `NULL` if the column is out of range.

* result: The result object to fetch the column name from.
* col: The column index.
* returns: The column name of the specified column.
*/
DUCKDB_API const char *duckdb_column_name(duckdb_result *result, idx_t col);

/*!
Returns the column type of the specified column.

Returns `DUCKDB_TYPE_INVALID` if the column is out of range.

* result: The result object to fetch the column type from.
* col: The column index.
* returns: The column type of the specified column.
*/
DUCKDB_API duckdb_type duckdb_column_type(duckdb_result *result, idx_t col);

/*!
Returns the statement type of the statement that was executed

* result: The result object to fetch the statement type from.
* returns: duckdb_statement_type value or DUCKDB_STATEMENT_TYPE_INVALID
*/
DUCKDB_API duckdb_statement_type duckdb_result_statement_type(duckdb_result result);

/*!
Returns the logical column type of the specified column.

The return type of this call should be destroyed with `duckdb_destroy_logical_type`.

Returns `NULL` if the column is out of range.

* result: The result object to fetch the column type from.
* col: The column index.
* returns: The logical column type of the specified column.
*/
DUCKDB_API duckdb_logical_type duckdb_column_logical_type(duckdb_result *result, idx_t col);

/*!
Returns the number of columns present in a the result object.

* result: The result object.
* returns: The number of columns present in the result object.
*/
DUCKDB_API idx_t duckdb_column_count(duckdb_result *result);

#ifndef DUCKDB_API_NO_DEPRECATED
/*!
**DEPRECATION NOTICE**: This method is scheduled for removal in a future release.

Returns the number of rows present in the result object.

* result: The result object.
* returns: The number of rows present in the result object.
*/
DUCKDB_API idx_t duckdb_row_count(duckdb_result *result);
#endif

/*!
Returns the number of rows changed by the query stored in the result. This is relevant only for INSERT/UPDATE/DELETE
queries. For other queries the rows_changed will be 0.

* result: The result object.
* returns: The number of rows changed.
*/
DUCKDB_API idx_t duckdb_rows_changed(duckdb_result *result);

#ifndef DUCKDB_API_NO_DEPRECATED
/*!
**DEPRECATED**: Prefer using `duckdb_result_get_chunk` instead.

Returns the data of a specific column of a result in columnar format.

The function returns a dense array which contains the result data. The exact type stored in the array depends on the
corresponding duckdb_type (as provided by `duckdb_column_type`). For the exact type by which the data should be
accessed, see the comments in [the types section](types) or the `DUCKDB_TYPE` enum.

For example, for a column of type `DUCKDB_TYPE_INTEGER`, rows can be accessed in the following manner:
```c
int32_t *data = (int32_t *) duckdb_column_data(&result, 0);
printf("Data for row %d: %d\n", row, data[row]);
```

* result: The result object to fetch the column data from.
* col: The column index.
* returns: The column data of the specified column.
*/
DUCKDB_API void *duckdb_column_data(duckdb_result *result, idx_t col);
#endif

#ifndef DUCKDB_API_NO_DEPRECATED
/*!
**DEPRECATED**: Prefer using `duckdb_result_get_chunk` instead.

Returns the nullmask of a specific column of a result in columnar format. The nullmask indicates for every row
whether or not the corresponding row is `NULL`. If a row is `NULL`, the values present in the array provided
by `duckdb_column_data` are undefined.

```c
int32_t *data = (int32_t *) duckdb_column_data(&result, 0);
bool *nullmask = duckdb_nullmask_data(&result, 0);
if (nullmask[row]) {
    printf("Data for row %d: NULL\n", row);
} else {
    printf("Data for row %d: %d\n", row, data[row]);
}
```

* result: The result object to fetch the nullmask from.
* col: The column index.
* returns: The nullmask of the specified column.
*/
DUCKDB_API bool *duckdb_nullmask_data(duckdb_result *result, idx_t col);
#endif

/*!
Returns the error message contained within the result. The error is only set if `duckdb_query` returns `DuckDBError`.

The result of this function must not be freed. It will be cleaned up when `duckdb_destroy_result` is called.

* result: The result object to fetch the error from.
* returns: The error of the result.
*/
DUCKDB_API const char *duckdb_result_error(duckdb_result *result);

/*!
Returns the result error type contained within the result. The error is only set if `duckdb_query` returns
`DuckDBError`.

* result: The result object to fetch the error from.
* returns: The error type of the result.
*/
DUCKDB_API duckdb_error_type duckdb_result_error_type(duckdb_result *result);

//===--------------------------------------------------------------------===//
// Result Functions
//===--------------------------------------------------------------------===//

#ifndef DUCKDB_API_NO_DEPRECATED
/*!
**DEPRECATION NOTICE**: This method is scheduled for removal in a future release.

Fetches a data chunk from the duckdb_result. This function should be called repeatedly until the result is exhausted.

The result must be destroyed with `duckdb_destroy_data_chunk`.

This function supersedes all `duckdb_value` functions, as well as the `duckdb_column_data` and `duckdb_nullmask_data`
functions. It results in significantly better performance, and should be preferred in newer code-bases.

If this function is used, none of the other result functions can be used and vice versa (i.e. this function cannot be
mixed with the legacy result functions).

Use `duckdb_result_chunk_count` to figure out how many chunks there are in the result.

* result: The result object to fetch the data chunk from.
* chunk_index: The chunk index to fetch from.
* returns: The resulting data chunk. Returns `NULL` if the chunk index is out of bounds.
*/
DUCKDB_API duckdb_data_chunk duckdb_result_get_chunk(duckdb_result result, idx_t chunk_index);
#endif

#ifndef DUCKDB_API_NO_DEPRECATED
/*!
**DEPRECATION NOTICE**: This method is scheduled for removal in a future release.

Checks if the type of the internal result is StreamQueryResult.

* result: The result object to check.
* returns: Whether or not the result object is of the type StreamQueryResult
*/
DUCKDB_API bool duckdb_result_is_streaming(duckdb_result result);
#endif

#ifndef DUCKDB_API_NO_DEPRECATED
/*!
**DEPRECATION NOTICE**: This method is scheduled for removal in a future release.

Returns the number of data chunks present in the result.

* result: The result object
* returns: Number of data chunks present in the result.
*/
DUCKDB_API idx_t duckdb_result_chunk_count(duckdb_result result);
#endif

/*!
Returns the return_type of the given result, or DUCKDB_RETURN_TYPE_INVALID on error

* result: The result object
* returns: The return_type
*/
DUCKDB_API duckdb_result_type duckdb_result_return_type(duckdb_result result);

//===--------------------------------------------------------------------===//
// Safe Fetch Functions
//===--------------------------------------------------------------------===//

// These functions will perform conversions if necessary.
// On failure (e.g. if conversion cannot be performed or if the value is NULL) a default value is returned.
// Note that these functions are slow since they perform bounds checking and conversion
// For fast access of values prefer using `duckdb_result_get_chunk`
#ifndef DUCKDB_API_NO_DEPRECATED
/*!
**DEPRECATION NOTICE**: This method is scheduled for removal in a future release.

* returns: The boolean value at the specified location, or false if the value cannot be converted.
*/
DUCKDB_API bool duckdb_value_boolean(duckdb_result *result, idx_t col, idx_t row);

/*!
**DEPRECATION NOTICE**: This method is scheduled for removal in a future release.

* returns: The int8_t value at the specified location, or 0 if the value cannot be converted.
*/
DUCKDB_API int8_t duckdb_value_int8(duckdb_result *result, idx_t col, idx_t row);

/*!
**DEPRECATION NOTICE**: This method is scheduled for removal in a future release.

* returns: The int16_t value at the specified location, or 0 if the value cannot be converted.
*/
DUCKDB_API int16_t duckdb_value_int16(duckdb_result *result, idx_t col, idx_t row);

/*!
**DEPRECATION NOTICE**: This method is scheduled for removal in a future release.

* returns: The int32_t value at the specified location, or 0 if the value cannot be converted.
*/
DUCKDB_API int32_t duckdb_value_int32(duckdb_result *result, idx_t col, idx_t row);

/*!
**DEPRECATION NOTICE**: This method is scheduled for removal in a future release.

* returns: The int64_t value at the specified location, or 0 if the value cannot be converted.
*/
DUCKDB_API int64_t duckdb_value_int64(duckdb_result *result, idx_t col, idx_t row);

/*!
**DEPRECATION NOTICE**: This method is scheduled for removal in a future release.

* returns: The duckdb_hugeint value at the specified location, or 0 if the value cannot be converted.
*/
DUCKDB_API duckdb_hugeint duckdb_value_hugeint(duckdb_result *result, idx_t col, idx_t row);

/*!
**DEPRECATION NOTICE**: This method is scheduled for removal in a future release.

* returns: The duckdb_uhugeint value at the specified location, or 0 if the value cannot be converted.
*/
DUCKDB_API duckdb_uhugeint duckdb_value_uhugeint(duckdb_result *result, idx_t col, idx_t row);

/*!
**DEPRECATION NOTICE**: This method is scheduled for removal in a future release.

* returns: The duckdb_decimal value at the specified location, or 0 if the value cannot be converted.
*/
DUCKDB_API duckdb_decimal duckdb_value_decimal(duckdb_result *result, idx_t col, idx_t row);

/*!
**DEPRECATION NOTICE**: This method is scheduled for removal in a future release.

* returns: The uint8_t value at the specified location, or 0 if the value cannot be converted.
*/
DUCKDB_API uint8_t duckdb_value_uint8(duckdb_result *result, idx_t col, idx_t row);

/*!
**DEPRECATION NOTICE**: This method is scheduled for removal in a future release.

* returns: The uint16_t value at the specified location, or 0 if the value cannot be converted.
*/
DUCKDB_API uint16_t duckdb_value_uint16(duckdb_result *result, idx_t col, idx_t row);

/*!
**DEPRECATION NOTICE**: This method is scheduled for removal in a future release.

* returns: The uint32_t value at the specified location, or 0 if the value cannot be converted.
*/
DUCKDB_API uint32_t duckdb_value_uint32(duckdb_result *result, idx_t col, idx_t row);

/*!
**DEPRECATION NOTICE**: This method is scheduled for removal in a future release.

* returns: The uint64_t value at the specified location, or 0 if the value cannot be converted.
*/
DUCKDB_API uint64_t duckdb_value_uint64(duckdb_result *result, idx_t col, idx_t row);

/*!
**DEPRECATION NOTICE**: This method is scheduled for removal in a future release.

* returns: The float value at the specified location, or 0 if the value cannot be converted.
*/
DUCKDB_API float duckdb_value_float(duckdb_result *result, idx_t col, idx_t row);

/*!
**DEPRECATION NOTICE**: This method is scheduled for removal in a future release.

* returns: The double value at the specified location, or 0 if the value cannot be converted.
*/
DUCKDB_API double duckdb_value_double(duckdb_result *result, idx_t col, idx_t row);

/*!
**DEPRECATION NOTICE**: This method is scheduled for removal in a future release.

* returns: The duckdb_date value at the specified location, or 0 if the value cannot be converted.
*/
DUCKDB_API duckdb_date duckdb_value_date(duckdb_result *result, idx_t col, idx_t row);

/*!
**DEPRECATION NOTICE**: This method is scheduled for removal in a future release.

* returns: The duckdb_time value at the specified location, or 0 if the value cannot be converted.
*/
DUCKDB_API duckdb_time duckdb_value_time(duckdb_result *result, idx_t col, idx_t row);

/*!
**DEPRECATION NOTICE**: This method is scheduled for removal in a future release.

* returns: The duckdb_timestamp value at the specified location, or 0 if the value cannot be converted.
*/
DUCKDB_API duckdb_timestamp duckdb_value_timestamp(duckdb_result *result, idx_t col, idx_t row);

/*!
**DEPRECATION NOTICE**: This method is scheduled for removal in a future release.

* returns: The duckdb_interval value at the specified location, or 0 if the value cannot be converted.
*/
DUCKDB_API duckdb_interval duckdb_value_interval(duckdb_result *result, idx_t col, idx_t row);

/*!
**DEPRECATION NOTICE**: use duckdb_value_string instead. This function does not work correctly if the string contains
null bytes.

* returns: The text value at the specified location as a null-terminated string, or nullptr if the value cannot be
converted. The result must be freed with `duckdb_free`.
*/
DUCKDB_API char *duckdb_value_varchar(duckdb_result *result, idx_t col, idx_t row);

/*!
**DEPRECATION NOTICE**: This method is scheduled for removal in a future release.

No support for nested types, and for other complex types.
The resulting field "string.data" must be freed with `duckdb_free.`

* returns: The string value at the specified location. Attempts to cast the result value to string.
*/
DUCKDB_API duckdb_string duckdb_value_string(duckdb_result *result, idx_t col, idx_t row);

/*!
**DEPRECATION NOTICE**: use duckdb_value_string_internal instead. This function does not work correctly if the string
contains null bytes.

* returns: The char* value at the specified location. ONLY works on VARCHAR columns and does not auto-cast.
If the column is NOT a VARCHAR column this function will return NULL.

The result must NOT be freed.
*/
DUCKDB_API char *duckdb_value_varchar_internal(duckdb_result *result, idx_t col, idx_t row);

/*!
**DEPRECATION NOTICE**: use duckdb_value_string_internal instead. This function does not work correctly if the string
contains null bytes.
* returns: The char* value at the specified location. ONLY works on VARCHAR columns and does not auto-cast.
If the column is NOT a VARCHAR column this function will return NULL.

The result must NOT be freed.
*/
DUCKDB_API duckdb_string duckdb_value_string_internal(duckdb_result *result, idx_t col, idx_t row);

/*!
**DEPRECATION NOTICE**: This method is scheduled for removal in a future release.

* returns: The duckdb_blob value at the specified location. Returns a blob with blob.data set to nullptr if the
value cannot be converted. The resulting field "blob.data" must be freed with `duckdb_free.`
*/
DUCKDB_API duckdb_blob duckdb_value_blob(duckdb_result *result, idx_t col, idx_t row);

/*!
**DEPRECATION NOTICE**: This method is scheduled for removal in a future release.

* returns: Returns true if the value at the specified index is NULL, and false otherwise.
*/
DUCKDB_API bool duckdb_value_is_null(duckdb_result *result, idx_t col, idx_t row);

#endif
//===--------------------------------------------------------------------===//
// Helpers
//===--------------------------------------------------------------------===//

/*!
Allocate `size` bytes of memory using the duckdb internal malloc function. Any memory allocated in this manner
should be freed using `duckdb_free`.

* size: The number of bytes to allocate.
* returns: A pointer to the allocated memory region.
*/
DUCKDB_API void *duckdb_malloc(size_t size);

/*!
Free a value returned from `duckdb_malloc`, `duckdb_value_varchar`, `duckdb_value_blob`, or
`duckdb_value_string`.

* ptr: The memory region to de-allocate.
*/
DUCKDB_API void duckdb_free(void *ptr);

/*!
The internal vector size used by DuckDB.
This is the amount of tuples that will fit into a data chunk created by `duckdb_create_data_chunk`.

* returns: The vector size.
*/
DUCKDB_API idx_t duckdb_vector_size();

/*!
Whether or not the duckdb_string_t value is inlined.
This means that the data of the string does not have a separate allocation.

*/
DUCKDB_API bool duckdb_string_is_inlined(duckdb_string_t string);

//===--------------------------------------------------------------------===//
// Date Time Timestamp Helpers
//===--------------------------------------------------------------------===//

/*!
Decompose a `duckdb_date` object into year, month and date (stored as `duckdb_date_struct`).

* date: The date object, as obtained from a `DUCKDB_TYPE_DATE` column.
* returns: The `duckdb_date_struct` with the decomposed elements.
*/
DUCKDB_API duckdb_date_struct duckdb_from_date(duckdb_date date);

/*!
Re-compose a `duckdb_date` from year, month and date (`duckdb_date_struct`).

* date: The year, month and date stored in a `duckdb_date_struct`.
* returns: The `duckdb_date` element.
*/
DUCKDB_API duckdb_date duckdb_to_date(duckdb_date_struct date);

/*!
Test a `duckdb_date` to see if it is a finite value.

* date: The date object, as obtained from a `DUCKDB_TYPE_DATE` column.
* returns: True if the date is finite, false if it is ±infinity.
*/
DUCKDB_API bool duckdb_is_finite_date(duckdb_date date);

/*!
Decompose a `duckdb_time` object into hour, minute, second and microsecond (stored as `duckdb_time_struct`).

* time: The time object, as obtained from a `DUCKDB_TYPE_TIME` column.
* returns: The `duckdb_time_struct` with the decomposed elements.
*/
DUCKDB_API duckdb_time_struct duckdb_from_time(duckdb_time time);

/*!
Create a `duckdb_time_tz` object from micros and a timezone offset.

* micros: The microsecond component of the time.
* offset: The timezone offset component of the time.
* returns: The `duckdb_time_tz` element.
*/
DUCKDB_API duckdb_time_tz duckdb_create_time_tz(int64_t micros, int32_t offset);

/*!
Decompose a TIME_TZ objects into micros and a timezone offset.

Use `duckdb_from_time` to further decompose the micros into hour, minute, second and microsecond.

* micros: The time object, as obtained from a `DUCKDB_TYPE_TIME_TZ` column.
*/
DUCKDB_API duckdb_time_tz_struct duckdb_from_time_tz(duckdb_time_tz micros);

/*!
Re-compose a `duckdb_time` from hour, minute, second and microsecond (`duckdb_time_struct`).

* time: The hour, minute, second and microsecond in a `duckdb_time_struct`.
* returns: The `duckdb_time` element.
*/
DUCKDB_API duckdb_time duckdb_to_time(duckdb_time_struct time);

/*!
Decompose a `duckdb_timestamp` object into a `duckdb_timestamp_struct`.

* ts: The ts object, as obtained from a `DUCKDB_TYPE_TIMESTAMP` column.
* returns: The `duckdb_timestamp_struct` with the decomposed elements.
*/
DUCKDB_API duckdb_timestamp_struct duckdb_from_timestamp(duckdb_timestamp ts);

/*!
Re-compose a `duckdb_timestamp` from a duckdb_timestamp_struct.

* ts: The de-composed elements in a `duckdb_timestamp_struct`.
* returns: The `duckdb_timestamp` element.
*/
DUCKDB_API duckdb_timestamp duckdb_to_timestamp(duckdb_timestamp_struct ts);

/*!
Test a `duckdb_timestamp` to see if it is a finite value.

* ts: The timestamp object, as obtained from a `DUCKDB_TYPE_TIMESTAMP` column.
* returns: True if the timestamp is finite, false if it is ±infinity.
*/
DUCKDB_API bool duckdb_is_finite_timestamp(duckdb_timestamp ts);

//===--------------------------------------------------------------------===//
// Hugeint Helpers
//===--------------------------------------------------------------------===//

/*!
Converts a duckdb_hugeint object (as obtained from a `DUCKDB_TYPE_HUGEINT` column) into a double.

* val: The hugeint value.
* returns: The converted `double` element.
*/
DUCKDB_API double duckdb_hugeint_to_double(duckdb_hugeint val);

/*!
Converts a double value to a duckdb_hugeint object.

If the conversion fails because the double value is too big the result will be 0.

* val: The double value.
* returns: The converted `duckdb_hugeint` element.
*/
DUCKDB_API duckdb_hugeint duckdb_double_to_hugeint(double val);

//===--------------------------------------------------------------------===//
// Unsigned Hugeint Helpers
//===--------------------------------------------------------------------===//

/*!
Converts a duckdb_uhugeint object (as obtained from a `DUCKDB_TYPE_UHUGEINT` column) into a double.

* val: The uhugeint value.
* returns: The converted `double` element.
*/
DUCKDB_API double duckdb_uhugeint_to_double(duckdb_uhugeint val);

/*!
Converts a double value to a duckdb_uhugeint object.

If the conversion fails because the double value is too big the result will be 0.

* val: The double value.
* returns: The converted `duckdb_uhugeint` element.
*/
DUCKDB_API duckdb_uhugeint duckdb_double_to_uhugeint(double val);

//===--------------------------------------------------------------------===//
// Decimal Helpers
//===--------------------------------------------------------------------===//

/*!
Converts a double value to a duckdb_decimal object.

If the conversion fails because the double value is too big, or the width/scale are invalid the result will be 0.

* val: The double value.
* returns: The converted `duckdb_decimal` element.
*/
DUCKDB_API duckdb_decimal duckdb_double_to_decimal(double val, uint8_t width, uint8_t scale);

/*!
Converts a duckdb_decimal object (as obtained from a `DUCKDB_TYPE_DECIMAL` column) into a double.

* val: The decimal value.
* returns: The converted `double` element.
*/
DUCKDB_API double duckdb_decimal_to_double(duckdb_decimal val);

//===--------------------------------------------------------------------===//
// Prepared Statements
//===--------------------------------------------------------------------===//

// A prepared statement is a parameterized query that allows you to bind parameters to it.
// * This is useful to easily supply parameters to functions and avoid SQL injection attacks.
// * This is useful to speed up queries that you will execute several times with different parameters.
// Because the query will only be parsed, bound, optimized and planned once during the prepare stage,
// rather than once per execution.
// For example:
//   SELECT * FROM tbl WHERE id=?
// Or a query with multiple parameters:
//   SELECT * FROM tbl WHERE id=$1 OR name=$2
/*!
Create a prepared statement object from a query.

Note that after calling `duckdb_prepare`, the prepared statement should always be destroyed using
`duckdb_destroy_prepare`, even if the prepare fails.

If the prepare fails, `duckdb_prepare_error` can be called to obtain the reason why the prepare failed.

* connection: The connection object
* query: The SQL query to prepare
* out_prepared_statement: The resulting prepared statement object
* returns: `DuckDBSuccess` on success or `DuckDBError` on failure.
*/
DUCKDB_API duckdb_state duckdb_prepare(duckdb_connection connection, const char *query,
                                       duckdb_prepared_statement *out_prepared_statement);

/*!
Closes the prepared statement and de-allocates all memory allocated for the statement.

* prepared_statement: The prepared statement to destroy.
*/
DUCKDB_API void duckdb_destroy_prepare(duckdb_prepared_statement *prepared_statement);

/*!
Returns the error message associated with the given prepared statement.
If the prepared statement has no error message, this returns `nullptr` instead.

The error message should not be freed. It will be de-allocated when `duckdb_destroy_prepare` is called.

* prepared_statement: The prepared statement to obtain the error from.
* returns: The error message, or `nullptr` if there is none.
*/
DUCKDB_API const char *duckdb_prepare_error(duckdb_prepared_statement prepared_statement);

/*!
Returns the number of parameters that can be provided to the given prepared statement.

Returns 0 if the query was not successfully prepared.

* prepared_statement: The prepared statement to obtain the number of parameters for.
*/
DUCKDB_API idx_t duckdb_nparams(duckdb_prepared_statement prepared_statement);

/*!
Returns the name used to identify the parameter
The returned string should be freed using `duckdb_free`.

Returns NULL if the index is out of range for the provided prepared statement.

* prepared_statement: The prepared statement for which to get the parameter name from.
*/
DUCKDB_API const char *duckdb_parameter_name(duckdb_prepared_statement prepared_statement, idx_t index);

/*!
Returns the parameter type for the parameter at the given index.

Returns `DUCKDB_TYPE_INVALID` if the parameter index is out of range or the statement was not successfully prepared.

* prepared_statement: The prepared statement.
* param_idx: The parameter index.
* returns: The parameter type
*/
DUCKDB_API duckdb_type duckdb_param_type(duckdb_prepared_statement prepared_statement, idx_t param_idx);

/*!
Clear the params bind to the prepared statement.
*/
DUCKDB_API duckdb_state duckdb_clear_bindings(duckdb_prepared_statement prepared_statement);

/*!
Returns the statement type of the statement to be executed

 * statement: The prepared statement.
* returns: duckdb_statement_type value or DUCKDB_STATEMENT_TYPE_INVALID
*/
DUCKDB_API duckdb_statement_type duckdb_prepared_statement_type(duckdb_prepared_statement statement);

//===--------------------------------------------------------------------===//
// Bind Values To Prepared Statements
//===--------------------------------------------------------------------===//

/*!
Binds a value to the prepared statement at the specified index.
*/
DUCKDB_API duckdb_state duckdb_bind_value(duckdb_prepared_statement prepared_statement, idx_t param_idx,
                                          duckdb_value val);

/*!
Retrieve the index of the parameter for the prepared statement, identified by name
*/
DUCKDB_API duckdb_state duckdb_bind_parameter_index(duckdb_prepared_statement prepared_statement, idx_t *param_idx_out,
                                                    const char *name);

/*!
Binds a bool value to the prepared statement at the specified index.
*/
DUCKDB_API duckdb_state duckdb_bind_boolean(duckdb_prepared_statement prepared_statement, idx_t param_idx, bool val);

/*!
Binds an int8_t value to the prepared statement at the specified index.
*/
DUCKDB_API duckdb_state duckdb_bind_int8(duckdb_prepared_statement prepared_statement, idx_t param_idx, int8_t val);

/*!
Binds an int16_t value to the prepared statement at the specified index.
*/
DUCKDB_API duckdb_state duckdb_bind_int16(duckdb_prepared_statement prepared_statement, idx_t param_idx, int16_t val);

/*!
Binds an int32_t value to the prepared statement at the specified index.
*/
DUCKDB_API duckdb_state duckdb_bind_int32(duckdb_prepared_statement prepared_statement, idx_t param_idx, int32_t val);

/*!
Binds an int64_t value to the prepared statement at the specified index.
*/
DUCKDB_API duckdb_state duckdb_bind_int64(duckdb_prepared_statement prepared_statement, idx_t param_idx, int64_t val);

/*!
Binds a duckdb_hugeint value to the prepared statement at the specified index.
*/
DUCKDB_API duckdb_state duckdb_bind_hugeint(duckdb_prepared_statement prepared_statement, idx_t param_idx,
                                            duckdb_hugeint val);

/*!
Binds an duckdb_uhugeint value to the prepared statement at the specified index.
*/
DUCKDB_API duckdb_state duckdb_bind_uhugeint(duckdb_prepared_statement prepared_statement, idx_t param_idx,
                                             duckdb_uhugeint val);

/*!
Binds a duckdb_decimal value to the prepared statement at the specified index.
*/
DUCKDB_API duckdb_state duckdb_bind_decimal(duckdb_prepared_statement prepared_statement, idx_t param_idx,
                                            duckdb_decimal val);

/*!
Binds an uint8_t value to the prepared statement at the specified index.
*/
DUCKDB_API duckdb_state duckdb_bind_uint8(duckdb_prepared_statement prepared_statement, idx_t param_idx, uint8_t val);

/*!
Binds an uint16_t value to the prepared statement at the specified index.
*/
DUCKDB_API duckdb_state duckdb_bind_uint16(duckdb_prepared_statement prepared_statement, idx_t param_idx, uint16_t val);

/*!
Binds an uint32_t value to the prepared statement at the specified index.
*/
DUCKDB_API duckdb_state duckdb_bind_uint32(duckdb_prepared_statement prepared_statement, idx_t param_idx, uint32_t val);

/*!
Binds an uint64_t value to the prepared statement at the specified index.
*/
DUCKDB_API duckdb_state duckdb_bind_uint64(duckdb_prepared_statement prepared_statement, idx_t param_idx, uint64_t val);

/*!
Binds a float value to the prepared statement at the specified index.
*/
DUCKDB_API duckdb_state duckdb_bind_float(duckdb_prepared_statement prepared_statement, idx_t param_idx, float val);

/*!
Binds a double value to the prepared statement at the specified index.
*/
DUCKDB_API duckdb_state duckdb_bind_double(duckdb_prepared_statement prepared_statement, idx_t param_idx, double val);

/*!
Binds a duckdb_date value to the prepared statement at the specified index.
*/
DUCKDB_API duckdb_state duckdb_bind_date(duckdb_prepared_statement prepared_statement, idx_t param_idx,
                                         duckdb_date val);

/*!
Binds a duckdb_time value to the prepared statement at the specified index.
*/
DUCKDB_API duckdb_state duckdb_bind_time(duckdb_prepared_statement prepared_statement, idx_t param_idx,
                                         duckdb_time val);

/*!
Binds a duckdb_timestamp value to the prepared statement at the specified index.
*/
DUCKDB_API duckdb_state duckdb_bind_timestamp(duckdb_prepared_statement prepared_statement, idx_t param_idx,
                                              duckdb_timestamp val);

/*!
Binds a duckdb_timestamp value to the prepared statement at the specified index.
*/
DUCKDB_API duckdb_state duckdb_bind_timestamp_tz(duckdb_prepared_statement prepared_statement, idx_t param_idx,
                                                 duckdb_timestamp val);

/*!
Binds a duckdb_interval value to the prepared statement at the specified index.
*/
DUCKDB_API duckdb_state duckdb_bind_interval(duckdb_prepared_statement prepared_statement, idx_t param_idx,
                                             duckdb_interval val);

/*!
Binds a null-terminated varchar value to the prepared statement at the specified index.
*/
DUCKDB_API duckdb_state duckdb_bind_varchar(duckdb_prepared_statement prepared_statement, idx_t param_idx,
                                            const char *val);

/*!
Binds a varchar value to the prepared statement at the specified index.
*/
DUCKDB_API duckdb_state duckdb_bind_varchar_length(duckdb_prepared_statement prepared_statement, idx_t param_idx,
                                                   const char *val, idx_t length);

/*!
Binds a blob value to the prepared statement at the specified index.
*/
DUCKDB_API duckdb_state duckdb_bind_blob(duckdb_prepared_statement prepared_statement, idx_t param_idx,
                                         const void *data, idx_t length);

/*!
Binds a NULL value to the prepared statement at the specified index.
*/
DUCKDB_API duckdb_state duckdb_bind_null(duckdb_prepared_statement prepared_statement, idx_t param_idx);

//===--------------------------------------------------------------------===//
// Execute Prepared Statements
//===--------------------------------------------------------------------===//

/*!
Executes the prepared statement with the given bound parameters, and returns a materialized query result.

This method can be called multiple times for each prepared statement, and the parameters can be modified
between calls to this function.

Note that the result must be freed with `duckdb_destroy_result`.

* prepared_statement: The prepared statement to execute.
* out_result: The query result.
* returns: `DuckDBSuccess` on success or `DuckDBError` on failure.
*/
DUCKDB_API duckdb_state duckdb_execute_prepared(duckdb_prepared_statement prepared_statement,
                                                duckdb_result *out_result);

#ifndef DUCKDB_API_NO_DEPRECATED
/*!
**DEPRECATION NOTICE**: This method is scheduled for removal in a future release.

Executes the prepared statement with the given bound parameters, and returns an optionally-streaming query result.
To determine if the resulting query was in fact streamed, use `duckdb_result_is_streaming`

This method can be called multiple times for each prepared statement, and the parameters can be modified
between calls to this function.

Note that the result must be freed with `duckdb_destroy_result`.

* prepared_statement: The prepared statement to execute.
* out_result: The query result.
* returns: `DuckDBSuccess` on success or `DuckDBError` on failure.
*/
DUCKDB_API duckdb_state duckdb_execute_prepared_streaming(duckdb_prepared_statement prepared_statement,
                                                          duckdb_result *out_result);
#endif

//===--------------------------------------------------------------------===//
// Extract Statements
//===--------------------------------------------------------------------===//

// A query string can be extracted into multiple SQL statements. Each statement can be prepared and executed separately.
/*!
Extract all statements from a query.
Note that after calling `duckdb_extract_statements`, the extracted statements should always be destroyed using
`duckdb_destroy_extracted`, even if no statements were extracted.

If the extract fails, `duckdb_extract_statements_error` can be called to obtain the reason why the extract failed.

* connection: The connection object
* query: The SQL query to extract
* out_extracted_statements: The resulting extracted statements object
* returns: The number of extracted statements or 0 on failure.
*/
DUCKDB_API idx_t duckdb_extract_statements(duckdb_connection connection, const char *query,
                                           duckdb_extracted_statements *out_extracted_statements);

/*!
Prepare an extracted statement.
Note that after calling `duckdb_prepare_extracted_statement`, the prepared statement should always be destroyed using
`duckdb_destroy_prepare`, even if the prepare fails.

If the prepare fails, `duckdb_prepare_error` can be called to obtain the reason why the prepare failed.

* connection: The connection object
* extracted_statements: The extracted statements object
* index: The index of the extracted statement to prepare
* out_prepared_statement: The resulting prepared statement object
* returns: `DuckDBSuccess` on success or `DuckDBError` on failure.
*/
DUCKDB_API duckdb_state duckdb_prepare_extracted_statement(duckdb_connection connection,
                                                           duckdb_extracted_statements extracted_statements,
                                                           idx_t index,
                                                           duckdb_prepared_statement *out_prepared_statement);

/*!
Returns the error message contained within the extracted statements.
The result of this function must not be freed. It will be cleaned up when `duckdb_destroy_extracted` is called.

* extracted_statements: The extracted statements to fetch the error from.
* returns: The error of the extracted statements.
*/
DUCKDB_API const char *duckdb_extract_statements_error(duckdb_extracted_statements extracted_statements);

/*!
De-allocates all memory allocated for the extracted statements.
* extracted_statements: The extracted statements to destroy.
*/
DUCKDB_API void duckdb_destroy_extracted(duckdb_extracted_statements *extracted_statements);

//===--------------------------------------------------------------------===//
// Pending Result Interface
//===--------------------------------------------------------------------===//

/*!
Executes the prepared statement with the given bound parameters, and returns a pending result.
The pending result represents an intermediate structure for a query that is not yet fully executed.
The pending result can be used to incrementally execute a query, returning control to the client between tasks.

Note that after calling `duckdb_pending_prepared`, the pending result should always be destroyed using
`duckdb_destroy_pending`, even if this function returns DuckDBError.

* prepared_statement: The prepared statement to execute.
* out_result: The pending query result.
* returns: `DuckDBSuccess` on success or `DuckDBError` on failure.
*/
DUCKDB_API duckdb_state duckdb_pending_prepared(duckdb_prepared_statement prepared_statement,
                                                duckdb_pending_result *out_result);

#ifndef DUCKDB_API_NO_DEPRECATED
/*!
**DEPRECATION NOTICE**: This method is scheduled for removal in a future release.

Executes the prepared statement with the given bound parameters, and returns a pending result.
This pending result will create a streaming duckdb_result when executed.
The pending result represents an intermediate structure for a query that is not yet fully executed.

Note that after calling `duckdb_pending_prepared_streaming`, the pending result should always be destroyed using
`duckdb_destroy_pending`, even if this function returns DuckDBError.

* prepared_statement: The prepared statement to execute.
* out_result: The pending query result.
* returns: `DuckDBSuccess` on success or `DuckDBError` on failure.
*/
DUCKDB_API duckdb_state duckdb_pending_prepared_streaming(duckdb_prepared_statement prepared_statement,
                                                          duckdb_pending_result *out_result);
#endif

/*!
Closes the pending result and de-allocates all memory allocated for the result.

* pending_result: The pending result to destroy.
*/
DUCKDB_API void duckdb_destroy_pending(duckdb_pending_result *pending_result);

/*!
Returns the error message contained within the pending result.

The result of this function must not be freed. It will be cleaned up when `duckdb_destroy_pending` is called.

* pending_result: The pending result to fetch the error from.
* returns: The error of the pending result.
*/
DUCKDB_API const char *duckdb_pending_error(duckdb_pending_result pending_result);

/*!
Executes a single task within the query, returning whether or not the query is ready.

If this returns DUCKDB_PENDING_RESULT_READY, the duckdb_execute_pending function can be called to obtain the result.
If this returns DUCKDB_PENDING_RESULT_NOT_READY, the duckdb_pending_execute_task function should be called again.
If this returns DUCKDB_PENDING_ERROR, an error occurred during execution.

The error message can be obtained by calling duckdb_pending_error on the pending_result.

* pending_result: The pending result to execute a task within.
* returns: The state of the pending result after the execution.
*/
DUCKDB_API duckdb_pending_state duckdb_pending_execute_task(duckdb_pending_result pending_result);

/*!
If this returns DUCKDB_PENDING_RESULT_READY, the duckdb_execute_pending function can be called to obtain the result.
If this returns DUCKDB_PENDING_RESULT_NOT_READY, the duckdb_pending_execute_check_state function should be called again.
If this returns DUCKDB_PENDING_ERROR, an error occurred during execution.

The error message can be obtained by calling duckdb_pending_error on the pending_result.

* pending_result: The pending result.
* returns: The state of the pending result.
*/
DUCKDB_API duckdb_pending_state duckdb_pending_execute_check_state(duckdb_pending_result pending_result);

/*!
Fully execute a pending query result, returning the final query result.

If duckdb_pending_execute_task has been called until DUCKDB_PENDING_RESULT_READY was returned, this will return fast.
Otherwise, all remaining tasks must be executed first.

Note that the result must be freed with `duckdb_destroy_result`.

* pending_result: The pending result to execute.
* out_result: The result object.
* returns: `DuckDBSuccess` on success or `DuckDBError` on failure.
*/
DUCKDB_API duckdb_state duckdb_execute_pending(duckdb_pending_result pending_result, duckdb_result *out_result);

/*!
Returns whether a duckdb_pending_state is finished executing. For example if `pending_state` is
DUCKDB_PENDING_RESULT_READY, this function will return true.

* pending_state: The pending state on which to decide whether to finish execution.
* returns: Boolean indicating pending execution should be considered finished.
*/
DUCKDB_API bool duckdb_pending_execution_is_finished(duckdb_pending_state pending_state);

//===--------------------------------------------------------------------===//
// Value Interface
//===--------------------------------------------------------------------===//

/*!
Destroys the value and de-allocates all memory allocated for that type.

* value: The value to destroy.
*/
DUCKDB_API void duckdb_destroy_value(duckdb_value *value);

/*!
Creates a value from a null-terminated string

* text: The null-terminated string
* returns: The value. This must be destroyed with `duckdb_destroy_value`.
*/
DUCKDB_API duckdb_value duckdb_create_varchar(const char *text);

/*!
Creates a value from a string

* text: The text to create a string from
* length: The length of the text
* returns: The value. This must be destroyed with `duckdb_destroy_value`.
*/
DUCKDB_API duckdb_value duckdb_create_varchar_length(const char *text, idx_t length);

/*!
Creates a value from an int64

* val: The bigint value
* returns: The value. This must be destroyed with `duckdb_destroy_value`.
*/
DUCKDB_API duckdb_value duckdb_create_int64(int64_t val);

/*!
Creates a struct value from a type and an array of values. Must be destroyed with `duckdb_destroy_value`.

* @param type The type of the struct.
* @param values The values for the struct fields.
* @return The struct value, or nullptr, if any child type is `DUCKDB_TYPE_ANY` or `DUCKDB_TYPE_INVALID`.
*/
DUCKDB_API duckdb_value duckdb_create_struct_value(duckdb_logical_type type, duckdb_value *values);

/*!
Creates a list value from a child (element) type and an array of values of length `value_count`.
Must be destroyed with `duckdb_destroy_value`.

* @param type The child type of the list.
* @param values The values for the list.
* @param value_count The number of values in the list.
* @return The list value, or nullptr, if the child type is `DUCKDB_TYPE_ANY` or `DUCKDB_TYPE_INVALID`.
*/
DUCKDB_API duckdb_value duckdb_create_list_value(duckdb_logical_type type, duckdb_value *values, idx_t value_count);

/*!
Creates an array value from a child (element) type and an array of values of length `value_count`.
Must be destroyed with `duckdb_destroy_value`.

* @param type The type of the array.
* @param values The values for the array.
* @param value_count The number of values in the array.
* @return The array value, or nullptr, if the child type is `DUCKDB_TYPE_ANY` or `DUCKDB_TYPE_INVALID`.
*/
DUCKDB_API duckdb_value duckdb_create_array_value(duckdb_logical_type type, duckdb_value *values, idx_t value_count);

/*!
Obtains a string representation of the given value.
The result must be destroyed with `duckdb_free`.

* value: The value
* returns: The string value. This must be destroyed with `duckdb_free`.
*/
DUCKDB_API char *duckdb_get_varchar(duckdb_value value);

/*!
Obtains an int64 of the given value.

* value: The value
* returns: The int64 value, or 0 if no conversion is possible
*/
DUCKDB_API int64_t duckdb_get_int64(duckdb_value value);

//===--------------------------------------------------------------------===//
// Logical Type Interface
//===--------------------------------------------------------------------===//

/*!
Creates a `duckdb_logical_type` from a primitive type.
The resulting logical type must be destroyed with `duckdb_destroy_logical_type`.

Returns an invalid logical type, if type is: `DUCKDB_TYPE_INVALID`, `DUCKDB_TYPE_DECIMAL`, `DUCKDB_TYPE_ENUM`,
`DUCKDB_TYPE_LIST`, `DUCKDB_TYPE_STRUCT`, `DUCKDB_TYPE_MAP`, `DUCKDB_TYPE_ARRAY`, or `DUCKDB_TYPE_UNION`.

* @param type The primitive type to create.
* @return The logical type.
*/
DUCKDB_API duckdb_logical_type duckdb_create_logical_type(duckdb_type type);

/*!
Returns the alias of a duckdb_logical_type, if set, else `nullptr`.
The result must be destroyed with `duckdb_free`.

<<<<<<< HEAD
* type: The logical type to return the alias of
* returns: The alias or `NULL`
*/
=======
* @param type The logical type.
* @return The alias or `nullptr`.
 */
>>>>>>> e829a92d
DUCKDB_API char *duckdb_logical_type_get_alias(duckdb_logical_type type);

/*!
Creates a LIST type from its child type.
The return type must be destroyed with `duckdb_destroy_logical_type`.

* @param type The child type of the list.
* @return The logical type.
*/
DUCKDB_API duckdb_logical_type duckdb_create_list_type(duckdb_logical_type type);

/*!
Creates an ARRAY type from its child type.
The return type must be destroyed with `duckdb_destroy_logical_type`.

* @param type The child type of the array.
* @param array_size The number of elements in the array.
* @return The logical type.
*/
DUCKDB_API duckdb_logical_type duckdb_create_array_type(duckdb_logical_type type, idx_t array_size);

/*!
Creates a MAP type from its key type and value type.
The return type must be destroyed with `duckdb_destroy_logical_type`.

<<<<<<< HEAD
* key_type: The key type of map type to create.
* value_type: The value type of map type to create.
* returns: The logical type.
=======
* @param key_type The map's key type.
* @param value_type The map's value type.
* @return The logical type.
>>>>>>> e829a92d
*/
DUCKDB_API duckdb_logical_type duckdb_create_map_type(duckdb_logical_type key_type, duckdb_logical_type value_type);

/*!
Creates a UNION type from the passed arrays.
The return type must be destroyed with `duckdb_destroy_logical_type`.

<<<<<<< HEAD
* member_types: The array of types that the union should consist of.
* member_count: The size of the types array.
* returns: The logical type.
=======
* @param member_types The array of union member types.
* @param member_names The union member names.
* @param member_count The number of union members.
* @param return The logical type.
>>>>>>> e829a92d
*/
DUCKDB_API duckdb_logical_type duckdb_create_union_type(duckdb_logical_type *member_types, const char **member_names,
                                                        idx_t member_count);

/*!
Creates a STRUCT type based on the member types and names.
The resulting type must be destroyed with `duckdb_destroy_logical_type`.

* @param member_types The array of types of the struct members.
* @param member_names The array of names of the struct members.
* @param member_count The number of members of the struct.
* @return The logical type.
*/
DUCKDB_API duckdb_logical_type duckdb_create_struct_type(duckdb_logical_type *member_types, const char **member_names,
                                                         idx_t member_count);

/*!
Creates an ENUM type from the passed member name array.
The resulting type should be destroyed with `duckdb_destroy_logical_type`.

* member_names: The array of names that the enum should consist of.
* member_count: The number of elements that were specified in the array.
* returns: The logical type.
*/
DUCKDB_API duckdb_logical_type duckdb_create_enum_type(const char **member_names, idx_t member_count);

/*!
Creates a DECIMAL type with the specified width and scale.
The resulting type should be destroyed with `duckdb_destroy_logical_type`.

* width: The width of the decimal type
* scale: The scale of the decimal type
* returns: The logical type.
*/
DUCKDB_API duckdb_logical_type duckdb_create_decimal_type(uint8_t width, uint8_t scale);

/*!
Retrieves the enum `duckdb_type` of a `duckdb_logical_type`.

* @param type The logical type.
* @return The `duckdb_type` id.
*/
DUCKDB_API duckdb_type duckdb_get_type_id(duckdb_logical_type type);

/*!
Retrieves the width of a decimal type.

* type: The logical type object
* returns: The width of the decimal type
*/
DUCKDB_API uint8_t duckdb_decimal_width(duckdb_logical_type type);

/*!
Retrieves the scale of a decimal type.

* type: The logical type object
* returns: The scale of the decimal type
*/
DUCKDB_API uint8_t duckdb_decimal_scale(duckdb_logical_type type);

/*!
Retrieves the internal storage type of a decimal type.

* type: The logical type object
* returns: The internal type of the decimal type
*/
DUCKDB_API duckdb_type duckdb_decimal_internal_type(duckdb_logical_type type);

/*!
Retrieves the internal storage type of an enum type.

* type: The logical type object
* returns: The internal type of the enum type
*/
DUCKDB_API duckdb_type duckdb_enum_internal_type(duckdb_logical_type type);

/*!
Retrieves the dictionary size of the enum type.

* type: The logical type object
* returns: The dictionary size of the enum type
*/
DUCKDB_API uint32_t duckdb_enum_dictionary_size(duckdb_logical_type type);

/*!
Retrieves the dictionary value at the specified position from the enum.

The result must be freed with `duckdb_free`.

* type: The logical type object
* index: The index in the dictionary
* returns: The string value of the enum type. Must be freed with `duckdb_free`.
*/
DUCKDB_API char *duckdb_enum_dictionary_value(duckdb_logical_type type, idx_t index);

/*!
Retrieves the child type of the given LIST type. Also accepts MAP types.
The result must be freed with `duckdb_destroy_logical_type`.

* @param type The logical type, either LIST or MAP.
* @return The child type of the LIST or MAP type.
*/
DUCKDB_API duckdb_logical_type duckdb_list_type_child_type(duckdb_logical_type type);

/*!
Retrieves the child type of the given ARRAY type.
The result must be freed with `duckdb_destroy_logical_type`.

* @param type The logical type. Must be ARRAY.
* @return The child type of the ARRAY type.
*/
DUCKDB_API duckdb_logical_type duckdb_array_type_child_type(duckdb_logical_type type);

/*!
Retrieves the array size of the given array type.

* type: The logical type object
* returns: The fixed number of elements the values of this array type can store.
*/
DUCKDB_API idx_t duckdb_array_type_array_size(duckdb_logical_type type);

/*!
Retrieves the key type of the given map type.

The result must be freed with `duckdb_destroy_logical_type`.

* type: The logical type object
* returns: The key type of the map type. Must be destroyed with `duckdb_destroy_logical_type`.
*/
DUCKDB_API duckdb_logical_type duckdb_map_type_key_type(duckdb_logical_type type);

/*!
Retrieves the value type of the given map type.

The result must be freed with `duckdb_destroy_logical_type`.

* type: The logical type object
* returns: The value type of the map type. Must be destroyed with `duckdb_destroy_logical_type`.
*/
DUCKDB_API duckdb_logical_type duckdb_map_type_value_type(duckdb_logical_type type);

/*!
Returns the number of children of a struct type.

* type: The logical type object
* returns: The number of children of a struct type.
*/
DUCKDB_API idx_t duckdb_struct_type_child_count(duckdb_logical_type type);

/*!
Retrieves the name of the struct child.

The result must be freed with `duckdb_free`.

* type: The logical type object
* index: The child index
* returns: The name of the struct type. Must be freed with `duckdb_free`.
*/
DUCKDB_API char *duckdb_struct_type_child_name(duckdb_logical_type type, idx_t index);

/*!
Retrieves the child type of the given struct type at the specified index.

The result must be freed with `duckdb_destroy_logical_type`.

* type: The logical type object
* index: The child index
* returns: The child type of the struct type. Must be destroyed with `duckdb_destroy_logical_type`.
*/
DUCKDB_API duckdb_logical_type duckdb_struct_type_child_type(duckdb_logical_type type, idx_t index);

/*!
Returns the number of members that the union type has.

* type: The logical type (union) object
* returns: The number of members of a union type.
*/
DUCKDB_API idx_t duckdb_union_type_member_count(duckdb_logical_type type);

/*!
Retrieves the name of the union member.

The result must be freed with `duckdb_free`.

* type: The logical type object
* index: The child index
* returns: The name of the union member. Must be freed with `duckdb_free`.
*/
DUCKDB_API char *duckdb_union_type_member_name(duckdb_logical_type type, idx_t index);

/*!
Retrieves the child type of the given union member at the specified index.

The result must be freed with `duckdb_destroy_logical_type`.

* type: The logical type object
* index: The child index
* returns: The child type of the union member. Must be destroyed with `duckdb_destroy_logical_type`.
*/
DUCKDB_API duckdb_logical_type duckdb_union_type_member_type(duckdb_logical_type type, idx_t index);

/*!
Destroys the logical type and de-allocates all memory allocated for that type.

* type: The logical type to destroy.
*/
DUCKDB_API void duckdb_destroy_logical_type(duckdb_logical_type *type);

//===--------------------------------------------------------------------===//
// Data Chunk Interface
//===--------------------------------------------------------------------===//

/*!
Creates an empty data chunk with the specified column types.
The result must be destroyed with `duckdb_destroy_data_chunk`.

* @param types An array of column types. Column types can not contain ANY and INVALID types.
* @param column_count The number of columns.
* @return The data chunk.
*/
DUCKDB_API duckdb_data_chunk duckdb_create_data_chunk(duckdb_logical_type *types, idx_t column_count);

/*!
Destroys the data chunk and de-allocates all memory allocated for that chunk.

* chunk: The data chunk to destroy.
*/
DUCKDB_API void duckdb_destroy_data_chunk(duckdb_data_chunk *chunk);

/*!
Resets a data chunk, clearing the validity masks and setting the cardinality of the data chunk to 0.
After calling this method, you must call `duckdb_vector_get_validity` and `duckdb_vector_get_data` to obtain current
data and validity pointers

* chunk: The data chunk to reset.
*/
DUCKDB_API void duckdb_data_chunk_reset(duckdb_data_chunk chunk);

/*!
Retrieves the number of columns in a data chunk.

* chunk: The data chunk to get the data from
* returns: The number of columns in the data chunk
*/
DUCKDB_API idx_t duckdb_data_chunk_get_column_count(duckdb_data_chunk chunk);

/*!
Retrieves the vector at the specified column index in the data chunk.

The pointer to the vector is valid for as long as the chunk is alive.
It does NOT need to be destroyed.

* chunk: The data chunk to get the data from
* returns: The vector
*/
DUCKDB_API duckdb_vector duckdb_data_chunk_get_vector(duckdb_data_chunk chunk, idx_t col_idx);

/*!
Retrieves the current number of tuples in a data chunk.

* chunk: The data chunk to get the data from
* returns: The number of tuples in the data chunk
*/
DUCKDB_API idx_t duckdb_data_chunk_get_size(duckdb_data_chunk chunk);

/*!
Sets the current number of tuples in a data chunk.

* chunk: The data chunk to set the size in
* size: The number of tuples in the data chunk
*/
DUCKDB_API void duckdb_data_chunk_set_size(duckdb_data_chunk chunk, idx_t size);

//===--------------------------------------------------------------------===//
// Vector Interface
//===--------------------------------------------------------------------===//

/*!
Retrieves the column type of the specified vector.

The result must be destroyed with `duckdb_destroy_logical_type`.

* vector: The vector get the data from
* returns: The type of the vector
*/
DUCKDB_API duckdb_logical_type duckdb_vector_get_column_type(duckdb_vector vector);

/*!
Retrieves the data pointer of the vector.

The data pointer can be used to read or write values from the vector.
How to read or write values depends on the type of the vector.

* vector: The vector to get the data from
* returns: The data pointer
*/
DUCKDB_API void *duckdb_vector_get_data(duckdb_vector vector);

/*!
Retrieves the validity mask pointer of the specified vector.

If all values are valid, this function MIGHT return NULL!

The validity mask is a bitset that signifies null-ness within the data chunk.
It is a series of uint64_t values, where each uint64_t value contains validity for 64 tuples.
The bit is set to 1 if the value is valid (i.e. not NULL) or 0 if the value is invalid (i.e. NULL).

Validity of a specific value can be obtained like this:

idx_t entry_idx = row_idx / 64;
idx_t idx_in_entry = row_idx % 64;
bool is_valid = validity_mask[entry_idx] & (1 << idx_in_entry);

Alternatively, the (slower) duckdb_validity_row_is_valid function can be used.

* vector: The vector to get the data from
* returns: The pointer to the validity mask, or NULL if no validity mask is present
*/
DUCKDB_API uint64_t *duckdb_vector_get_validity(duckdb_vector vector);

/*!
Ensures the validity mask is writable by allocating it.

After this function is called, `duckdb_vector_get_validity` will ALWAYS return non-NULL.
This allows null values to be written to the vector, regardless of whether a validity mask was present before.

* vector: The vector to alter
*/
DUCKDB_API void duckdb_vector_ensure_validity_writable(duckdb_vector vector);

/*!
Assigns a string element in the vector at the specified location.

* vector: The vector to alter
* index: The row position in the vector to assign the string to
* str: The null-terminated string
*/
DUCKDB_API void duckdb_vector_assign_string_element(duckdb_vector vector, idx_t index, const char *str);

/*!
Assigns a string element in the vector at the specified location. You may also use this function to assign BLOBs.

* vector: The vector to alter
* index: The row position in the vector to assign the string to
* str: The string
* str_len: The length of the string (in bytes)
*/
DUCKDB_API void duckdb_vector_assign_string_element_len(duckdb_vector vector, idx_t index, const char *str,
                                                        idx_t str_len);

/*!
Retrieves the child vector of a list vector.

The resulting vector is valid as long as the parent vector is valid.

* vector: The vector
* returns: The child vector
*/
DUCKDB_API duckdb_vector duckdb_list_vector_get_child(duckdb_vector vector);

/*!
Returns the size of the child vector of the list.

* vector: The vector
* returns: The size of the child list
*/
DUCKDB_API idx_t duckdb_list_vector_get_size(duckdb_vector vector);

/*!
Sets the total size of the underlying child-vector of a list vector.

* vector: The list vector.
* size: The size of the child list.
* returns: The duckdb state. Returns DuckDBError if the vector is nullptr.
*/
DUCKDB_API duckdb_state duckdb_list_vector_set_size(duckdb_vector vector, idx_t size);

/*!
Sets the total capacity of the underlying child-vector of a list.

After calling this method, you must call `duckdb_vector_get_validity` and `duckdb_vector_get_data` to obtain current
data and validity pointers

* vector: The list vector.
* required_capacity: the total capacity to reserve.
* returns: The duckdb state. Returns DuckDBError if the vector is nullptr.
*/
DUCKDB_API duckdb_state duckdb_list_vector_reserve(duckdb_vector vector, idx_t required_capacity);

/*!
Retrieves the child vector of a struct vector.

The resulting vector is valid as long as the parent vector is valid.

* vector: The vector
* index: The child index
* returns: The child vector
*/
DUCKDB_API duckdb_vector duckdb_struct_vector_get_child(duckdb_vector vector, idx_t index);

/*!
Retrieves the child vector of a array vector.

The resulting vector is valid as long as the parent vector is valid.
The resulting vector has the size of the parent vector multiplied by the array size.

* vector: The vector
* returns: The child vector
*/
DUCKDB_API duckdb_vector duckdb_array_vector_get_child(duckdb_vector vector);

//===--------------------------------------------------------------------===//
// Validity Mask Functions
//===--------------------------------------------------------------------===//

/*!
Returns whether or not a row is valid (i.e. not NULL) in the given validity mask.

* validity: The validity mask, as obtained through `duckdb_vector_get_validity`
* row: The row index
* returns: true if the row is valid, false otherwise
*/
DUCKDB_API bool duckdb_validity_row_is_valid(uint64_t *validity, idx_t row);

/*!
In a validity mask, sets a specific row to either valid or invalid.

Note that `duckdb_vector_ensure_validity_writable` should be called before calling `duckdb_vector_get_validity`,
to ensure that there is a validity mask to write to.

* validity: The validity mask, as obtained through `duckdb_vector_get_validity`.
* row: The row index
* valid: Whether or not to set the row to valid, or invalid
*/
DUCKDB_API void duckdb_validity_set_row_validity(uint64_t *validity, idx_t row, bool valid);

/*!
In a validity mask, sets a specific row to invalid.

Equivalent to `duckdb_validity_set_row_validity` with valid set to false.

* validity: The validity mask
* row: The row index
*/
DUCKDB_API void duckdb_validity_set_row_invalid(uint64_t *validity, idx_t row);

/*!
In a validity mask, sets a specific row to valid.

Equivalent to `duckdb_validity_set_row_validity` with valid set to true.

* validity: The validity mask
* row: The row index
*/
DUCKDB_API void duckdb_validity_set_row_valid(uint64_t *validity, idx_t row);

//===--------------------------------------------------------------------===//
// Scalar Functions
//===--------------------------------------------------------------------===//

/*!
Creates a new empty scalar function.

The return value should be destroyed with `duckdb_destroy_scalar_function`.

* returns: The scalar function object.
*/
DUCKDB_API duckdb_scalar_function duckdb_create_scalar_function();

/*!
Destroys the given scalar function object.

<<<<<<< HEAD
* scalar_function: The table function to destroy
=======
* scalar_function: The scalar function to destroy
>>>>>>> e829a92d
*/
DUCKDB_API void duckdb_destroy_scalar_function(duckdb_scalar_function *scalar_function);

/*!
Sets the name of the given scalar function.

* scalar_function: The scalar function
* name: The name of the scalar function
*/
DUCKDB_API void duckdb_scalar_function_set_name(duckdb_scalar_function scalar_function, const char *name);

/*!
Sets the parameters of the given scalar function to varargs. Does not require adding parameters with
duckdb_scalar_function_add_parameter.

* @param scalar_function: The scalar function;
* @param type The type of the arguments.
*/
DUCKDB_API void duckdb_scalar_function_set_varargs(duckdb_scalar_function scalar_function, duckdb_logical_type type);

/*!
Sets the NULL handling of the scalar function to SPECIAL_HANDLING.

* scalar_function: The scalar function
*/
DUCKDB_API void duckdb_scalar_function_set_special_handling(duckdb_scalar_function scalar_function);

/*!
Sets the Function Stability of the scalar function to VOLATILE, indicating the function should be re-run for every row.
This limits optimization that can be performed for the function.

* scalar_function: The scalar function
*/
DUCKDB_API void duckdb_scalar_function_set_volatile(duckdb_scalar_function function);

/*!
Adds a parameter to the scalar function.

* @param scalar_function The scalar function.
* @param type The parameter type. Cannot contain INVALID.
*/
DUCKDB_API void duckdb_scalar_function_add_parameter(duckdb_scalar_function scalar_function, duckdb_logical_type type);

/*!
Sets the return type of the scalar function.

* @param scalar_function The scalar function.
* @param type The return type. Cannot contain INVALID or ANY.
*/
DUCKDB_API void duckdb_scalar_function_set_return_type(duckdb_scalar_function scalar_function,
                                                       duckdb_logical_type type);

/*!
Assigns extra information to the scalar function that can be fetched during binding, etc.

* scalar_function: The scalar function
* extra_info: The extra information
* destroy: The callback that will be called to destroy the bind data (if any)
*/
DUCKDB_API void duckdb_scalar_function_set_extra_info(duckdb_scalar_function scalar_function, void *extra_info,
                                                      duckdb_delete_callback_t destroy);

/*!
Sets the main function of the scalar function.

* scalar_function: The scalar function
* function: The function
*/
DUCKDB_API void duckdb_scalar_function_set_function(duckdb_scalar_function scalar_function,
                                                    duckdb_scalar_function_t function);

/*!
Register the scalar function object within the given connection.

The function requires at least a name, a function and a return type.

If the function is incomplete or a function with this name already exists DuckDBError is returned.

* con: The connection to register it in.
* scalar_function: The function pointer
* returns: Whether or not the registration was successful.
*/
DUCKDB_API duckdb_state duckdb_register_scalar_function(duckdb_connection con, duckdb_scalar_function scalar_function);

<<<<<<< HEAD
=======
/*!
Retrieves the extra info of the function as set in `duckdb_scalar_function_set_extra_info`.

* info: The info object
* returns: The extra info
*/
DUCKDB_API void *duckdb_scalar_function_get_extra_info(duckdb_function_info info);

/*!
Report that an error has occurred while executing the scalar function.

* info: The info object
* error: The error message
*/
DUCKDB_API void duckdb_scalar_function_set_error(duckdb_function_info info, const char *error);

>>>>>>> e829a92d
//===--------------------------------------------------------------------===//
// Table Functions
//===--------------------------------------------------------------------===//

/*!
Creates a new empty table function.

The return value should be destroyed with `duckdb_destroy_table_function`.

* returns: The table function object.
*/
DUCKDB_API duckdb_table_function duckdb_create_table_function();

/*!
Destroys the given table function object.

* table_function: The table function to destroy
*/
DUCKDB_API void duckdb_destroy_table_function(duckdb_table_function *table_function);

/*!
Sets the name of the given table function.

* table_function: The table function
* name: The name of the table function
*/
DUCKDB_API void duckdb_table_function_set_name(duckdb_table_function table_function, const char *name);

/*!
Adds a parameter to the table function.

* @param table_function The table function.
* @param type The parameter type. Cannot contain INVALID.
*/
DUCKDB_API void duckdb_table_function_add_parameter(duckdb_table_function table_function, duckdb_logical_type type);

/*!
Adds a named parameter to the table function.

* @param table_function The table function.
* @param name The parameter name.
* @param type The parameter type. Cannot contain INVALID.
*/
DUCKDB_API void duckdb_table_function_add_named_parameter(duckdb_table_function table_function, const char *name,
                                                          duckdb_logical_type type);

/*!
Assigns extra information to the table function that can be fetched during binding, etc.

* table_function: The table function
* extra_info: The extra information
* destroy: The callback that will be called to destroy the bind data (if any)
*/
DUCKDB_API void duckdb_table_function_set_extra_info(duckdb_table_function table_function, void *extra_info,
                                                     duckdb_delete_callback_t destroy);

/*!
Sets the bind function of the table function.

* table_function: The table function
* bind: The bind function
*/
DUCKDB_API void duckdb_table_function_set_bind(duckdb_table_function table_function, duckdb_table_function_bind_t bind);

/*!
Sets the init function of the table function.

* table_function: The table function
* init: The init function
*/
DUCKDB_API void duckdb_table_function_set_init(duckdb_table_function table_function, duckdb_table_function_init_t init);

/*!
Sets the thread-local init function of the table function.

* table_function: The table function
* init: The init function
*/
DUCKDB_API void duckdb_table_function_set_local_init(duckdb_table_function table_function,
                                                     duckdb_table_function_init_t init);

/*!
Sets the main function of the table function.

* table_function: The table function
* function: The function
*/
DUCKDB_API void duckdb_table_function_set_function(duckdb_table_function table_function,
                                                   duckdb_table_function_t function);

/*!
Sets whether or not the given table function supports projection pushdown.

If this is set to true, the system will provide a list of all required columns in the `init` stage through
the `duckdb_init_get_column_count` and `duckdb_init_get_column_index` functions.
If this is set to false (the default), the system will expect all columns to be projected.

* table_function: The table function
* pushdown: True if the table function supports projection pushdown, false otherwise.
*/
DUCKDB_API void duckdb_table_function_supports_projection_pushdown(duckdb_table_function table_function, bool pushdown);

/*!
Register the table function object within the given connection.

The function requires at least a name, a bind function, an init function and a main function.

If the function is incomplete or a function with this name already exists DuckDBError is returned.

* con: The connection to register it in.
* function: The function pointer
* returns: Whether or not the registration was successful.
*/
DUCKDB_API duckdb_state duckdb_register_table_function(duckdb_connection con, duckdb_table_function function);

//===--------------------------------------------------------------------===//
// Table Function Bind
//===--------------------------------------------------------------------===//

/*!
Retrieves the extra info of the function as set in `duckdb_table_function_set_extra_info`.

* info: The info object
* returns: The extra info
*/
DUCKDB_API void *duckdb_bind_get_extra_info(duckdb_bind_info info);

/*!
Adds a result column to the output of the table function.

* @param info The table function's bind info.
* @param name The column name.
* @param type The logical column type.
*/
DUCKDB_API void duckdb_bind_add_result_column(duckdb_bind_info info, const char *name, duckdb_logical_type type);

/*!
Retrieves the number of regular (non-named) parameters to the function.

* info: The info object
* returns: The number of parameters
*/
DUCKDB_API idx_t duckdb_bind_get_parameter_count(duckdb_bind_info info);

/*!
Retrieves the parameter at the given index.

The result must be destroyed with `duckdb_destroy_value`.

* info: The info object
* index: The index of the parameter to get
* returns: The value of the parameter. Must be destroyed with `duckdb_destroy_value`.
*/
DUCKDB_API duckdb_value duckdb_bind_get_parameter(duckdb_bind_info info, idx_t index);

/*!
Retrieves a named parameter with the given name.

The result must be destroyed with `duckdb_destroy_value`.

* info: The info object
* name: The name of the parameter
* returns: The value of the parameter. Must be destroyed with `duckdb_destroy_value`.
*/
DUCKDB_API duckdb_value duckdb_bind_get_named_parameter(duckdb_bind_info info, const char *name);

/*!
Sets the user-provided bind data in the bind object. This object can be retrieved again during execution.

* info: The info object
* bind_data: The bind data object.
* destroy: The callback that will be called to destroy the bind data (if any)
*/
DUCKDB_API void duckdb_bind_set_bind_data(duckdb_bind_info info, void *bind_data, duckdb_delete_callback_t destroy);

/*!
Sets the cardinality estimate for the table function, used for optimization.

* info: The bind data object.
* is_exact: Whether or not the cardinality estimate is exact, or an approximation
*/
DUCKDB_API void duckdb_bind_set_cardinality(duckdb_bind_info info, idx_t cardinality, bool is_exact);

/*!
Report that an error has occurred while calling bind.

* info: The info object
* error: The error message
*/
DUCKDB_API void duckdb_bind_set_error(duckdb_bind_info info, const char *error);

//===--------------------------------------------------------------------===//
// Table Function Init
//===--------------------------------------------------------------------===//

/*!
Retrieves the extra info of the function as set in `duckdb_table_function_set_extra_info`.

* info: The info object
* returns: The extra info
*/
DUCKDB_API void *duckdb_init_get_extra_info(duckdb_init_info info);

/*!
Gets the bind data set by `duckdb_bind_set_bind_data` during the bind.

Note that the bind data should be considered as read-only.
For tracking state, use the init data instead.

* info: The info object
* returns: The bind data object
*/
DUCKDB_API void *duckdb_init_get_bind_data(duckdb_init_info info);

/*!
Sets the user-provided init data in the init object. This object can be retrieved again during execution.

* info: The info object
* init_data: The init data object.
* destroy: The callback that will be called to destroy the init data (if any)
*/
DUCKDB_API void duckdb_init_set_init_data(duckdb_init_info info, void *init_data, duckdb_delete_callback_t destroy);

/*!
Returns the number of projected columns.

This function must be used if projection pushdown is enabled to figure out which columns to emit.

* info: The info object
* returns: The number of projected columns.
*/
DUCKDB_API idx_t duckdb_init_get_column_count(duckdb_init_info info);

/*!
Returns the column index of the projected column at the specified position.

This function must be used if projection pushdown is enabled to figure out which columns to emit.

* info: The info object
* column_index: The index at which to get the projected column index, from 0..duckdb_init_get_column_count(info)
* returns: The column index of the projected column.
*/
DUCKDB_API idx_t duckdb_init_get_column_index(duckdb_init_info info, idx_t column_index);

/*!
Sets how many threads can process this table function in parallel (default: 1)

* info: The info object
* max_threads: The maximum amount of threads that can process this table function
*/
DUCKDB_API void duckdb_init_set_max_threads(duckdb_init_info info, idx_t max_threads);

/*!
Report that an error has occurred while calling init.

* info: The info object
* error: The error message
*/
DUCKDB_API void duckdb_init_set_error(duckdb_init_info info, const char *error);

//===--------------------------------------------------------------------===//
// Table Function
//===--------------------------------------------------------------------===//

/*!
Retrieves the extra info of the function as set in `duckdb_table_function_set_extra_info`.

* info: The info object
* returns: The extra info
*/
DUCKDB_API void *duckdb_function_get_extra_info(duckdb_function_info info);

/*!
Gets the bind data set by `duckdb_bind_set_bind_data` during the bind.

Note that the bind data should be considered as read-only.
For tracking state, use the init data instead.

* info: The info object
* returns: The bind data object
*/
DUCKDB_API void *duckdb_function_get_bind_data(duckdb_function_info info);

/*!
Gets the init data set by `duckdb_init_set_init_data` during the init.

* info: The info object
* returns: The init data object
*/
DUCKDB_API void *duckdb_function_get_init_data(duckdb_function_info info);

/*!
Gets the thread-local init data set by `duckdb_init_set_init_data` during the local_init.

* info: The info object
* returns: The init data object
*/
DUCKDB_API void *duckdb_function_get_local_init_data(duckdb_function_info info);

/*!
Report that an error has occurred while executing the function.

* info: The info object
* error: The error message
*/
DUCKDB_API void duckdb_function_set_error(duckdb_function_info info, const char *error);

//===--------------------------------------------------------------------===//
// Replacement Scans
//===--------------------------------------------------------------------===//

/*!
Add a replacement scan definition to the specified database.

* db: The database object to add the replacement scan to
* replacement: The replacement scan callback
* extra_data: Extra data that is passed back into the specified callback
* delete_callback: The delete callback to call on the extra data, if any
*/
DUCKDB_API void duckdb_add_replacement_scan(duckdb_database db, duckdb_replacement_callback_t replacement,
                                            void *extra_data, duckdb_delete_callback_t delete_callback);

/*!
Sets the replacement function name. If this function is called in the replacement callback,
the replacement scan is performed. If it is not called, the replacement callback is not performed.

* info: The info object
* function_name: The function name to substitute.
*/
DUCKDB_API void duckdb_replacement_scan_set_function_name(duckdb_replacement_scan_info info, const char *function_name);

/*!
Adds a parameter to the replacement scan function.

* info: The info object
* parameter: The parameter to add.
*/
DUCKDB_API void duckdb_replacement_scan_add_parameter(duckdb_replacement_scan_info info, duckdb_value parameter);

/*!
Report that an error has occurred while executing the replacement scan.

* info: The info object
* error: The error message
*/
DUCKDB_API void duckdb_replacement_scan_set_error(duckdb_replacement_scan_info info, const char *error);

//===--------------------------------------------------------------------===//
// Profiling Info
//===--------------------------------------------------------------------===//

/*!
 * Returns the root node of the profiling information. Returns nullptr, if profiling is not enabled.
 *
 * @param connection A connection object.
 * @return A profiling information object.
 */
DUCKDB_API duckdb_profiling_info duckdb_get_profiling_info(duckdb_connection connection);

/*!
 * Returns the value of the metric of the current profiling info node. Returns nullptr, if the metric does
 * not exist or is not enabled. Currently, the value holds a string, and you can retrieve the string
 * by calling the corresponding function: char *duckdb_get_varchar(duckdb_value value).
 *
 * @param info A profiling information object.
 * @param key The name of the requested metric.
 * @return The value of the metric. Must be freed with `duckdb_destroy_value`.
 */
DUCKDB_API duckdb_value duckdb_profiling_info_get_value(duckdb_profiling_info info, const char *key);

/*!
 * Returns the number of children in the current profiling info node.
 *
 * @param info A profiling information object.
 * @return The number of children in the current node.
 */
DUCKDB_API idx_t duckdb_profiling_info_get_child_count(duckdb_profiling_info info);

/*!
 * Returns the child node at the specified index.
 *
 * @param info A profiling information object.
 * @param index The index of the child node.
 * @return The child node at the specified index.
 */
DUCKDB_API duckdb_profiling_info duckdb_profiling_info_get_child(duckdb_profiling_info info, idx_t index);

/*! Returns the operator name of the current profiling info node, if the node is an Operator Node.
 *
 * @param info A profiling information object.
 * @return The name of the operator of the current node. Returns nullptr, if the node is not an Operator Node. The
 * result must be freed with `duckdb_free`.
 */
DUCKDB_API const char *duckdb_profiling_info_get_name(duckdb_profiling_info info);

/*!
 * Returns the query of the current profiling info node, if the node is the root.
 *
 * @param info A profiling information object.
 * @return The query of the current node. Returns nullptr, if the node is not the root. The result must be freed
 * with `duckdb_free`.
 */
DUCKDB_API const char *duckdb_profiling_info_get_query(duckdb_profiling_info info);

//===--------------------------------------------------------------------===//
// Appender
//===--------------------------------------------------------------------===//

// Appenders are the most efficient way of loading data into DuckDB from within the C interface, and are recommended for
// fast data loading. The appender is much faster than using prepared statements or individual `INSERT INTO` statements.

// Appends are made in row-wise format. For every column, a `duckdb_append_[type]` call should be made, after which
// the row should be finished by calling `duckdb_appender_end_row`. After all rows have been appended,
// `duckdb_appender_destroy` should be used to finalize the appender and clean up the resulting memory.

// Instead of appending rows with `duckdb_appender_end_row`, it is also possible to fill and append
// chunks-at-a-time.

// Note that `duckdb_appender_destroy` should always be called on the resulting appender, even if the function returns
// `DuckDBError`.
/*!
Creates an appender object.

Note that the object must be destroyed with `duckdb_appender_destroy`.

* connection: The connection context to create the appender in.
* schema: The schema of the table to append to, or `nullptr` for the default schema.
* table: The table name to append to.
* out_appender: The resulting appender object.
* returns: `DuckDBSuccess` on success or `DuckDBError` on failure.
*/
DUCKDB_API duckdb_state duckdb_appender_create(duckdb_connection connection, const char *schema, const char *table,
                                               duckdb_appender *out_appender);

/*!
Returns the number of columns in the table that belongs to the appender.

* appender: The appender to get the column count from.
* returns: The number of columns in the table.
*/
DUCKDB_API idx_t duckdb_appender_column_count(duckdb_appender appender);

/*!
Returns the type of the column at the specified index.

Note: The resulting type should be destroyed with `duckdb_destroy_logical_type`.

* appender: The appender to get the column type from.
* col_idx: The index of the column to get the type of.
* returns: The duckdb_logical_type of the column.
*/
DUCKDB_API duckdb_logical_type duckdb_appender_column_type(duckdb_appender appender, idx_t col_idx);

/*!
Returns the error message associated with the given appender.
If the appender has no error message, this returns `nullptr` instead.

The error message should not be freed. It will be de-allocated when `duckdb_appender_destroy` is called.

* appender: The appender to get the error from.
* returns: The error message, or `nullptr` if there is none.
*/
DUCKDB_API const char *duckdb_appender_error(duckdb_appender appender);

/*!
Flush the appender to the table, forcing the cache of the appender to be cleared. If flushing the data triggers a
constraint violation or any other error, then all data is invalidated, and this function returns DuckDBError.
It is not possible to append more values. Call duckdb_appender_error to obtain the error message followed by
duckdb_appender_destroy to destroy the invalidated appender.

* appender: The appender to flush.
* returns: `DuckDBSuccess` on success or `DuckDBError` on failure.
*/
DUCKDB_API duckdb_state duckdb_appender_flush(duckdb_appender appender);

/*!
Closes the appender by flushing all intermediate states and closing it for further appends. If flushing the data
triggers a constraint violation or any other error, then all data is invalidated, and this function returns DuckDBError.
Call duckdb_appender_error to obtain the error message followed by duckdb_appender_destroy to destroy the invalidated
appender.

* appender: The appender to flush and close.
* returns: `DuckDBSuccess` on success or `DuckDBError` on failure.
*/
DUCKDB_API duckdb_state duckdb_appender_close(duckdb_appender appender);

/*!
Closes the appender by flushing all intermediate states to the table and destroying it. By destroying it, this function
de-allocates all memory associated with the appender. If flushing the data triggers a constraint violation,
then all data is invalidated, and this function returns DuckDBError. Due to the destruction of the appender, it is no
longer possible to obtain the specific error message with duckdb_appender_error. Therefore, call duckdb_appender_close
before destroying the appender, if you need insights into the specific error.

* appender: The appender to flush, close and destroy.
* returns: `DuckDBSuccess` on success or `DuckDBError` on failure.
*/
DUCKDB_API duckdb_state duckdb_appender_destroy(duckdb_appender *appender);

/*!
A nop function, provided for backwards compatibility reasons. Does nothing. Only `duckdb_appender_end_row` is required.
*/
DUCKDB_API duckdb_state duckdb_appender_begin_row(duckdb_appender appender);

/*!
Finish the current row of appends. After end_row is called, the next row can be appended.

* appender: The appender.
* returns: `DuckDBSuccess` on success or `DuckDBError` on failure.
*/
DUCKDB_API duckdb_state duckdb_appender_end_row(duckdb_appender appender);

/*!
Append a DEFAULT value (NULL if DEFAULT not available for column) to the appender.
*/
DUCKDB_API duckdb_state duckdb_append_default(duckdb_appender appender);

/*!
Append a bool value to the appender.
*/
DUCKDB_API duckdb_state duckdb_append_bool(duckdb_appender appender, bool value);

/*!
Append an int8_t value to the appender.
*/
DUCKDB_API duckdb_state duckdb_append_int8(duckdb_appender appender, int8_t value);

/*!
Append an int16_t value to the appender.
*/
DUCKDB_API duckdb_state duckdb_append_int16(duckdb_appender appender, int16_t value);

/*!
Append an int32_t value to the appender.
*/
DUCKDB_API duckdb_state duckdb_append_int32(duckdb_appender appender, int32_t value);

/*!
Append an int64_t value to the appender.
*/
DUCKDB_API duckdb_state duckdb_append_int64(duckdb_appender appender, int64_t value);

/*!
Append a duckdb_hugeint value to the appender.
*/
DUCKDB_API duckdb_state duckdb_append_hugeint(duckdb_appender appender, duckdb_hugeint value);

/*!
Append a uint8_t value to the appender.
*/
DUCKDB_API duckdb_state duckdb_append_uint8(duckdb_appender appender, uint8_t value);

/*!
Append a uint16_t value to the appender.
*/
DUCKDB_API duckdb_state duckdb_append_uint16(duckdb_appender appender, uint16_t value);

/*!
Append a uint32_t value to the appender.
*/
DUCKDB_API duckdb_state duckdb_append_uint32(duckdb_appender appender, uint32_t value);

/*!
Append a uint64_t value to the appender.
*/
DUCKDB_API duckdb_state duckdb_append_uint64(duckdb_appender appender, uint64_t value);

/*!
Append a duckdb_uhugeint value to the appender.
*/
DUCKDB_API duckdb_state duckdb_append_uhugeint(duckdb_appender appender, duckdb_uhugeint value);

/*!
Append a float value to the appender.
*/
DUCKDB_API duckdb_state duckdb_append_float(duckdb_appender appender, float value);

/*!
Append a double value to the appender.
*/
DUCKDB_API duckdb_state duckdb_append_double(duckdb_appender appender, double value);

/*!
Append a duckdb_date value to the appender.
*/
DUCKDB_API duckdb_state duckdb_append_date(duckdb_appender appender, duckdb_date value);

/*!
Append a duckdb_time value to the appender.
*/
DUCKDB_API duckdb_state duckdb_append_time(duckdb_appender appender, duckdb_time value);

/*!
Append a duckdb_timestamp value to the appender.
*/
DUCKDB_API duckdb_state duckdb_append_timestamp(duckdb_appender appender, duckdb_timestamp value);

/*!
Append a duckdb_interval value to the appender.
*/
DUCKDB_API duckdb_state duckdb_append_interval(duckdb_appender appender, duckdb_interval value);

/*!
Append a varchar value to the appender.
*/
DUCKDB_API duckdb_state duckdb_append_varchar(duckdb_appender appender, const char *val);

/*!
Append a varchar value to the appender.
*/
DUCKDB_API duckdb_state duckdb_append_varchar_length(duckdb_appender appender, const char *val, idx_t length);

/*!
Append a blob value to the appender.
*/
DUCKDB_API duckdb_state duckdb_append_blob(duckdb_appender appender, const void *data, idx_t length);

/*!
Append a NULL value to the appender (of any type).
*/
DUCKDB_API duckdb_state duckdb_append_null(duckdb_appender appender);

/*!
Appends a pre-filled data chunk to the specified appender.

The types of the data chunk must exactly match the types of the table, no casting is performed.
If the types do not match or the appender is in an invalid state, DuckDBError is returned.
If the append is successful, DuckDBSuccess is returned.

* appender: The appender to append to.
* chunk: The data chunk to append.
* returns: The return state.
*/
DUCKDB_API duckdb_state duckdb_append_data_chunk(duckdb_appender appender, duckdb_data_chunk chunk);

<<<<<<< HEAD
=======
//===--------------------------------------------------------------------===//
// TableDescription
//===--------------------------------------------------------------------===//

/*!
Creates a table description object.
Note that `duckdb_table_description_destroy` should always be called on the resulting table_description, even if the
function returns `DuckDBError`.
* connection: The connection context.
* schema: The schema of the table, or `nullptr` for the default schema.
* table: The table name.
* out: The resulting table description object.
* returns: `DuckDBSuccess` on success or `DuckDBError` on failure.
*/
DUCKDB_API duckdb_state duckdb_table_description_create(duckdb_connection connection, const char *schema,
                                                        const char *table, duckdb_table_description *out);

/*!
Destroy the TableDescription object.
* table: The table_description to destroy.
*/
DUCKDB_API void duckdb_table_description_destroy(duckdb_table_description *table_description);

/*!
Returns the error message associated with the given table_description.
If the table_description has no error message, this returns `nullptr` instead.
The error message should not be freed. It will be de-allocated when `duckdb_table_description_destroy` is called.
* table_description: The table_description to get the error from.
* returns: The error message, or `nullptr` if there is none.
*/
DUCKDB_API const char *duckdb_table_description_error(duckdb_table_description table);

/*!
Check if the column at 'index' index of the table has a DEFAULT expression.
* table: The table_description to query.
* index: The index of the column to query.
* out: The out-parameter used to store the result.
* returns: `DuckDBSuccess` on success or `DuckDBError` on failure.
*/
DUCKDB_API duckdb_state duckdb_column_has_default(duckdb_table_description table_description, idx_t index, bool *out);

#ifndef DUCKDB_API_NO_DEPRECATED
>>>>>>> e829a92d
//===--------------------------------------------------------------------===//
// Arrow Interface
//===--------------------------------------------------------------------===//

#ifndef DUCKDB_API_NO_DEPRECATED
/*!
**DEPRECATION NOTICE**: This method is scheduled for removal in a future release.

Executes a SQL query within a connection and stores the full (materialized) result in an arrow structure.
If the query fails to execute, DuckDBError is returned and the error message can be retrieved by calling
`duckdb_query_arrow_error`.

Note that after running `duckdb_query_arrow`, `duckdb_destroy_arrow` must be called on the result object even if the
query fails, otherwise the error stored within the result will not be freed correctly.

* connection: The connection to perform the query in.
* query: The SQL query to run.
* out_result: The query result.
* returns: `DuckDBSuccess` on success or `DuckDBError` on failure.
*/
DUCKDB_API duckdb_state duckdb_query_arrow(duckdb_connection connection, const char *query, duckdb_arrow *out_result);

/*!
**DEPRECATION NOTICE**: This method is scheduled for removal in a future release.

Fetch the internal arrow schema from the arrow result. Remember to call release on the respective
ArrowSchema object.

* result: The result to fetch the schema from.
* out_schema: The output schema.
* returns: `DuckDBSuccess` on success or `DuckDBError` on failure.
*/
DUCKDB_API duckdb_state duckdb_query_arrow_schema(duckdb_arrow result, duckdb_arrow_schema *out_schema);

/*!
**DEPRECATION NOTICE**: This method is scheduled for removal in a future release.

Fetch the internal arrow schema from the prepared statement. Remember to call release on the respective
ArrowSchema object.

* prepared: The prepared statement to fetch the schema from.
* out_schema: The output schema.
* returns: `DuckDBSuccess` on success or `DuckDBError` on failure.
*/
DUCKDB_API duckdb_state duckdb_prepared_arrow_schema(duckdb_prepared_statement prepared,
                                                     duckdb_arrow_schema *out_schema);

/*!
**DEPRECATION NOTICE**: This method is scheduled for removal in a future release.

Convert a data chunk into an arrow struct array. Remember to call release on the respective
ArrowArray object.

* result: The result object the data chunk have been fetched from.
* chunk: The data chunk to convert.
* out_array: The output array.
*/
DUCKDB_API void duckdb_result_arrow_array(duckdb_result result, duckdb_data_chunk chunk, duckdb_arrow_array *out_array);

/*!
**DEPRECATION NOTICE**: This method is scheduled for removal in a future release.

Fetch an internal arrow struct array from the arrow result. Remember to call release on the respective
ArrowArray object.

This function can be called multiple time to get next chunks, which will free the previous out_array.
So consume the out_array before calling this function again.

* result: The result to fetch the array from.
* out_array: The output array.
* returns: `DuckDBSuccess` on success or `DuckDBError` on failure.
*/
DUCKDB_API duckdb_state duckdb_query_arrow_array(duckdb_arrow result, duckdb_arrow_array *out_array);

/*!
**DEPRECATION NOTICE**: This method is scheduled for removal in a future release.

Returns the number of columns present in the arrow result object.

* result: The result object.
* returns: The number of columns present in the result object.
*/
DUCKDB_API idx_t duckdb_arrow_column_count(duckdb_arrow result);

/*!
**DEPRECATION NOTICE**: This method is scheduled for removal in a future release.

Returns the number of rows present in the arrow result object.

* result: The result object.
* returns: The number of rows present in the result object.
*/
DUCKDB_API idx_t duckdb_arrow_row_count(duckdb_arrow result);

/*!
**DEPRECATION NOTICE**: This method is scheduled for removal in a future release.

Returns the number of rows changed by the query stored in the arrow result. This is relevant only for
INSERT/UPDATE/DELETE queries. For other queries the rows_changed will be 0.

* result: The result object.
* returns: The number of rows changed.
*/
DUCKDB_API idx_t duckdb_arrow_rows_changed(duckdb_arrow result);

/*!
**DEPRECATION NOTICE**: This method is scheduled for removal in a future release.

 Returns the error message contained within the result. The error is only set if `duckdb_query_arrow` returns
`DuckDBError`.

The error message should not be freed. It will be de-allocated when `duckdb_destroy_arrow` is called.

* result: The result object to fetch the error from.
* returns: The error of the result.
*/
DUCKDB_API const char *duckdb_query_arrow_error(duckdb_arrow result);

/*!
**DEPRECATION NOTICE**: This method is scheduled for removal in a future release.

Closes the result and de-allocates all memory allocated for the arrow result.

* result: The result to destroy.
*/
DUCKDB_API void duckdb_destroy_arrow(duckdb_arrow *result);

/*!
**DEPRECATION NOTICE**: This method is scheduled for removal in a future release.

Releases the arrow array stream and de-allocates its memory.

* stream_p: The arrow array stream to destroy.
*/
DUCKDB_API void duckdb_destroy_arrow_stream(duckdb_arrow_stream *stream_p);

/*!
**DEPRECATION NOTICE**: This method is scheduled for removal in a future release.

Executes the prepared statement with the given bound parameters, and returns an arrow query result.
Note that after running `duckdb_execute_prepared_arrow`, `duckdb_destroy_arrow` must be called on the result object.

* prepared_statement: The prepared statement to execute.
* out_result: The query result.
* returns: `DuckDBSuccess` on success or `DuckDBError` on failure.
*/
DUCKDB_API duckdb_state duckdb_execute_prepared_arrow(duckdb_prepared_statement prepared_statement,
                                                      duckdb_arrow *out_result);

/*!
**DEPRECATION NOTICE**: This method is scheduled for removal in a future release.

Scans the Arrow stream and creates a view with the given name.

* connection: The connection on which to execute the scan.
* table_name: Name of the temporary view to create.
* arrow: Arrow stream wrapper.
* returns: `DuckDBSuccess` on success or `DuckDBError` on failure.
*/
DUCKDB_API duckdb_state duckdb_arrow_scan(duckdb_connection connection, const char *table_name,
                                          duckdb_arrow_stream arrow);

/*!
**DEPRECATION NOTICE**: This method is scheduled for removal in a future release.

Scans the Arrow array and creates a view with the given name.
Note that after running `duckdb_arrow_array_scan`, `duckdb_destroy_arrow_stream` must be called on the out stream.

* connection: The connection on which to execute the scan.
* table_name: Name of the temporary view to create.
* arrow_schema: Arrow schema wrapper.
* arrow_array: Arrow array wrapper.
* out_stream: Output array stream that wraps around the passed schema, for releasing/deleting once done.
* returns: `DuckDBSuccess` on success or `DuckDBError` on failure.
*/
DUCKDB_API duckdb_state duckdb_arrow_array_scan(duckdb_connection connection, const char *table_name,
                                                duckdb_arrow_schema arrow_schema, duckdb_arrow_array arrow_array,
                                                duckdb_arrow_stream *out_stream);

#endif
//===--------------------------------------------------------------------===//
// Threading Information
//===--------------------------------------------------------------------===//

/*!
Execute DuckDB tasks on this thread.

Will return after `max_tasks` have been executed, or if there are no more tasks present.

* database: The database object to execute tasks for
* max_tasks: The maximum amount of tasks to execute
*/
DUCKDB_API void duckdb_execute_tasks(duckdb_database database, idx_t max_tasks);

/*!
Creates a task state that can be used with duckdb_execute_tasks_state to execute tasks until
`duckdb_finish_execution` is called on the state.

`duckdb_destroy_state` must be called on the result.

* database: The database object to create the task state for
* returns: The task state that can be used with duckdb_execute_tasks_state.
*/
DUCKDB_API duckdb_task_state duckdb_create_task_state(duckdb_database database);

/*!
Execute DuckDB tasks on this thread.

The thread will keep on executing tasks forever, until duckdb_finish_execution is called on the state.
Multiple threads can share the same duckdb_task_state.

* state: The task state of the executor
*/
DUCKDB_API void duckdb_execute_tasks_state(duckdb_task_state state);

/*!
Execute DuckDB tasks on this thread.

The thread will keep on executing tasks until either duckdb_finish_execution is called on the state,
max_tasks tasks have been executed or there are no more tasks to be executed.

Multiple threads can share the same duckdb_task_state.

* state: The task state of the executor
* max_tasks: The maximum amount of tasks to execute
* returns: The amount of tasks that have actually been executed
*/
DUCKDB_API idx_t duckdb_execute_n_tasks_state(duckdb_task_state state, idx_t max_tasks);

/*!
Finish execution on a specific task.

* state: The task state to finish execution
*/
DUCKDB_API void duckdb_finish_execution(duckdb_task_state state);

/*!
Check if the provided duckdb_task_state has finished execution

* state: The task state to inspect
* returns: Whether or not duckdb_finish_execution has been called on the task state
*/
DUCKDB_API bool duckdb_task_state_is_finished(duckdb_task_state state);

/*!
Destroys the task state returned from duckdb_create_task_state.

Note that this should not be called while there is an active duckdb_execute_tasks_state running
on the task state.

* state: The task state to clean up
*/
DUCKDB_API void duckdb_destroy_task_state(duckdb_task_state state);

/*!
Returns true if the execution of the current query is finished.

* con: The connection on which to check
*/
DUCKDB_API bool duckdb_execution_is_finished(duckdb_connection con);

//===--------------------------------------------------------------------===//
// Streaming Result Interface
//===--------------------------------------------------------------------===//

#ifndef DUCKDB_API_NO_DEPRECATED
/*!
**DEPRECATION NOTICE**: This method is scheduled for removal in a future release.

Fetches a data chunk from the (streaming) duckdb_result. This function should be called repeatedly until the result is
exhausted.

The result must be destroyed with `duckdb_destroy_data_chunk`.

This function can only be used on duckdb_results created with 'duckdb_pending_prepared_streaming'

If this function is used, none of the other result functions can be used and vice versa (i.e. this function cannot be
mixed with the legacy result functions or the materialized result functions).

It is not known beforehand how many chunks will be returned by this result.

* result: The result object to fetch the data chunk from.
* returns: The resulting data chunk. Returns `NULL` if the result has an error.
*/
DUCKDB_API duckdb_data_chunk duckdb_stream_fetch_chunk(duckdb_result result);
#endif

/*!
Fetches a data chunk from a duckdb_result. This function should be called repeatedly until the result is exhausted.

The result must be destroyed with `duckdb_destroy_data_chunk`.

It is not known beforehand how many chunks will be returned by this result.

* result: The result object to fetch the data chunk from.
* returns: The resulting data chunk. Returns `NULL` if the result has an error.
*/
DUCKDB_API duckdb_data_chunk duckdb_fetch_chunk(duckdb_result result);

#ifdef __cplusplus
}
#endif<|MERGE_RESOLUTION|>--- conflicted
+++ resolved
@@ -497,14 +497,6 @@
 } * duckdb_profiling_info;
 
 //===--------------------------------------------------------------------===//
-// C API Extension info
-//===--------------------------------------------------------------------===//
-//! Holds state during the C API extension intialization process
-typedef struct _duckdb_extension_info {
-	void *__val;
-} * duckdb_extension_info;
-
-//===--------------------------------------------------------------------===//
 // Function types
 //===--------------------------------------------------------------------===//
 //! Additional function info. When setting this info, it is necessary to pass a destroy-callback function.
@@ -590,24 +582,11 @@
 } * duckdb_arrow_array;
 
 //===--------------------------------------------------------------------===//
-// DuckDB extension access
-//===--------------------------------------------------------------------===//
-//! Passed to C API extension as parameter to the entrypoint
-struct duckdb_extension_access {
-	//! Indicate that an error has occured
-	void (*set_error)(duckdb_extension_info info, const char *error);
-	//! Fetch the database from duckdb to register extensions to
-	duckdb_database *(*get_database)(duckdb_extension_info info);
-	//! Fetch the API
-	void *(*get_api)(duckdb_extension_info info, const char *version);
-};
-
-//===--------------------------------------------------------------------===//
 // Functions
 //===--------------------------------------------------------------------===//
 
 //===--------------------------------------------------------------------===//
-// Open Connect
+// Open/Connect
 //===--------------------------------------------------------------------===//
 
 /*!
@@ -734,7 +713,7 @@
 
 This can fail if either the name is invalid, or if the value provided for the option is invalid.
 
-* config: The configuration object to set the option on.
+* duckdb_config: The configuration object to set the option on.
 * name: The name of the configuration flag to set.
 * option: The value to set the configuration flag to.
 * returns: `DuckDBSuccess` on success or `DuckDBError` on failure.
@@ -801,8 +780,8 @@
 Returns the statement type of the statement that was executed
 
 * result: The result object to fetch the statement type from.
-* returns: duckdb_statement_type value or DUCKDB_STATEMENT_TYPE_INVALID
-*/
+ * returns: duckdb_statement_type value or DUCKDB_STATEMENT_TYPE_INVALID
+ */
 DUCKDB_API duckdb_statement_type duckdb_result_statement_type(duckdb_result result);
 
 /*!
@@ -868,9 +847,7 @@
 * returns: The column data of the specified column.
 */
 DUCKDB_API void *duckdb_column_data(duckdb_result *result, idx_t col);
-#endif
-
-#ifndef DUCKDB_API_NO_DEPRECATED
+
 /*!
 **DEPRECATED**: Prefer using `duckdb_result_get_chunk` instead.
 
@@ -917,7 +894,6 @@
 //===--------------------------------------------------------------------===//
 // Result Functions
 //===--------------------------------------------------------------------===//
-
 #ifndef DUCKDB_API_NO_DEPRECATED
 /*!
 **DEPRECATION NOTICE**: This method is scheduled for removal in a future release.
@@ -939,9 +915,7 @@
 * returns: The resulting data chunk. Returns `NULL` if the chunk index is out of bounds.
 */
 DUCKDB_API duckdb_data_chunk duckdb_result_get_chunk(duckdb_result result, idx_t chunk_index);
-#endif
-
-#ifndef DUCKDB_API_NO_DEPRECATED
+
 /*!
 **DEPRECATION NOTICE**: This method is scheduled for removal in a future release.
 
@@ -951,9 +925,7 @@
 * returns: Whether or not the result object is of the type StreamQueryResult
 */
 DUCKDB_API bool duckdb_result_is_streaming(duckdb_result result);
-#endif
-
-#ifndef DUCKDB_API_NO_DEPRECATED
+
 /*!
 **DEPRECATION NOTICE**: This method is scheduled for removal in a future release.
 
@@ -970,148 +942,147 @@
 
 * result: The result object
 * returns: The return_type
-*/
+ */
 DUCKDB_API duckdb_result_type duckdb_result_return_type(duckdb_result result);
 
-//===--------------------------------------------------------------------===//
-// Safe Fetch Functions
+#ifndef DUCKDB_API_NO_DEPRECATED
+//===--------------------------------------------------------------------===//
+// Safe fetch functions
 //===--------------------------------------------------------------------===//
 
 // These functions will perform conversions if necessary.
 // On failure (e.g. if conversion cannot be performed or if the value is NULL) a default value is returned.
 // Note that these functions are slow since they perform bounds checking and conversion
 // For fast access of values prefer using `duckdb_result_get_chunk`
-#ifndef DUCKDB_API_NO_DEPRECATED
-/*!
-**DEPRECATION NOTICE**: This method is scheduled for removal in a future release.
-
-* returns: The boolean value at the specified location, or false if the value cannot be converted.
-*/
+
+/*!
+**DEPRECATION NOTICE**: This method is scheduled for removal in a future release.
+
+ * returns: The boolean value at the specified location, or false if the value cannot be converted.
+ */
 DUCKDB_API bool duckdb_value_boolean(duckdb_result *result, idx_t col, idx_t row);
 
 /*!
 **DEPRECATION NOTICE**: This method is scheduled for removal in a future release.
 
-* returns: The int8_t value at the specified location, or 0 if the value cannot be converted.
-*/
+ * returns: The int8_t value at the specified location, or 0 if the value cannot be converted.
+ */
 DUCKDB_API int8_t duckdb_value_int8(duckdb_result *result, idx_t col, idx_t row);
 
 /*!
 **DEPRECATION NOTICE**: This method is scheduled for removal in a future release.
 
-* returns: The int16_t value at the specified location, or 0 if the value cannot be converted.
-*/
+ * returns: The int16_t value at the specified location, or 0 if the value cannot be converted.
+ */
 DUCKDB_API int16_t duckdb_value_int16(duckdb_result *result, idx_t col, idx_t row);
 
 /*!
 **DEPRECATION NOTICE**: This method is scheduled for removal in a future release.
 
-* returns: The int32_t value at the specified location, or 0 if the value cannot be converted.
-*/
+ * returns: The int32_t value at the specified location, or 0 if the value cannot be converted.
+ */
 DUCKDB_API int32_t duckdb_value_int32(duckdb_result *result, idx_t col, idx_t row);
 
 /*!
 **DEPRECATION NOTICE**: This method is scheduled for removal in a future release.
 
-* returns: The int64_t value at the specified location, or 0 if the value cannot be converted.
-*/
+ * returns: The int64_t value at the specified location, or 0 if the value cannot be converted.
+ */
 DUCKDB_API int64_t duckdb_value_int64(duckdb_result *result, idx_t col, idx_t row);
 
 /*!
 **DEPRECATION NOTICE**: This method is scheduled for removal in a future release.
 
-* returns: The duckdb_hugeint value at the specified location, or 0 if the value cannot be converted.
-*/
+ * returns: The duckdb_hugeint value at the specified location, or 0 if the value cannot be converted.
+ */
 DUCKDB_API duckdb_hugeint duckdb_value_hugeint(duckdb_result *result, idx_t col, idx_t row);
 
 /*!
 **DEPRECATION NOTICE**: This method is scheduled for removal in a future release.
 
-* returns: The duckdb_uhugeint value at the specified location, or 0 if the value cannot be converted.
-*/
+ * returns: The duckdb_uhugeint value at the specified location, or 0 if the value cannot be converted.
+ */
 DUCKDB_API duckdb_uhugeint duckdb_value_uhugeint(duckdb_result *result, idx_t col, idx_t row);
 
 /*!
 **DEPRECATION NOTICE**: This method is scheduled for removal in a future release.
 
-* returns: The duckdb_decimal value at the specified location, or 0 if the value cannot be converted.
-*/
+ * returns: The duckdb_decimal value at the specified location, or 0 if the value cannot be converted.
+ */
 DUCKDB_API duckdb_decimal duckdb_value_decimal(duckdb_result *result, idx_t col, idx_t row);
 
 /*!
 **DEPRECATION NOTICE**: This method is scheduled for removal in a future release.
 
-* returns: The uint8_t value at the specified location, or 0 if the value cannot be converted.
-*/
+ * returns: The uint8_t value at the specified location, or 0 if the value cannot be converted.
+ */
 DUCKDB_API uint8_t duckdb_value_uint8(duckdb_result *result, idx_t col, idx_t row);
 
 /*!
 **DEPRECATION NOTICE**: This method is scheduled for removal in a future release.
 
-* returns: The uint16_t value at the specified location, or 0 if the value cannot be converted.
-*/
+ * returns: The uint16_t value at the specified location, or 0 if the value cannot be converted.
+ */
 DUCKDB_API uint16_t duckdb_value_uint16(duckdb_result *result, idx_t col, idx_t row);
 
 /*!
 **DEPRECATION NOTICE**: This method is scheduled for removal in a future release.
 
-* returns: The uint32_t value at the specified location, or 0 if the value cannot be converted.
-*/
+ * returns: The uint32_t value at the specified location, or 0 if the value cannot be converted.
+ */
 DUCKDB_API uint32_t duckdb_value_uint32(duckdb_result *result, idx_t col, idx_t row);
 
 /*!
 **DEPRECATION NOTICE**: This method is scheduled for removal in a future release.
 
-* returns: The uint64_t value at the specified location, or 0 if the value cannot be converted.
-*/
+ * returns: The uint64_t value at the specified location, or 0 if the value cannot be converted.
+ */
 DUCKDB_API uint64_t duckdb_value_uint64(duckdb_result *result, idx_t col, idx_t row);
 
 /*!
 **DEPRECATION NOTICE**: This method is scheduled for removal in a future release.
 
-* returns: The float value at the specified location, or 0 if the value cannot be converted.
-*/
+ * returns: The float value at the specified location, or 0 if the value cannot be converted.
+ */
 DUCKDB_API float duckdb_value_float(duckdb_result *result, idx_t col, idx_t row);
 
 /*!
 **DEPRECATION NOTICE**: This method is scheduled for removal in a future release.
 
-* returns: The double value at the specified location, or 0 if the value cannot be converted.
-*/
+ * returns: The double value at the specified location, or 0 if the value cannot be converted.
+ */
 DUCKDB_API double duckdb_value_double(duckdb_result *result, idx_t col, idx_t row);
 
 /*!
 **DEPRECATION NOTICE**: This method is scheduled for removal in a future release.
 
-* returns: The duckdb_date value at the specified location, or 0 if the value cannot be converted.
-*/
+ * returns: The duckdb_date value at the specified location, or 0 if the value cannot be converted.
+ */
 DUCKDB_API duckdb_date duckdb_value_date(duckdb_result *result, idx_t col, idx_t row);
 
 /*!
 **DEPRECATION NOTICE**: This method is scheduled for removal in a future release.
 
-* returns: The duckdb_time value at the specified location, or 0 if the value cannot be converted.
-*/
+ * returns: The duckdb_time value at the specified location, or 0 if the value cannot be converted.
+ */
 DUCKDB_API duckdb_time duckdb_value_time(duckdb_result *result, idx_t col, idx_t row);
 
 /*!
 **DEPRECATION NOTICE**: This method is scheduled for removal in a future release.
 
-* returns: The duckdb_timestamp value at the specified location, or 0 if the value cannot be converted.
-*/
+ * returns: The duckdb_timestamp value at the specified location, or 0 if the value cannot be converted.
+ */
 DUCKDB_API duckdb_timestamp duckdb_value_timestamp(duckdb_result *result, idx_t col, idx_t row);
 
 /*!
 **DEPRECATION NOTICE**: This method is scheduled for removal in a future release.
 
-* returns: The duckdb_interval value at the specified location, or 0 if the value cannot be converted.
-*/
+ * returns: The duckdb_interval value at the specified location, or 0 if the value cannot be converted.
+ */
 DUCKDB_API duckdb_interval duckdb_value_interval(duckdb_result *result, idx_t col, idx_t row);
 
 /*!
-**DEPRECATION NOTICE**: use duckdb_value_string instead. This function does not work correctly if the string contains
-null bytes.
-
+* DEPRECATED: use duckdb_value_string instead. This function does not work correctly if the string contains null bytes.
 * returns: The text value at the specified location as a null-terminated string, or nullptr if the value cannot be
 converted. The result must be freed with `duckdb_free`.
 */
@@ -1120,17 +1091,15 @@
 /*!
 **DEPRECATION NOTICE**: This method is scheduled for removal in a future release.
 
-No support for nested types, and for other complex types.
-The resulting field "string.data" must be freed with `duckdb_free.`
-
-* returns: The string value at the specified location. Attempts to cast the result value to string.
-*/
+ * returns: The string value at the specified location. Attempts to cast the result value to string.
+ * No support for nested types, and for other complex types.
+ * The resulting field "string.data" must be freed with `duckdb_free.`
+ */
 DUCKDB_API duckdb_string duckdb_value_string(duckdb_result *result, idx_t col, idx_t row);
 
 /*!
-**DEPRECATION NOTICE**: use duckdb_value_string_internal instead. This function does not work correctly if the string
-contains null bytes.
-
+* DEPRECATED: use duckdb_value_string_internal instead. This function does not work correctly if the string contains
+null bytes.
 * returns: The char* value at the specified location. ONLY works on VARCHAR columns and does not auto-cast.
 If the column is NOT a VARCHAR column this function will return NULL.
 
@@ -1139,8 +1108,8 @@
 DUCKDB_API char *duckdb_value_varchar_internal(duckdb_result *result, idx_t col, idx_t row);
 
 /*!
-**DEPRECATION NOTICE**: use duckdb_value_string_internal instead. This function does not work correctly if the string
-contains null bytes.
+* DEPRECATED: use duckdb_value_string_internal instead. This function does not work correctly if the string contains
+null bytes.
 * returns: The char* value at the specified location. ONLY works on VARCHAR columns and does not auto-cast.
 If the column is NOT a VARCHAR column this function will return NULL.
 
@@ -1159,11 +1128,11 @@
 /*!
 **DEPRECATION NOTICE**: This method is scheduled for removal in a future release.
 
-* returns: Returns true if the value at the specified index is NULL, and false otherwise.
-*/
+ * returns: Returns true if the value at the specified index is NULL, and false otherwise.
+ */
 DUCKDB_API bool duckdb_value_is_null(duckdb_result *result, idx_t col, idx_t row);
-
 #endif
+
 //===--------------------------------------------------------------------===//
 // Helpers
 //===--------------------------------------------------------------------===//
@@ -1201,7 +1170,7 @@
 DUCKDB_API bool duckdb_string_is_inlined(duckdb_string_t string);
 
 //===--------------------------------------------------------------------===//
-// Date Time Timestamp Helpers
+// Date/Time/Timestamp Helpers
 //===--------------------------------------------------------------------===//
 
 /*!
@@ -1251,6 +1220,8 @@
 Use `duckdb_from_time` to further decompose the micros into hour, minute, second and microsecond.
 
 * micros: The time object, as obtained from a `DUCKDB_TYPE_TIME_TZ` column.
+* out_micros: The microsecond component of the time.
+* out_offset: The timezone offset component of the time.
 */
 DUCKDB_API duckdb_time_tz_struct duckdb_from_time_tz(duckdb_time_tz micros);
 
@@ -1365,6 +1336,7 @@
 //   SELECT * FROM tbl WHERE id=?
 // Or a query with multiple parameters:
 //   SELECT * FROM tbl WHERE id=$1 OR name=$2
+
 /*!
 Create a prepared statement object from a query.
 
@@ -1438,12 +1410,12 @@
 Returns the statement type of the statement to be executed
 
  * statement: The prepared statement.
-* returns: duckdb_statement_type value or DUCKDB_STATEMENT_TYPE_INVALID
-*/
+ * returns: duckdb_statement_type value or DUCKDB_STATEMENT_TYPE_INVALID
+ */
 DUCKDB_API duckdb_statement_type duckdb_prepared_statement_type(duckdb_prepared_statement statement);
 
 //===--------------------------------------------------------------------===//
-// Bind Values To Prepared Statements
+// Bind Values to Prepared Statements
 //===--------------------------------------------------------------------===//
 
 /*!
@@ -1488,13 +1460,11 @@
 */
 DUCKDB_API duckdb_state duckdb_bind_hugeint(duckdb_prepared_statement prepared_statement, idx_t param_idx,
                                             duckdb_hugeint val);
-
 /*!
 Binds an duckdb_uhugeint value to the prepared statement at the specified index.
 */
 DUCKDB_API duckdb_state duckdb_bind_uhugeint(duckdb_prepared_statement prepared_statement, idx_t param_idx,
                                              duckdb_uhugeint val);
-
 /*!
 Binds a duckdb_decimal value to the prepared statement at the specified index.
 */
@@ -1628,6 +1598,7 @@
 //===--------------------------------------------------------------------===//
 
 // A query string can be extracted into multiple SQL statements. Each statement can be prepared and executed separately.
+
 /*!
 Extract all statements from a query.
 Note that after calling `duckdb_extract_statements`, the extracted statements should always be destroyed using
@@ -1660,12 +1631,11 @@
                                                            duckdb_extracted_statements extracted_statements,
                                                            idx_t index,
                                                            duckdb_prepared_statement *out_prepared_statement);
-
 /*!
 Returns the error message contained within the extracted statements.
 The result of this function must not be freed. It will be cleaned up when `duckdb_destroy_extracted` is called.
 
-* extracted_statements: The extracted statements to fetch the error from.
+* result: The extracted statements to fetch the error from.
 * returns: The error of the extracted statements.
 */
 DUCKDB_API const char *duckdb_extract_statements_error(duckdb_extracted_statements extracted_statements);
@@ -1694,7 +1664,6 @@
 */
 DUCKDB_API duckdb_state duckdb_pending_prepared(duckdb_prepared_statement prepared_statement,
                                                 duckdb_pending_result *out_result);
-
 #ifndef DUCKDB_API_NO_DEPRECATED
 /*!
 **DEPRECATION NOTICE**: This method is scheduled for removal in a future release.
@@ -1726,7 +1695,7 @@
 
 The result of this function must not be freed. It will be cleaned up when `duckdb_destroy_pending` is called.
 
-* pending_result: The pending result to fetch the error from.
+* result: The pending result to fetch the error from.
 * returns: The error of the pending result.
 */
 DUCKDB_API const char *duckdb_pending_error(duckdb_pending_result pending_result);
@@ -1794,7 +1763,7 @@
 /*!
 Creates a value from a null-terminated string
 
-* text: The null-terminated string
+* value: The null-terminated string
 * returns: The value. This must be destroyed with `duckdb_destroy_value`.
 */
 DUCKDB_API duckdb_value duckdb_create_varchar(const char *text);
@@ -1802,7 +1771,7 @@
 /*!
 Creates a value from a string
 
-* text: The text to create a string from
+* value: The text
 * length: The length of the text
 * returns: The value. This must be destroyed with `duckdb_destroy_value`.
 */
@@ -1811,7 +1780,7 @@
 /*!
 Creates a value from an int64
 
-* val: The bigint value
+* value: The bigint value
 * returns: The value. This must be destroyed with `duckdb_destroy_value`.
 */
 DUCKDB_API duckdb_value duckdb_create_int64(int64_t val);
@@ -1884,15 +1853,9 @@
 Returns the alias of a duckdb_logical_type, if set, else `nullptr`.
 The result must be destroyed with `duckdb_free`.
 
-<<<<<<< HEAD
-* type: The logical type to return the alias of
-* returns: The alias or `NULL`
-*/
-=======
 * @param type The logical type.
 * @return The alias or `nullptr`.
  */
->>>>>>> e829a92d
 DUCKDB_API char *duckdb_logical_type_get_alias(duckdb_logical_type type);
 
 /*!
@@ -1918,15 +1881,9 @@
 Creates a MAP type from its key type and value type.
 The return type must be destroyed with `duckdb_destroy_logical_type`.
 
-<<<<<<< HEAD
-* key_type: The key type of map type to create.
-* value_type: The value type of map type to create.
-* returns: The logical type.
-=======
 * @param key_type The map's key type.
 * @param value_type The map's value type.
 * @return The logical type.
->>>>>>> e829a92d
 */
 DUCKDB_API duckdb_logical_type duckdb_create_map_type(duckdb_logical_type key_type, duckdb_logical_type value_type);
 
@@ -1934,16 +1891,10 @@
 Creates a UNION type from the passed arrays.
 The return type must be destroyed with `duckdb_destroy_logical_type`.
 
-<<<<<<< HEAD
-* member_types: The array of types that the union should consist of.
-* member_count: The size of the types array.
-* returns: The logical type.
-=======
 * @param member_types The array of union member types.
 * @param member_names The union member names.
 * @param member_count The number of union members.
 * @param return The logical type.
->>>>>>> e829a92d
 */
 DUCKDB_API duckdb_logical_type duckdb_create_union_type(duckdb_logical_type *member_types, const char **member_names,
                                                         idx_t member_count);
@@ -1964,6 +1915,7 @@
 Creates an ENUM type from the passed member name array.
 The resulting type should be destroyed with `duckdb_destroy_logical_type`.
 
+* enum_name: The name of the enum.
 * member_names: The array of names that the enum should consist of.
 * member_count: The number of elements that were specified in the array.
 * returns: The logical type.
@@ -2329,7 +2281,7 @@
 
 * vector: The list vector.
 * required_capacity: the total capacity to reserve.
-* returns: The duckdb state. Returns DuckDBError if the vector is nullptr.
+* return: The duckdb state. Returns DuckDBError if the vector is nullptr.
 */
 DUCKDB_API duckdb_state duckdb_list_vector_reserve(duckdb_vector vector, idx_t required_capacity);
 
@@ -2400,10 +2352,10 @@
 */
 DUCKDB_API void duckdb_validity_set_row_valid(uint64_t *validity, idx_t row);
 
+#ifndef DUCKDB_NO_EXTENSION_FUNCTIONS
 //===--------------------------------------------------------------------===//
 // Scalar Functions
 //===--------------------------------------------------------------------===//
-
 /*!
 Creates a new empty scalar function.
 
@@ -2416,11 +2368,7 @@
 /*!
 Destroys the given scalar function object.
 
-<<<<<<< HEAD
-* scalar_function: The table function to destroy
-=======
 * scalar_function: The scalar function to destroy
->>>>>>> e829a92d
 */
 DUCKDB_API void duckdb_destroy_scalar_function(duckdb_scalar_function *scalar_function);
 
@@ -2500,13 +2448,11 @@
 If the function is incomplete or a function with this name already exists DuckDBError is returned.
 
 * con: The connection to register it in.
-* scalar_function: The function pointer
+* function: The function pointer
 * returns: Whether or not the registration was successful.
 */
 DUCKDB_API duckdb_state duckdb_register_scalar_function(duckdb_connection con, duckdb_scalar_function scalar_function);
 
-<<<<<<< HEAD
-=======
 /*!
 Retrieves the extra info of the function as set in `duckdb_scalar_function_set_extra_info`.
 
@@ -2523,7 +2469,6 @@
 */
 DUCKDB_API void duckdb_scalar_function_set_error(duckdb_function_info info, const char *error);
 
->>>>>>> e829a92d
 //===--------------------------------------------------------------------===//
 // Table Functions
 //===--------------------------------------------------------------------===//
@@ -2694,7 +2639,7 @@
 Sets the user-provided bind data in the bind object. This object can be retrieved again during execution.
 
 * info: The info object
-* bind_data: The bind data object.
+* extra_data: The bind data object.
 * destroy: The callback that will be called to destroy the bind data (if any)
 */
 DUCKDB_API void duckdb_bind_set_bind_data(duckdb_bind_info info, void *bind_data, duckdb_delete_callback_t destroy);
@@ -2742,7 +2687,7 @@
 Sets the user-provided init data in the init object. This object can be retrieved again during execution.
 
 * info: The info object
-* init_data: The init data object.
+* extra_data: The init data object.
 * destroy: The callback that will be called to destroy the init data (if any)
 */
 DUCKDB_API void duckdb_init_set_init_data(duckdb_init_info info, void *init_data, duckdb_delete_callback_t destroy);
@@ -2870,6 +2815,7 @@
 * error: The error message
 */
 DUCKDB_API void duckdb_replacement_scan_set_error(duckdb_replacement_scan_info info, const char *error);
+#endif
 
 //===--------------------------------------------------------------------===//
 // Profiling Info
@@ -2944,6 +2890,7 @@
 
 // Note that `duckdb_appender_destroy` should always be called on the resulting appender, even if the function returns
 // `DuckDBError`.
+
 /*!
 Creates an appender object.
 
@@ -2961,7 +2908,7 @@
 /*!
 Returns the number of columns in the table that belongs to the appender.
 
-* appender: The appender to get the column count from.
+* appender The appender to get the column count from.
 * returns: The number of columns in the table.
 */
 DUCKDB_API idx_t duckdb_appender_column_count(duckdb_appender appender);
@@ -2971,8 +2918,8 @@
 
 Note: The resulting type should be destroyed with `duckdb_destroy_logical_type`.
 
-* appender: The appender to get the column type from.
-* col_idx: The index of the column to get the type of.
+* appender The appender to get the column type from.
+* col_idx The index of the column to get the type of.
 * returns: The duckdb_logical_type of the column.
 */
 DUCKDB_API duckdb_logical_type duckdb_appender_column_type(duckdb_appender appender, idx_t col_idx);
@@ -3158,8 +3105,6 @@
 */
 DUCKDB_API duckdb_state duckdb_append_data_chunk(duckdb_appender appender, duckdb_data_chunk chunk);
 
-<<<<<<< HEAD
-=======
 //===--------------------------------------------------------------------===//
 // TableDescription
 //===--------------------------------------------------------------------===//
@@ -3202,12 +3147,10 @@
 DUCKDB_API duckdb_state duckdb_column_has_default(duckdb_table_description table_description, idx_t index, bool *out);
 
 #ifndef DUCKDB_API_NO_DEPRECATED
->>>>>>> e829a92d
 //===--------------------------------------------------------------------===//
 // Arrow Interface
 //===--------------------------------------------------------------------===//
 
-#ifndef DUCKDB_API_NO_DEPRECATED
 /*!
 **DEPRECATION NOTICE**: This method is scheduled for removal in a future release.
 
@@ -3243,13 +3186,12 @@
 Fetch the internal arrow schema from the prepared statement. Remember to call release on the respective
 ArrowSchema object.
 
-* prepared: The prepared statement to fetch the schema from.
+* result: The prepared statement to fetch the schema from.
 * out_schema: The output schema.
 * returns: `DuckDBSuccess` on success or `DuckDBError` on failure.
 */
 DUCKDB_API duckdb_state duckdb_prepared_arrow_schema(duckdb_prepared_statement prepared,
                                                      duckdb_arrow_schema *out_schema);
-
 /*!
 **DEPRECATION NOTICE**: This method is scheduled for removal in a future release.
 
@@ -3335,7 +3277,7 @@
 
 Releases the arrow array stream and de-allocates its memory.
 
-* stream_p: The arrow array stream to destroy.
+* stream: The arrow array stream to destroy.
 */
 DUCKDB_API void duckdb_destroy_arrow_stream(duckdb_arrow_stream *stream_p);
 
@@ -3381,8 +3323,9 @@
 DUCKDB_API duckdb_state duckdb_arrow_array_scan(duckdb_connection connection, const char *table_name,
                                                 duckdb_arrow_schema arrow_schema, duckdb_arrow_array arrow_array,
                                                 duckdb_arrow_stream *out_stream);
-
 #endif
+
+#ifndef DUCKDB_NO_EXTENSION_FUNCTIONS
 //===--------------------------------------------------------------------===//
 // Threading Information
 //===--------------------------------------------------------------------===//
@@ -3463,11 +3406,11 @@
 * con: The connection on which to check
 */
 DUCKDB_API bool duckdb_execution_is_finished(duckdb_connection con);
+#endif
 
 //===--------------------------------------------------------------------===//
 // Streaming Result Interface
 //===--------------------------------------------------------------------===//
-
 #ifndef DUCKDB_API_NO_DEPRECATED
 /*!
 **DEPRECATION NOTICE**: This method is scheduled for removal in a future release.
