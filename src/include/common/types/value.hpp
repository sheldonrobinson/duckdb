--- conflicted
+++ resolved
@@ -26,33 +26,10 @@
 
   public:
 	//! Create an empty NULL value of the specified type
-<<<<<<< HEAD
 	Value(TypeId type = TypeId::INTEGER) : type(type), is_null(true) { }
-=======
-	Value(TypeId type = TypeId::INTEGER) : type(type), is_null(true) {}
-	//! Create a boolean value
-	Value(bool val) : type(TypeId::BOOLEAN), is_null(false) {
-		value_.boolean = val;
-	}
-	//! Create a TINYINT value
-	Value(int8_t val)
-	    : type(TypeId::TINYINT), is_null(IsNullValue<int8_t>(val)) {
-		value_.tinyint = val;
-	}
-	//! Create a SMALLINT value
-	Value(int16_t val)
-	    : type(TypeId::SMALLINT), is_null(IsNullValue<int16_t>(val)) {
-		value_.smallint = val;
-	}
-	//! Create an INTEGER value
+	//! Create a BIGINT value
 	Value(int32_t val)
 	    : type(TypeId::INTEGER), is_null(IsNullValue<int32_t>(val)) {
-		value_.integer = val;
-	}
->>>>>>> 5dc50085
-	//! Create a BIGINT value
-	Value(int val)
-	    : type(TypeId::INTEGER), is_null(IsNullValue<int>(val)) {
 		value_.integer = val;
 	}
 	//! Create a DOUBLE value
