--- conflicted
+++ resolved
@@ -50,12 +50,8 @@
 		}
 		auto &fk = cond->Cast<ForeignKeyConstraint>();
 		if (fk.info.type == ForeignKeyType::FK_TYPE_FOREIGN_KEY_TABLE) {
-<<<<<<< HEAD
-			AlterEntryData alter_data(entry.catalog->GetName(), fk.info.schema, fk.info.table, false);
-=======
 			AlterEntryData alter_data(entry.ParentCatalog().GetName(), fk.info.schema, fk.info.table,
 			                          OnEntryNotFound::THROW_EXCEPTION);
->>>>>>> da69aeaa
 			fk_arrays.push_back(make_uniq<AlterForeignKeyInfo>(std::move(alter_data), entry.name, fk.pk_columns,
 			                                                   fk.fk_columns, fk.info.pk_keys, fk.info.fk_keys,
 			                                                   alter_fk_type));
@@ -69,17 +65,10 @@
 
 DuckSchemaEntry::DuckSchemaEntry(Catalog &catalog, string name_p, bool is_internal)
     : SchemaCatalogEntry(catalog, std::move(name_p), is_internal),
-<<<<<<< HEAD
-      tables(*catalog, make_uniq<DefaultViewGenerator>(*catalog, this)), indexes(*catalog), table_functions(*catalog),
-      copy_functions(*catalog), pragma_functions(*catalog),
-      functions(*catalog, make_uniq<DefaultFunctionGenerator>(*catalog, this)), sequences(*catalog),
-      collations(*catalog), types(*catalog, make_uniq<DefaultTypeGenerator>(*catalog, this)) {
-=======
       tables(catalog, make_uniq<DefaultViewGenerator>(catalog, *this)), indexes(catalog), table_functions(catalog),
       copy_functions(catalog), pragma_functions(catalog),
       functions(catalog, make_uniq<DefaultFunctionGenerator>(catalog, *this)), sequences(catalog), collations(catalog),
       types(catalog, make_uniq<DefaultTypeGenerator>(catalog, *this)) {
->>>>>>> da69aeaa
 }
 
 optional_ptr<CatalogEntry> DuckSchemaEntry::AddEntryInternal(CatalogTransaction transaction,
@@ -116,13 +105,8 @@
 	return result;
 }
 
-<<<<<<< HEAD
-CatalogEntry *DuckSchemaEntry::CreateTable(CatalogTransaction transaction, BoundCreateTableInfo *info) {
-	auto table = make_uniq<DuckTableEntry>(catalog, this, info);
-=======
 optional_ptr<CatalogEntry> DuckSchemaEntry::CreateTable(CatalogTransaction transaction, BoundCreateTableInfo &info) {
 	auto table = make_uniq<DuckTableEntry>(catalog, *this, info);
->>>>>>> da69aeaa
 	auto &storage = table->GetStorage();
 	storage.info->cardinality = storage.GetTotalRows();
 
@@ -161,18 +145,6 @@
 	unique_ptr<StandardEntry> function;
 	switch (info.type) {
 	case CatalogType::SCALAR_FUNCTION_ENTRY:
-<<<<<<< HEAD
-		function =
-		    make_uniq_base<StandardEntry, ScalarFunctionCatalogEntry>(catalog, this, (CreateScalarFunctionInfo *)info);
-		break;
-	case CatalogType::TABLE_FUNCTION_ENTRY:
-		function =
-		    make_uniq_base<StandardEntry, TableFunctionCatalogEntry>(catalog, this, (CreateTableFunctionInfo *)info);
-		break;
-	case CatalogType::MACRO_ENTRY:
-		// create a macro function
-		function = make_uniq_base<StandardEntry, ScalarMacroCatalogEntry>(catalog, this, (CreateMacroInfo *)info);
-=======
 		function = make_uniq_base<StandardEntry, ScalarFunctionCatalogEntry>(catalog, *this,
 		                                                                     info.Cast<CreateScalarFunctionInfo>());
 		break;
@@ -183,27 +155,17 @@
 	case CatalogType::MACRO_ENTRY:
 		// create a macro function
 		function = make_uniq_base<StandardEntry, ScalarMacroCatalogEntry>(catalog, *this, info.Cast<CreateMacroInfo>());
->>>>>>> da69aeaa
 		break;
 
 	case CatalogType::TABLE_MACRO_ENTRY:
 		// create a macro table function
-<<<<<<< HEAD
-		function = make_uniq_base<StandardEntry, TableMacroCatalogEntry>(catalog, this, (CreateMacroInfo *)info);
-=======
 		function = make_uniq_base<StandardEntry, TableMacroCatalogEntry>(catalog, *this, info.Cast<CreateMacroInfo>());
->>>>>>> da69aeaa
 		break;
 	case CatalogType::AGGREGATE_FUNCTION_ENTRY:
 		D_ASSERT(info.type == CatalogType::AGGREGATE_FUNCTION_ENTRY);
 		// create an aggregate function
-<<<<<<< HEAD
-		function = make_uniq_base<StandardEntry, AggregateFunctionCatalogEntry>(catalog, this,
-		                                                                        (CreateAggregateFunctionInfo *)info);
-=======
 		function = make_uniq_base<StandardEntry, AggregateFunctionCatalogEntry>(
 		    catalog, *this, info.Cast<CreateAggregateFunctionInfo>());
->>>>>>> da69aeaa
 		break;
 	default:
 		throw InternalException("Unknown function type \"%s\"", CatalogTypeToString(info.type));
@@ -218,21 +180,6 @@
 	return AddEntryInternal(transaction, std::move(entry), on_conflict, dependencies);
 }
 
-<<<<<<< HEAD
-CatalogEntry *DuckSchemaEntry::CreateSequence(CatalogTransaction transaction, CreateSequenceInfo *info) {
-	auto sequence = make_uniq<SequenceCatalogEntry>(catalog, this, info);
-	return AddEntry(transaction, std::move(sequence), info->on_conflict);
-}
-
-CatalogEntry *DuckSchemaEntry::CreateType(CatalogTransaction transaction, CreateTypeInfo *info) {
-	auto type_entry = make_uniq<TypeCatalogEntry>(catalog, this, info);
-	return AddEntry(transaction, std::move(type_entry), info->on_conflict);
-}
-
-CatalogEntry *DuckSchemaEntry::CreateView(CatalogTransaction transaction, CreateViewInfo *info) {
-	auto view = make_uniq<ViewCatalogEntry>(catalog, this, info);
-	return AddEntry(transaction, std::move(view), info->on_conflict);
-=======
 optional_ptr<CatalogEntry> DuckSchemaEntry::CreateSequence(CatalogTransaction transaction, CreateSequenceInfo &info) {
 	auto sequence = make_uniq<SequenceCatalogEntry>(catalog, *this, info);
 	return AddEntry(transaction, std::move(sequence), info.on_conflict);
@@ -246,41 +193,12 @@
 optional_ptr<CatalogEntry> DuckSchemaEntry::CreateView(CatalogTransaction transaction, CreateViewInfo &info) {
 	auto view = make_uniq<ViewCatalogEntry>(catalog, *this, info);
 	return AddEntry(transaction, std::move(view), info.on_conflict);
->>>>>>> da69aeaa
 }
 
 optional_ptr<CatalogEntry> DuckSchemaEntry::CreateIndex(ClientContext &context, CreateIndexInfo &info,
                                                         TableCatalogEntry &table) {
 	DependencyList dependencies;
 	dependencies.AddDependency(table);
-<<<<<<< HEAD
-	auto index = make_uniq<DuckIndexEntry>(catalog, this, info);
-	return AddEntryInternal(GetCatalogTransaction(context), std::move(index), info->on_conflict, dependencies);
-}
-
-CatalogEntry *DuckSchemaEntry::CreateCollation(CatalogTransaction transaction, CreateCollationInfo *info) {
-	auto collation = make_uniq<CollateCatalogEntry>(catalog, this, info);
-	collation->internal = info->internal;
-	return AddEntry(transaction, std::move(collation), info->on_conflict);
-}
-
-CatalogEntry *DuckSchemaEntry::CreateTableFunction(CatalogTransaction transaction, CreateTableFunctionInfo *info) {
-	auto table_function = make_uniq<TableFunctionCatalogEntry>(catalog, this, info);
-	table_function->internal = info->internal;
-	return AddEntry(transaction, std::move(table_function), info->on_conflict);
-}
-
-CatalogEntry *DuckSchemaEntry::CreateCopyFunction(CatalogTransaction transaction, CreateCopyFunctionInfo *info) {
-	auto copy_function = make_uniq<CopyFunctionCatalogEntry>(catalog, this, info);
-	copy_function->internal = info->internal;
-	return AddEntry(transaction, std::move(copy_function), info->on_conflict);
-}
-
-CatalogEntry *DuckSchemaEntry::CreatePragmaFunction(CatalogTransaction transaction, CreatePragmaFunctionInfo *info) {
-	auto pragma_function = make_uniq<PragmaFunctionCatalogEntry>(catalog, this, info);
-	pragma_function->internal = info->internal;
-	return AddEntry(transaction, std::move(pragma_function), info->on_conflict);
-=======
 	auto index = make_uniq<DuckIndexEntry>(catalog, *this, info);
 	return AddEntryInternal(GetCatalogTransaction(context), std::move(index), info.on_conflict, dependencies);
 }
@@ -310,7 +228,6 @@
 	auto pragma_function = make_uniq<PragmaFunctionCatalogEntry>(catalog, *this, info);
 	pragma_function->internal = info.internal;
 	return AddEntry(transaction, std::move(pragma_function), info.on_conflict);
->>>>>>> da69aeaa
 }
 
 void DuckSchemaEntry::Alter(ClientContext &context, AlterInfo &info) {
