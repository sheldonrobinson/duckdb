--- conflicted
+++ resolved
@@ -22,24 +22,17 @@
     max,
     min,
     mean,
-<<<<<<< HEAD
-    count,
-=======
     mode,
     median,
     product,
     count,
     skewness,
->>>>>>> 44c3e83b
     any_value,
     approx_count_distinct,
     covar_pop,
     covar_samp,
-<<<<<<< HEAD
-=======
     first,
     last,
->>>>>>> 44c3e83b
 )
 
 
