include_directories(include)
add_subdirectory(sqlite3)

add_extension_definitions()
add_definitions(-DSQLITE_SHELL_IS_UTF8)

<<<<<<< HEAD
=======
add_library(sqlite3_api_wrapper SHARED sqlite3_api_wrapper.cpp
                                       ${ALL_OBJECT_FILES})
target_link_libraries(sqlite3_api_wrapper duckdb
                      ${DUCKDB_EXTRA_LINK_FLAGS})
link_threads(sqlite3_api_wrapper)

>>>>>>> c40f01cb
add_library(sqlite3_api_wrapper_static STATIC sqlite3_api_wrapper.cpp
                                              ${ALL_OBJECT_FILES})
target_link_libraries(sqlite3_api_wrapper_static duckdb_static)
link_threads(sqlite3_api_wrapper_static)

link_extension_libraries(sqlite3_api_wrapper_static)

if(NOT WIN32)
  add_library(sqlite3_api_wrapper SHARED sqlite3_api_wrapper.cpp
                                      ${ALL_OBJECT_FILES})
  target_link_libraries(sqlite3_api_wrapper duckdb Threads::Threads
                      ${DUCKDB_EXTRA_LINK_FLAGS})

  link_extension_libraries(sqlite3_api_wrapper)

  include_directories(../../third_party/catch)

  add_executable(test_sqlite3_api_wrapper test_sqlite3_api_wrapper.cpp)
  target_link_libraries(test_sqlite3_api_wrapper sqlite3_api_wrapper)
endif()<|MERGE_RESOLUTION|>--- conflicted
+++ resolved
@@ -4,15 +4,6 @@
 add_extension_definitions()
 add_definitions(-DSQLITE_SHELL_IS_UTF8)
 
-<<<<<<< HEAD
-=======
-add_library(sqlite3_api_wrapper SHARED sqlite3_api_wrapper.cpp
-                                       ${ALL_OBJECT_FILES})
-target_link_libraries(sqlite3_api_wrapper duckdb
-                      ${DUCKDB_EXTRA_LINK_FLAGS})
-link_threads(sqlite3_api_wrapper)
-
->>>>>>> c40f01cb
 add_library(sqlite3_api_wrapper_static STATIC sqlite3_api_wrapper.cpp
                                               ${ALL_OBJECT_FILES})
 target_link_libraries(sqlite3_api_wrapper_static duckdb_static)
@@ -23,8 +14,9 @@
 if(NOT WIN32)
   add_library(sqlite3_api_wrapper SHARED sqlite3_api_wrapper.cpp
                                       ${ALL_OBJECT_FILES})
-  target_link_libraries(sqlite3_api_wrapper duckdb Threads::Threads
+  target_link_libraries(sqlite3_api_wrapper duckdb
                       ${DUCKDB_EXTRA_LINK_FLAGS})
+  link_threads(sqlite3_api_wrapper)
 
   link_extension_libraries(sqlite3_api_wrapper)
 
