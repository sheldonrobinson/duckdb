package org.duckdb;

import java.io.IOException;
import java.io.InputStream;
import java.io.OutputStream;
import java.io.Reader;
import java.math.BigDecimal;
import java.math.BigInteger;
import java.net.URL;
import java.nio.ByteBuffer;
import java.nio.ByteOrder;
import java.sql.Array;
import java.sql.Blob;
import java.sql.Clob;
import java.sql.Date;
import java.sql.NClob;
import java.sql.Ref;
import java.sql.ResultSet;
import java.sql.ResultSetMetaData;
import java.sql.RowId;
import java.sql.SQLException;
import java.sql.SQLFeatureNotSupportedException;
import java.sql.SQLWarning;
import java.sql.SQLXML;
import java.sql.Statement;
import java.sql.Time;
import java.sql.Timestamp;
import java.util.Calendar;
import java.util.Map;
import java.time.LocalDateTime;
import java.time.OffsetDateTime;

public class DuckDBResultSet implements ResultSet {

	// Constant to construct BigDecimals from hugeint_t 
	private final static BigDecimal ULONG_MULTIPLIER = new BigDecimal("18446744073709551616");

	private DuckDBPreparedStatement stmt;
	private DuckDBResultSetMetaData meta;

	private ByteBuffer result_ref;
	private DuckDBVector[] current_chunk;
	private int chunk_idx = 0;
	private boolean finished = false;
	private boolean was_null;

	public DuckDBResultSet(DuckDBPreparedStatement stmt, DuckDBResultSetMetaData meta, ByteBuffer result_ref) {
		this.stmt = stmt;
		this.result_ref = result_ref;
		this.meta = meta;
		current_chunk = DuckDBNative.duckdb_jdbc_fetch(result_ref);
		if (current_chunk.length == 0) {
			finished = true;
		}
	}

	public Statement getStatement() throws SQLException {
		if (isClosed()) {
			throw new SQLException("ResultSet was closed");
		}
		return stmt;
	}

	public ResultSetMetaData getMetaData() throws SQLException {
		if (isClosed()) {
			throw new SQLException("ResultSet was closed");
		}
		return meta;
	}

	public boolean next() throws SQLException {
		if (isClosed()) {
			throw new SQLException("ResultSet was closed");
		}
		if (finished) {
			return false;
		}
		chunk_idx++;
		if (chunk_idx > current_chunk[0].length) {
			current_chunk = DuckDBNative.duckdb_jdbc_fetch(result_ref);
			chunk_idx = 1;
		}
		if (current_chunk.length == 0) {
			finished = true;
			return false;
		}
		return true;
	}

	public synchronized void close() throws SQLException {
		if (result_ref != null) {
			DuckDBNative.duckdb_jdbc_free_result(result_ref);
			result_ref = null;
		}
		stmt = null;
		meta = null;
		current_chunk = null;
	}

	protected void finalize() throws Throwable {
		close();
	}

	public boolean isClosed() throws SQLException {
		return result_ref == null;
	}

	private void check(int columnIndex) throws SQLException {
		if (isClosed()) {
			throw new SQLException("ResultSet was closed");
		}
		if (columnIndex < 1 || columnIndex > meta.column_count) {
			throw new SQLException("Column index out of bounds");
		}

	}

	public Object getObject(int columnIndex) throws SQLException {
		check_and_null(columnIndex);
		if (was_null) {
			return null;
		}
		switch (meta.column_types[columnIndex - 1]) {
		case BOOLEAN:
			return getBoolean(columnIndex);
		case TINYINT:
			return getByte(columnIndex);
		case SMALLINT:
			return getShort(columnIndex);
		case INTEGER:
			return getInt(columnIndex);
		case BIGINT:
			return getLong(columnIndex);
		case HUGEINT:
			return getHugeint(columnIndex);
		case UTINYINT:
			return getUint8(columnIndex);
		case USMALLINT:
			return getUint16(columnIndex);
		case UINTEGER:
			return getUint32(columnIndex);
		case UBIGINT:
			return getUint64(columnIndex);
		case FLOAT:
			return getFloat(columnIndex);
		case DOUBLE:
			return getDouble(columnIndex); 
		case DECIMAL:
			return getBigDecimal(columnIndex);
		case VARCHAR:
			return getString(columnIndex);
		case TIME:
			return getTime(columnIndex);
		case DATE:
			return getDate(columnIndex);
		case TIMESTAMP:
			return getTimestamp(columnIndex);
		case INTERVAL:
			return getLazyString(columnIndex);
		default:
			throw new SQLException("Not implemented type: " + meta.column_types_string[columnIndex - 1]);
		}

	}

	public boolean wasNull() throws SQLException {
		if (isClosed()) {
			throw new SQLException("ResultSet was closed");
		}
		return was_null;
	}

	private boolean check_and_null(int columnIndex) throws SQLException {
		check(columnIndex);
		was_null = current_chunk[columnIndex - 1].nullmask[chunk_idx - 1];
		return was_null;
	}

	public String getLazyString(int columnIndex) throws SQLException {
		if (check_and_null(columnIndex)) {
			return null;
		}
		return (String) current_chunk[columnIndex - 1].varlen_data[chunk_idx - 1];
	}

	private boolean isType(int columnIndex, DuckDBColumnType type) {
		return meta.column_types[columnIndex - 1] == type;
	}

	public String getString(int columnIndex) throws SQLException {
		if (check_and_null(columnIndex)) {
			return null;
		}

		if (isType(columnIndex, DuckDBColumnType.VARCHAR)) {
			return (String) current_chunk[columnIndex - 1].varlen_data[chunk_idx - 1];
		}
		Object res = getObject(columnIndex);
		if (res == null) {
			return null;
		} else {
			return res.toString();
		}
	}

	private ByteBuffer getbuf(int columnIndex, int typeWidth) throws SQLException {
		ByteBuffer buf = current_chunk[columnIndex - 1].constlen_data;
		buf.order(ByteOrder.LITTLE_ENDIAN);
		buf.position((chunk_idx - 1) * typeWidth);
		return buf;
	}

	public boolean getBoolean(int columnIndex) throws SQLException {
		if (check_and_null(columnIndex)) {
			return false;
		}
		if (isType(columnIndex, DuckDBColumnType.BOOLEAN)) {
			return getbuf(columnIndex, 1).get() == 1;
		}
		Object o = getObject(columnIndex);
		if (o instanceof Number) {
			return ((Number) o).byteValue() == 1;
		}

		return Boolean.parseBoolean(getObject(columnIndex).toString());
	}

	public byte getByte(int columnIndex) throws SQLException {
		if (check_and_null(columnIndex)) {
			return 0;
		}
		if (isType(columnIndex, DuckDBColumnType.TINYINT)) {
			return getbuf(columnIndex, 1).get();
		}
		Object o = getObject(columnIndex);
		if (o instanceof Number) {
			return ((Number) o).byteValue();
		}
		return Byte.parseByte(o.toString());
	}

	public short getShort(int columnIndex) throws SQLException {
		if (check_and_null(columnIndex)) {
			return 0;
		}
		if (isType(columnIndex, DuckDBColumnType.SMALLINT)) {
			return getbuf(columnIndex, 2).getShort();
		}
		Object o = getObject(columnIndex);
		if (o instanceof Number) {
			return ((Number) o).shortValue();
		}
		return Short.parseShort(o.toString());
	}

	public int getInt(int columnIndex) throws SQLException {
		if (check_and_null(columnIndex)) {
			return 0;
		}
		if (isType(columnIndex, DuckDBColumnType.INTEGER)) {
			return getbuf(columnIndex, 4).getInt();
		}
		Object o = getObject(columnIndex);
		if (o instanceof Number) {
			return ((Number) o).intValue();
		}
		return Integer.parseInt(o.toString());
	}

	private short getUint8(int columnIndex) throws SQLException {
		if (check_and_null(columnIndex)) {
			return 0;
		}
		if (isType(columnIndex, DuckDBColumnType.UTINYINT)) {
			ByteBuffer buf = ByteBuffer.allocate(2);
			getbuf(columnIndex, 1).get(buf.array(), 1, 1);
			return buf.getShort();

		}
		throw new SQLFeatureNotSupportedException();
	}

	private int getUint16(int columnIndex) throws SQLException {
		if (check_and_null(columnIndex)) {
			return 0;
		}
		if (isType(columnIndex, DuckDBColumnType.USMALLINT)) {
			ByteBuffer buf = ByteBuffer.allocate(4);
			buf.order(ByteOrder.LITTLE_ENDIAN);
			getbuf(columnIndex, 2).get(buf.array(), 0, 2);
			return buf.getInt();
		}
		throw new SQLFeatureNotSupportedException();

	}

	private long getUint32(int columnIndex) throws SQLException {
		if (check_and_null(columnIndex)) {
			return 0;
		}
		if (isType(columnIndex, DuckDBColumnType.UINTEGER)) {
			ByteBuffer buf = ByteBuffer.allocate(8);
			buf.order(ByteOrder.LITTLE_ENDIAN);
			getbuf(columnIndex, 4).get(buf.array(), 0, 4);
			return buf.getLong();
		}
		throw new SQLFeatureNotSupportedException();
	}

	private BigInteger getUint64(int columnIndex) throws SQLException {
		if (check_and_null(columnIndex)) {
			return BigInteger.ZERO;
		}
		if (isType(columnIndex, DuckDBColumnType.UBIGINT)) {
			byte[] buf_res = new byte[16];
			byte[] buf = new byte[8];
			getbuf(columnIndex, 8).get(buf);
			for (int i = 0; i < 8; i++) {
				buf_res[i + 8] = buf[7 - i];
			}
			return new BigInteger(buf_res);
		}
		throw new SQLFeatureNotSupportedException();
	}

	public long getLong(int columnIndex) throws SQLException {
		if (check_and_null(columnIndex)) {
			return 0;
		}
		if (isType(columnIndex, DuckDBColumnType.BIGINT)) {
			return getbuf(columnIndex, 8).getLong();
		}
		Object o = getObject(columnIndex);
		if (o instanceof Number) {
			return ((Number) o).longValue();
		}
		return Long.parseLong(o.toString());
	}

	public BigInteger getHugeint(int columnIndex) throws SQLException {
		if (check_and_null(columnIndex)) {
			return BigInteger.ZERO;
		}
		if (isType(columnIndex, DuckDBColumnType.HUGEINT)) {
			byte[] buf = new byte[16];
			getbuf(columnIndex, 16).get(buf);
			for (int i = 0; i < 8; i++) {
				byte keep = buf[i];
				buf[i] = buf[15 - i];
				buf[15 - i] = keep;
			}
			return new BigInteger(buf);
		}
		Object o = getObject(columnIndex);
		return new BigInteger(o.toString());
	}

	public float getFloat(int columnIndex) throws SQLException {
		if (check_and_null(columnIndex)) {
			return Float.NaN;
		}
		if (isType(columnIndex, DuckDBColumnType.FLOAT)) {
			return getbuf(columnIndex, 4).getFloat();
		}
		Object o = getObject(columnIndex);
		if (o instanceof Number) {
			return ((Number) o).floatValue();
		}
		return Float.parseFloat(o.toString());
	}

	public double getDouble(int columnIndex) throws SQLException {
		if (check_and_null(columnIndex)) {
			return Double.NaN;
		}
		if (isType(columnIndex, DuckDBColumnType.DOUBLE)) {
			return getbuf(columnIndex, 8).getDouble();
		}
		Object o = getObject(columnIndex);
		if (o instanceof Number) {
			return ((Number) o).doubleValue();
		}
		return Double.parseDouble(o.toString());
	}

	public int findColumn(String columnLabel) throws SQLException {
		if (isClosed()) {
			throw new SQLException("ResultSet was closed");
		}
		for (int col_idx = 0; col_idx < meta.column_count; col_idx++) {
			if (meta.column_names[col_idx].contentEquals(columnLabel)) {
				return col_idx + 1;
			}
		}
		throw new SQLException("Could not find column with label " + columnLabel);
	}

	public String getString(String columnLabel) throws SQLException {
		return getString(findColumn(columnLabel));
	}

	public boolean getBoolean(String columnLabel) throws SQLException {
		return getBoolean(findColumn(columnLabel));
	}

	public byte getByte(String columnLabel) throws SQLException {
		return getByte(findColumn(columnLabel));
	}

	public short getShort(String columnLabel) throws SQLException {
		return getShort(findColumn(columnLabel));
	}

	public int getInt(String columnLabel) throws SQLException {
		return getInt(findColumn(columnLabel));
	}

	public long getLong(String columnLabel) throws SQLException {
		return getLong(findColumn(columnLabel));
	}

	public float getFloat(String columnLabel) throws SQLException {
		return getFloat(findColumn(columnLabel));
	}

	public double getDouble(String columnLabel) throws SQLException {
		return getDouble(findColumn(columnLabel));
	}

	public Object getObject(String columnLabel) throws SQLException {
		return getObject(findColumn(columnLabel));
	}

	public BigDecimal getBigDecimal(int columnIndex, int scale) throws SQLException {
		throw new SQLFeatureNotSupportedException();
	}

	public byte[] getBytes(int columnIndex) throws SQLException {
		throw new SQLFeatureNotSupportedException();
	}

	public Date getDate(int columnIndex) throws SQLException {
		String string_value = getLazyString(columnIndex);
		if (string_value == null) {
			return null;
		}
		try {
			return Date.valueOf(string_value);
		} catch (Exception e) {
			return null;
		}
	}

	public Time getTime(int columnIndex) throws SQLException {
		String string_value = getLazyString(columnIndex);
		if (string_value == null) {
			return null;
		}
		try {

			return Time.valueOf(getLazyString(columnIndex));
		} catch (Exception e) {
			return null;
		}
	}

	public Timestamp getTimestamp(int columnIndex) throws SQLException {
		if (check_and_null(columnIndex)) {
			return null;
		}
		if (isType(columnIndex, DuckDBColumnType.TIMESTAMP)) {
			return DuckDBTimestamp.toSqlTimestamp(getbuf(columnIndex, 8).getLong());
		}
		return null;
	}

	private LocalDateTime getLocalDateTime(int columnIndex) throws SQLException {
		if (check_and_null(columnIndex)) {
			return null;
		}
		if (isType(columnIndex, DuckDBColumnType.TIMESTAMP)) {
			return DuckDBTimestamp.toLocalDateTime(getbuf(columnIndex, 8).getLong());
		}
		return null;
	}
	static class DuckDBBlobResult implements Blob {

		static class ByteBufferBackedInputStream extends InputStream {

			ByteBuffer buf;

			public ByteBufferBackedInputStream(ByteBuffer buf) {
				this.buf = buf;
			}

			public int read() throws IOException {
				if (!buf.hasRemaining()) {
					return -1;
				}
				return buf.get() & 0xFF;
			}

			public int read(byte[] bytes, int off, int len) throws IOException {
				if (!buf.hasRemaining()) {
					return -1;
				}

				len = Math.min(len, buf.remaining());
				buf.get(bytes, off, len);
				return len;
			}
		}

		public DuckDBBlobResult(ByteBuffer buffer_p) {
			buffer_p.position(0);
			buffer_p.order(ByteOrder.LITTLE_ENDIAN);
			this.buffer = buffer_p;
		}

		public InputStream getBinaryStream() {
			return getBinaryStream(0, length());
		}

		public InputStream getBinaryStream(long pos, long length) {
			return new ByteBufferBackedInputStream(buffer);
		}

		public byte[] getBytes(long pos, int length) {
			byte[] bytes = new byte[length];
			buffer.position((int) pos);
			buffer.get(bytes, 0, length);
			return bytes;
		}

		public long position(Blob pattern, long start) throws SQLException {
			throw new SQLFeatureNotSupportedException();
		}

		public long position(byte[] pattern, long start) throws SQLException {
			throw new SQLFeatureNotSupportedException();
		}

		public long length() {
			return buffer.capacity();
		}

		public void free() {
			// nop
		}

		public OutputStream setBinaryStream(long pos) throws SQLException {
			throw new SQLFeatureNotSupportedException();
		}

		public void truncate(long length) throws SQLException {
			throw new SQLFeatureNotSupportedException();
		}

		public int setBytes(long pos, byte[] bytes) throws SQLException {
			throw new SQLFeatureNotSupportedException();

		}

		public int setBytes(long pos, byte[] bytes, int offset, int len) throws SQLException {
			throw new SQLFeatureNotSupportedException();

		}

		private ByteBuffer buffer;

	}

	public Blob getBlob(int columnIndex) throws SQLException {
		if (check_and_null(columnIndex)) {
			return null;
		}
		if (isType(columnIndex, DuckDBColumnType.BLOB)) {
			return new DuckDBBlobResult(((ByteBuffer[]) current_chunk[columnIndex - 1].varlen_data)[chunk_idx - 1]);
		}

		throw new SQLFeatureNotSupportedException();
	}

	public Blob getBlob(String columnLabel) throws SQLException {
		return getBlob(findColumn(columnLabel));
	}

	public InputStream getAsciiStream(int columnIndex) throws SQLException {
		throw new SQLFeatureNotSupportedException();
	}

	public InputStream getUnicodeStream(int columnIndex) throws SQLException {
		throw new SQLFeatureNotSupportedException();
	}

	public InputStream getBinaryStream(int columnIndex) throws SQLException {
		throw new SQLFeatureNotSupportedException();
	}

	public BigDecimal getBigDecimal(String columnLabel, int scale) throws SQLException {
		throw new SQLFeatureNotSupportedException();
	}

	public byte[] getBytes(String columnLabel) throws SQLException {
		throw new SQLFeatureNotSupportedException();
	}

	public Date getDate(String columnLabel) throws SQLException {
		return getDate(findColumn(columnLabel));
	}

	public Time getTime(String columnLabel) throws SQLException {
		return getTime(findColumn(columnLabel));
	}

	public Timestamp getTimestamp(String columnLabel) throws SQLException {
		return getTimestamp(findColumn(columnLabel));
	}

	public InputStream getAsciiStream(String columnLabel) throws SQLException {
		throw new SQLFeatureNotSupportedException();
	}

	public InputStream getUnicodeStream(String columnLabel) throws SQLException {
		throw new SQLFeatureNotSupportedException();
	}

	public InputStream getBinaryStream(String columnLabel) throws SQLException {
		throw new SQLFeatureNotSupportedException();
	}

	public SQLWarning getWarnings() throws SQLException {
		throw new SQLFeatureNotSupportedException();
	}

	public void clearWarnings() throws SQLException {
		throw new SQLFeatureNotSupportedException();
	}

	public String getCursorName() throws SQLException {
		throw new SQLFeatureNotSupportedException();
	}

	public Reader getCharacterStream(int columnIndex) throws SQLException {
		throw new SQLFeatureNotSupportedException();
	}

	public Reader getCharacterStream(String columnLabel) throws SQLException {
		throw new SQLFeatureNotSupportedException();
	}

	public BigDecimal getBigDecimal(int columnIndex) throws SQLException {
		if (check_and_null(columnIndex)) {
			return null;
		}
		if (isType(columnIndex, DuckDBColumnType.DECIMAL)) {
			switch(meta.column_types_meta[columnIndex -1].type_size){
			case 16:
				return new BigDecimal((int)getbuf(columnIndex, 2).getShort())
					.scaleByPowerOfTen(meta.column_types_meta[columnIndex -1].scale * -1);
			case 32:
				return new BigDecimal(getbuf(columnIndex, 4).getInt())
					.scaleByPowerOfTen(meta.column_types_meta[columnIndex -1].scale * -1);
			case 64:
				return new BigDecimal(getbuf(columnIndex, 8).getLong())
					.scaleByPowerOfTen(meta.column_types_meta[columnIndex -1].scale * -1);
			case 128:
				ByteBuffer buf = getbuf(columnIndex, 16);
				long lower = buf.getLong(); 
				long upper = buf.getLong();
				return new BigDecimal(upper).multiply(ULONG_MULTIPLIER).add(new BigDecimal(Long.toUnsignedString(lower)))
					.scaleByPowerOfTen(meta.column_types_meta[columnIndex -1].scale * -1);
			}
		}
		throw new SQLException("No decimal type");
	}

	public BigDecimal getBigDecimal(String columnLabel) throws SQLException {
		return getBigDecimal(findColumn(columnLabel));
	}

	public boolean isBeforeFirst() throws SQLException {
		throw new SQLFeatureNotSupportedException();
	}

	public boolean isAfterLast() throws SQLException {
		throw new SQLFeatureNotSupportedException();
	}

	public boolean isFirst() throws SQLException {
		throw new SQLFeatureNotSupportedException();
	}

	public boolean isLast() throws SQLException {
		throw new SQLFeatureNotSupportedException();
	}

	public void beforeFirst() throws SQLException {
		throw new SQLFeatureNotSupportedException();
	}

	public void afterLast() throws SQLException {
		throw new SQLFeatureNotSupportedException();
	}

	public boolean first() throws SQLException {
		throw new SQLFeatureNotSupportedException();
	}

	public boolean last() throws SQLException {
		throw new SQLFeatureNotSupportedException();
	}

	public int getRow() throws SQLException {
		throw new SQLFeatureNotSupportedException();
	}

	public boolean absolute(int row) throws SQLException {
		throw new SQLFeatureNotSupportedException();
	}

	public boolean relative(int rows) throws SQLException {
		throw new SQLFeatureNotSupportedException();
	}

	public boolean previous() throws SQLException {
		throw new SQLFeatureNotSupportedException();
	}

	public void setFetchDirection(int direction) throws SQLException {
		if (direction != ResultSet.FETCH_FORWARD && direction != ResultSet.FETCH_UNKNOWN) {
			throw new SQLFeatureNotSupportedException();
		}
	}

	public int getFetchDirection() throws SQLException {
		return ResultSet.FETCH_FORWARD;
	}

	public void setFetchSize(int rows) throws SQLException {
		if (rows < 0) {
			throw new SQLException("Fetch size has to be >= 0");
		}
		// whatevs
	}

	public int getFetchSize() throws SQLException {
		return DuckDBNative.duckdb_jdbc_fetch_size();
	}

	public int getType() throws SQLException {
		return ResultSet.TYPE_FORWARD_ONLY;
	}

	public int getConcurrency() throws SQLException {
		return ResultSet.CONCUR_READ_ONLY;
	}

	public boolean rowUpdated() throws SQLException {
		throw new SQLFeatureNotSupportedException();
	}

	public boolean rowInserted() throws SQLException {
		throw new SQLFeatureNotSupportedException();
	}

	public boolean rowDeleted() throws SQLException {
		throw new SQLFeatureNotSupportedException();
	}

	public void updateNull(int columnIndex) throws SQLException {
		throw new SQLFeatureNotSupportedException();
	}

	public void updateBoolean(int columnIndex, boolean x) throws SQLException {
		throw new SQLFeatureNotSupportedException();
	}

	public void updateByte(int columnIndex, byte x) throws SQLException {
		throw new SQLFeatureNotSupportedException();
	}

	public void updateShort(int columnIndex, short x) throws SQLException {
		throw new SQLFeatureNotSupportedException();
	}

	public void updateInt(int columnIndex, int x) throws SQLException {
		throw new SQLFeatureNotSupportedException();
	}

	public void updateLong(int columnIndex, long x) throws SQLException {
		throw new SQLFeatureNotSupportedException();
	}

	public void updateFloat(int columnIndex, float x) throws SQLException {
		throw new SQLFeatureNotSupportedException();
	}

	public void updateDouble(int columnIndex, double x) throws SQLException {
		throw new SQLFeatureNotSupportedException();
	}

	public void updateBigDecimal(int columnIndex, BigDecimal x) throws SQLException {
		throw new SQLFeatureNotSupportedException();
	}

	public void updateString(int columnIndex, String x) throws SQLException {
		throw new SQLFeatureNotSupportedException();
	}

	public void updateBytes(int columnIndex, byte[] x) throws SQLException {
		throw new SQLFeatureNotSupportedException();
	}

	public void updateDate(int columnIndex, Date x) throws SQLException {
		throw new SQLFeatureNotSupportedException();
	}

	public void updateTime(int columnIndex, Time x) throws SQLException {
		throw new SQLFeatureNotSupportedException();
	}

	public void updateTimestamp(int columnIndex, Timestamp x) throws SQLException {
		throw new SQLFeatureNotSupportedException();
	}

	public void updateAsciiStream(int columnIndex, InputStream x, int length) throws SQLException {
		throw new SQLFeatureNotSupportedException();
	}

	public void updateBinaryStream(int columnIndex, InputStream x, int length) throws SQLException {
		throw new SQLFeatureNotSupportedException();
	}

	public void updateCharacterStream(int columnIndex, Reader x, int length) throws SQLException {
		throw new SQLFeatureNotSupportedException();
	}

	public void updateObject(int columnIndex, Object x, int scaleOrLength) throws SQLException {
		throw new SQLFeatureNotSupportedException();
	}

	public void updateObject(int columnIndex, Object x) throws SQLException {
		throw new SQLFeatureNotSupportedException();
	}

	public void updateNull(String columnLabel) throws SQLException {
		throw new SQLFeatureNotSupportedException();
	}

	public void updateBoolean(String columnLabel, boolean x) throws SQLException {
		throw new SQLFeatureNotSupportedException();
	}

	public void updateByte(String columnLabel, byte x) throws SQLException {
		throw new SQLFeatureNotSupportedException();
	}

	public void updateShort(String columnLabel, short x) throws SQLException {
		throw new SQLFeatureNotSupportedException();
	}

	public void updateInt(String columnLabel, int x) throws SQLException {
		throw new SQLFeatureNotSupportedException();
	}

	public void updateLong(String columnLabel, long x) throws SQLException {
		throw new SQLFeatureNotSupportedException();
	}

	public void updateFloat(String columnLabel, float x) throws SQLException {
		throw new SQLFeatureNotSupportedException();
	}

	public void updateDouble(String columnLabel, double x) throws SQLException {
		throw new SQLFeatureNotSupportedException();
	}

	public void updateBigDecimal(String columnLabel, BigDecimal x) throws SQLException {
		throw new SQLFeatureNotSupportedException();
	}

	public void updateString(String columnLabel, String x) throws SQLException {
		throw new SQLFeatureNotSupportedException();
	}

	public void updateBytes(String columnLabel, byte[] x) throws SQLException {
		throw new SQLFeatureNotSupportedException();
	}

	public void updateDate(String columnLabel, Date x) throws SQLException {
		throw new SQLFeatureNotSupportedException();
	}

	public void updateTime(String columnLabel, Time x) throws SQLException {
		throw new SQLFeatureNotSupportedException();
	}

	public void updateTimestamp(String columnLabel, Timestamp x) throws SQLException {
		throw new SQLFeatureNotSupportedException();
	}

	public void updateAsciiStream(String columnLabel, InputStream x, int length) throws SQLException {
		throw new SQLFeatureNotSupportedException();
	}

	public void updateBinaryStream(String columnLabel, InputStream x, int length) throws SQLException {
		throw new SQLFeatureNotSupportedException();
	}

	public void updateCharacterStream(String columnLabel, Reader reader, int length) throws SQLException {
		throw new SQLFeatureNotSupportedException();
	}

	public void updateObject(String columnLabel, Object x, int scaleOrLength) throws SQLException {
		throw new SQLFeatureNotSupportedException();
	}

	public void updateObject(String columnLabel, Object x) throws SQLException {
		throw new SQLFeatureNotSupportedException();
	}

	public void insertRow() throws SQLException {
		throw new SQLFeatureNotSupportedException();
	}

	public void updateRow() throws SQLException {
		throw new SQLFeatureNotSupportedException();
	}

	public void deleteRow() throws SQLException {
		throw new SQLFeatureNotSupportedException();
	}

	public void refreshRow() throws SQLException {
		throw new SQLFeatureNotSupportedException();
	}

	public void cancelRowUpdates() throws SQLException {
		throw new SQLFeatureNotSupportedException();
	}

	public void moveToInsertRow() throws SQLException {
		throw new SQLFeatureNotSupportedException();
	}

	public void moveToCurrentRow() throws SQLException {
		throw new SQLFeatureNotSupportedException();
	}

	public Object getObject(int columnIndex, Map<String, Class<?>> map) throws SQLException {
		throw new SQLFeatureNotSupportedException();
	}

	public Ref getRef(int columnIndex) throws SQLException {
		throw new SQLFeatureNotSupportedException();
	}

	public Clob getClob(int columnIndex) throws SQLException {
		throw new SQLFeatureNotSupportedException();
	}

	public Array getArray(int columnIndex) throws SQLException {
		throw new SQLFeatureNotSupportedException();
	}

	public Object getObject(String columnLabel, Map<String, Class<?>> map) throws SQLException {
		throw new SQLFeatureNotSupportedException();
	}

	public Ref getRef(String columnLabel) throws SQLException {
		throw new SQLFeatureNotSupportedException();
	}

	public Clob getClob(String columnLabel) throws SQLException {
		throw new SQLFeatureNotSupportedException();
	}

	public Array getArray(String columnLabel) throws SQLException {
		throw new SQLFeatureNotSupportedException();
	}

	public Date getDate(int columnIndex, Calendar cal) throws SQLException {
		throw new SQLFeatureNotSupportedException();
	}

	public Date getDate(String columnLabel, Calendar cal) throws SQLException {
		throw new SQLFeatureNotSupportedException();
	}

	public Time getTime(int columnIndex, Calendar cal) throws SQLException {
		throw new SQLFeatureNotSupportedException();
	}

	public Time getTime(String columnLabel, Calendar cal) throws SQLException {
		throw new SQLFeatureNotSupportedException();
	}

	public Timestamp getTimestamp(int columnIndex, Calendar cal) throws SQLException {
		throw new SQLFeatureNotSupportedException();
	}

	public Timestamp getTimestamp(String columnLabel, Calendar cal) throws SQLException {
		throw new SQLFeatureNotSupportedException();
	}

	public URL getURL(int columnIndex) throws SQLException {
		throw new SQLFeatureNotSupportedException();
	}

	public URL getURL(String columnLabel) throws SQLException {
		throw new SQLFeatureNotSupportedException();
	}

	public void updateRef(int columnIndex, Ref x) throws SQLException {
		throw new SQLFeatureNotSupportedException();
	}

	public void updateRef(String columnLabel, Ref x) throws SQLException {
		throw new SQLFeatureNotSupportedException();
	}

	public void updateBlob(int columnIndex, Blob x) throws SQLException {
		throw new SQLFeatureNotSupportedException();
	}

	public void updateBlob(String columnLabel, Blob x) throws SQLException {
		throw new SQLFeatureNotSupportedException();
	}

	public void updateClob(int columnIndex, Clob x) throws SQLException {
		throw new SQLFeatureNotSupportedException();
	}

	public void updateClob(String columnLabel, Clob x) throws SQLException {
		throw new SQLFeatureNotSupportedException();
	}

	public void updateArray(int columnIndex, Array x) throws SQLException {
		throw new SQLFeatureNotSupportedException();
	}

	public void updateArray(String columnLabel, Array x) throws SQLException {
		throw new SQLFeatureNotSupportedException();
	}

	public RowId getRowId(int columnIndex) throws SQLException {
		throw new SQLFeatureNotSupportedException();
	}

	public RowId getRowId(String columnLabel) throws SQLException {
		throw new SQLFeatureNotSupportedException();
	}

	public void updateRowId(int columnIndex, RowId x) throws SQLException {
		throw new SQLFeatureNotSupportedException();
	}

	public void updateRowId(String columnLabel, RowId x) throws SQLException {
		throw new SQLFeatureNotSupportedException();
	}

	public int getHoldability() throws SQLException {
		throw new SQLFeatureNotSupportedException();
	}

	public void updateNString(int columnIndex, String nString) throws SQLException {
		throw new SQLFeatureNotSupportedException();
	}

	public void updateNString(String columnLabel, String nString) throws SQLException {
		throw new SQLFeatureNotSupportedException();
	}

	public void updateNClob(int columnIndex, NClob nClob) throws SQLException {
		throw new SQLFeatureNotSupportedException();
	}

	public void updateNClob(String columnLabel, NClob nClob) throws SQLException {
		throw new SQLFeatureNotSupportedException();
	}

	public NClob getNClob(int columnIndex) throws SQLException {
		throw new SQLFeatureNotSupportedException();
	}

	public NClob getNClob(String columnLabel) throws SQLException {
		throw new SQLFeatureNotSupportedException();
	}

	public SQLXML getSQLXML(int columnIndex) throws SQLException {
		throw new SQLFeatureNotSupportedException();
	}

	public SQLXML getSQLXML(String columnLabel) throws SQLException {
		throw new SQLFeatureNotSupportedException();
	}

	public void updateSQLXML(int columnIndex, SQLXML xmlObject) throws SQLException {
		throw new SQLFeatureNotSupportedException();
	}

	public void updateSQLXML(String columnLabel, SQLXML xmlObject) throws SQLException {
		throw new SQLFeatureNotSupportedException();
	}

	public String getNString(int columnIndex) throws SQLException {
		throw new SQLFeatureNotSupportedException();
	}

	public String getNString(String columnLabel) throws SQLException {
		throw new SQLFeatureNotSupportedException();
	}

	public Reader getNCharacterStream(int columnIndex) throws SQLException {
		throw new SQLFeatureNotSupportedException();
	}

	public Reader getNCharacterStream(String columnLabel) throws SQLException {
		throw new SQLFeatureNotSupportedException();
	}

	public void updateNCharacterStream(int columnIndex, Reader x, long length) throws SQLException {
		throw new SQLFeatureNotSupportedException();
	}

	public void updateNCharacterStream(String columnLabel, Reader reader, long length) throws SQLException {
		throw new SQLFeatureNotSupportedException();
	}

	public void updateAsciiStream(int columnIndex, InputStream x, long length) throws SQLException {
		throw new SQLFeatureNotSupportedException();
	}

	public void updateBinaryStream(int columnIndex, InputStream x, long length) throws SQLException {
		throw new SQLFeatureNotSupportedException();
	}

	public void updateCharacterStream(int columnIndex, Reader x, long length) throws SQLException {
		throw new SQLFeatureNotSupportedException();
	}

	public void updateAsciiStream(String columnLabel, InputStream x, long length) throws SQLException {
		throw new SQLFeatureNotSupportedException();
	}

	public void updateBinaryStream(String columnLabel, InputStream x, long length) throws SQLException {
		throw new SQLFeatureNotSupportedException();
	}

	public void updateCharacterStream(String columnLabel, Reader reader, long length) throws SQLException {
		throw new SQLFeatureNotSupportedException();
	}

	public void updateBlob(int columnIndex, InputStream inputStream, long length) throws SQLException {
		throw new SQLFeatureNotSupportedException();
	}

	public void updateBlob(String columnLabel, InputStream inputStream, long length) throws SQLException {
		throw new SQLFeatureNotSupportedException();
	}

	public void updateClob(int columnIndex, Reader reader, long length) throws SQLException {
		throw new SQLFeatureNotSupportedException();
	}

	public void updateClob(String columnLabel, Reader reader, long length) throws SQLException {
		throw new SQLFeatureNotSupportedException();
	}

	public void updateNClob(int columnIndex, Reader reader, long length) throws SQLException {
		throw new SQLFeatureNotSupportedException();
	}

	public void updateNClob(String columnLabel, Reader reader, long length) throws SQLException {
		throw new SQLFeatureNotSupportedException();
	}

	public void updateNCharacterStream(int columnIndex, Reader x) throws SQLException {
		throw new SQLFeatureNotSupportedException();
	}

	public void updateNCharacterStream(String columnLabel, Reader reader) throws SQLException {
		throw new SQLFeatureNotSupportedException();
	}

	public void updateAsciiStream(int columnIndex, InputStream x) throws SQLException {
		throw new SQLFeatureNotSupportedException();
	}

	public void updateBinaryStream(int columnIndex, InputStream x) throws SQLException {
		throw new SQLFeatureNotSupportedException();
	}

	public void updateCharacterStream(int columnIndex, Reader x) throws SQLException {
		throw new SQLFeatureNotSupportedException();
	}

	public void updateAsciiStream(String columnLabel, InputStream x) throws SQLException {
		throw new SQLFeatureNotSupportedException();
	}

	public void updateBinaryStream(String columnLabel, InputStream x) throws SQLException {
		throw new SQLFeatureNotSupportedException();
	}

	public void updateCharacterStream(String columnLabel, Reader reader) throws SQLException {
		throw new SQLFeatureNotSupportedException();
	}

	public void updateBlob(int columnIndex, InputStream inputStream) throws SQLException {
		throw new SQLFeatureNotSupportedException();
	}

	public void updateBlob(String columnLabel, InputStream inputStream) throws SQLException {
		throw new SQLFeatureNotSupportedException();
	}

	public void updateClob(int columnIndex, Reader reader) throws SQLException {
		throw new SQLFeatureNotSupportedException();
	}

	public void updateClob(String columnLabel, Reader reader) throws SQLException {
		throw new SQLFeatureNotSupportedException();
	}

	public void updateNClob(int columnIndex, Reader reader) throws SQLException {
		throw new SQLFeatureNotSupportedException();
	}

	public void updateNClob(String columnLabel, Reader reader) throws SQLException {
		throw new SQLFeatureNotSupportedException();
	}

	public <T> T getObject(int columnIndex, Class<T> type) throws SQLException {
		if (type == null) {
<<<<<<< HEAD
		  throw new SQLException("type is null");
=======
			throw new SQLException("type is null");
>>>>>>> 08d5c73e
		}

		DuckDBColumnType sqlType = meta.column_types[columnIndex - 1]; 
		// Missing: unsigned types like UINTEGER, more liberal casting, e.g. SMALLINT -> Integer
		// Compare results with expected results from Javadoc
		// https://docs.oracle.com/en/java/javase/17/docs/api/java.sql/java/sql/ResultSet.html
		if (type == BigDecimal.class) {
<<<<<<< HEAD
		  	if (sqlType == DuckDBColumnType.DECIMAL) {
				return type.cast(getBigDecimal(columnIndex));
		  	} else {
				throw new SQLException("Can't convert value to BigDecimal " + type.toString());
		  	}
		} else if (type == String.class) {
		  	if (sqlType == DuckDBColumnType.VARCHAR) {
				return type.cast(getString(columnIndex));
		  	} else {
				throw new SQLException("Can't convert value to String " + type.toString());
		  	}
		} else if (type == Boolean.class) {
		  	if (sqlType == DuckDBColumnType.BOOLEAN) { 
				return type.cast(getBoolean(columnIndex));
		  	} else {
				throw new SQLException("Can't convert value to boolean " + type.toString());
		  	}
		} else if (type == Short.class) {
		  	if (sqlType == DuckDBColumnType.SMALLINT) { 
				return type.cast(getShort(columnIndex));
		  	} else {
				throw new SQLException("Can't convert value to short " + type.toString());
		  	}
		} else if (type == Integer.class) {
		  	if (sqlType == DuckDBColumnType.INTEGER) { 
				return type.cast(getInt(columnIndex));
		  	} else if (sqlType == DuckDBColumnType.SMALLINT){
				return type.cast(getShort(columnIndex));
		  	} else if (sqlType == DuckDBColumnType.TINYINT){
				return type.cast(getByte(columnIndex));
		  	} else if (sqlType == DuckDBColumnType.USMALLINT){
				throw new SQLException("Can't convert value to integer " + type.toString());
			// return type.cast(getShort(columnIndex));
		  	} else if (sqlType == DuckDBColumnType.UTINYINT){
				throw new SQLException("Can't convert value to integer " + type.toString());
			// return type.cast(getShort(columnIndex));
		  	} else {
				throw new SQLException("Can't convert value to integer " + type.toString());
		  	}
		} else if (type == Long.class) {
		  	if (sqlType == DuckDBColumnType.BIGINT) { 
				return type.cast(getLong(columnIndex));
		  	} else if (sqlType == DuckDBColumnType.UINTEGER) { 
				throw new SQLException("Can't convert value to long " + type.toString());
			// return type.cast(getLong(columnIndex));
		  	} else {
				throw new SQLException("Can't convert value to long " + type.toString());
		  	}
		} else if (type == Float.class) {
		  	if (sqlType == DuckDBColumnType.FLOAT) { 
				return type.cast(getFloat(columnIndex));
		  	} else {
				throw new SQLException("Can't convert value to float " + type.toString());
		  	}
		} else if (type == Double.class) {
		  	if (sqlType == DuckDBColumnType.DOUBLE) { 
				return type.cast(getDouble(columnIndex));
		  	} else {
				throw new SQLException("Can't convert value to float " + type.toString());
		  	}
		} else if (type == Date.class) {
		  	if (sqlType == DuckDBColumnType.DATE) { 
				return type.cast(getDate(columnIndex));
		  	} else {
				throw new SQLException("Can't convert value to Date " + type.toString());
		  	}
		} else if (type == Time.class) {
		  	if (sqlType == DuckDBColumnType.TIME) { 
				return type.cast(getTime(columnIndex));
		  	} else {
				throw new SQLException("Can't convert value to Time " + type.toString());
		  	}
		} else if (type == Timestamp.class) {
		  	if (sqlType == DuckDBColumnType.TIMESTAMP) { 
				return type.cast(getTimestamp(columnIndex));
		  	} else {
				throw new SQLException("Can't convert value to Timestamp " + type.toString());
		  	}
		} else if (type == LocalDateTime.class) {
		  	if (sqlType == DuckDBColumnType.TIMESTAMP) {
				return type.cast(getLocalDateTime(columnIndex));
		  	} else {
				throw new SQLException("Can't convert value to LocalDateTime " + type.toString());
		  	}
		} else if (type == BigInteger.class) {
		  	if (sqlType == DuckDBColumnType.HUGEINT) {
				throw new SQLException("Can't convert value to BigInteger " + type.toString());
			// return type.cast(getLocalDateTime(columnIndex));
		  	} else if (sqlType == DuckDBColumnType.UBIGINT) {
				throw new SQLException("Can't convert value to BigInteger " + type.toString());
			// return type.cast(getLocalDateTime(columnIndex));
		  	} else {
				throw new SQLException("Can't convert value to BigInteger " + type.toString());
		  	}
=======
			if (sqlType == DuckDBColumnType.DECIMAL) {
				return type.cast(getBigDecimal(columnIndex));
			} else {
				throw new SQLException("Can't convert value to BigDecimal " + type.toString());
			}
		} else if (type == String.class) {
			if (sqlType == DuckDBColumnType.VARCHAR) {
				return type.cast(getString(columnIndex));
			} else {
				throw new SQLException("Can't convert value to String " + type.toString());
			}
		} else if (type == Boolean.class) {
			if (sqlType == DuckDBColumnType.BOOLEAN) { 
				return type.cast(getBoolean(columnIndex));
			} else {
				throw new SQLException("Can't convert value to boolean " + type.toString());
			}
		} else if (type == Short.class) {
			if (sqlType == DuckDBColumnType.SMALLINT) { 
				return type.cast(getShort(columnIndex));
			} else {
				throw new SQLException("Can't convert value to short " + type.toString());
			}
		} else if (type == Integer.class) {
			if (sqlType == DuckDBColumnType.INTEGER) { 
				return type.cast(getInt(columnIndex));
			} else if (sqlType == DuckDBColumnType.SMALLINT){
				return type.cast(getShort(columnIndex));
			} else if (sqlType == DuckDBColumnType.TINYINT){
				return type.cast(getByte(columnIndex));
			} else if (sqlType == DuckDBColumnType.USMALLINT){
				throw new SQLException("Can't convert value to integer " + type.toString());
			// return type.cast(getShort(columnIndex));
			} else if (sqlType == DuckDBColumnType.UTINYINT){
				throw new SQLException("Can't convert value to integer " + type.toString());
			// return type.cast(getShort(columnIndex));
			} else {
				throw new SQLException("Can't convert value to integer " + type.toString());
			}
		} else if (type == Long.class) {
			if (sqlType == DuckDBColumnType.BIGINT) { 
				return type.cast(getLong(columnIndex));
			} else if (sqlType == DuckDBColumnType.UINTEGER) { 
				throw new SQLException("Can't convert value to long " + type.toString());
			// return type.cast(getLong(columnIndex));
			} else {
				throw new SQLException("Can't convert value to long " + type.toString());
			}
		} else if (type == Float.class) {
			if (sqlType == DuckDBColumnType.FLOAT) { 
				return type.cast(getFloat(columnIndex));
			} else {
				throw new SQLException("Can't convert value to float " + type.toString());
			}
		} else if (type == Double.class) {
			if (sqlType == DuckDBColumnType.DOUBLE) { 
				return type.cast(getDouble(columnIndex));
			} else {
				throw new SQLException("Can't convert value to float " + type.toString());
			}
		} else if (type == Date.class) {
			if (sqlType == DuckDBColumnType.DATE) { 
				return type.cast(getDate(columnIndex));
			} else {
				throw new SQLException("Can't convert value to Date " + type.toString());
			}
		} else if (type == Time.class) {
			if (sqlType == DuckDBColumnType.TIME) { 
				return type.cast(getTime(columnIndex));
			} else {
				throw new SQLException("Can't convert value to Time " + type.toString());
			}
		} else if (type == Timestamp.class) {
			if (sqlType == DuckDBColumnType.TIMESTAMP) { 
				return type.cast(getTimestamp(columnIndex));
			} else {
				throw new SQLException("Can't convert value to Timestamp " + type.toString());
			}
		} else if (type == LocalDateTime.class) {
			if (sqlType == DuckDBColumnType.TIMESTAMP) {
				return type.cast(getLocalDateTime(columnIndex));
			} else {
				throw new SQLException("Can't convert value to LocalDateTime " + type.toString());
			}
		} else if (type == BigInteger.class) {
			if (sqlType == DuckDBColumnType.HUGEINT) {
				throw new SQLException("Can't convert value to BigInteger " + type.toString());
			// return type.cast(getLocalDateTime(columnIndex));
			} else if (sqlType == DuckDBColumnType.UBIGINT) {
				throw new SQLException("Can't convert value to BigInteger " + type.toString());
			// return type.cast(getLocalDateTime(columnIndex));
			} else {
				throw new SQLException("Can't convert value to BigInteger " + type.toString());
			}
>>>>>>> 08d5c73e
		} else if (type == OffsetDateTime.class) {
			if (sqlType == DuckDBColumnType.TIMESTAMP_WITH_TIMEZONE) {
				throw new SQLException("Can't convert value to OffsetDateTime " + type.toString());
			// return type.cast(getLocalDateTime(columnIndex));
<<<<<<< HEAD
		  	} else {
				throw new SQLException("Can't convert value to OffsetDateTime " + type.toString());
		  	}
		} else if (type == Blob.class) {
		  	if (sqlType == DuckDBColumnType.BLOB) {
				throw new SQLException("Can't convert value to Blob " + type.toString());
			// return type.cast(getLocalDateTime(columnIndex));
		  	} else {
				throw new SQLException("Can't convert value to Blob " + type.toString());
		  	}
=======
			} else {
				throw new SQLException("Can't convert value to OffsetDateTime " + type.toString());
			}
		} else if (type == Blob.class) {
			if (sqlType == DuckDBColumnType.BLOB) {
				throw new SQLException("Can't convert value to Blob " + type.toString());
			// return type.cast(getLocalDateTime(columnIndex));
			} else {
				throw new SQLException("Can't convert value to Blob " + type.toString());
			}
>>>>>>> 08d5c73e
		} else {
			throw new SQLException("Can't convert value to " + type +  " " +  type.toString());
		}
	}

	public <T> T getObject(String columnLabel, Class<T> type) throws SQLException {
		throw new SQLFeatureNotSupportedException();
	}

	public <T> T unwrap(Class<T> iface) throws SQLException {
		throw new SQLFeatureNotSupportedException();
	}

	public boolean isWrapperFor(Class<?> iface) throws SQLException {
		throw new SQLFeatureNotSupportedException();
	}

}<|MERGE_RESOLUTION|>--- conflicted
+++ resolved
@@ -1234,11 +1234,7 @@
 
 	public <T> T getObject(int columnIndex, Class<T> type) throws SQLException {
 		if (type == null) {
-<<<<<<< HEAD
-		  throw new SQLException("type is null");
-=======
 			throw new SQLException("type is null");
->>>>>>> 08d5c73e
 		}
 
 		DuckDBColumnType sqlType = meta.column_types[columnIndex - 1]; 
@@ -1246,102 +1242,6 @@
 		// Compare results with expected results from Javadoc
 		// https://docs.oracle.com/en/java/javase/17/docs/api/java.sql/java/sql/ResultSet.html
 		if (type == BigDecimal.class) {
-<<<<<<< HEAD
-		  	if (sqlType == DuckDBColumnType.DECIMAL) {
-				return type.cast(getBigDecimal(columnIndex));
-		  	} else {
-				throw new SQLException("Can't convert value to BigDecimal " + type.toString());
-		  	}
-		} else if (type == String.class) {
-		  	if (sqlType == DuckDBColumnType.VARCHAR) {
-				return type.cast(getString(columnIndex));
-		  	} else {
-				throw new SQLException("Can't convert value to String " + type.toString());
-		  	}
-		} else if (type == Boolean.class) {
-		  	if (sqlType == DuckDBColumnType.BOOLEAN) { 
-				return type.cast(getBoolean(columnIndex));
-		  	} else {
-				throw new SQLException("Can't convert value to boolean " + type.toString());
-		  	}
-		} else if (type == Short.class) {
-		  	if (sqlType == DuckDBColumnType.SMALLINT) { 
-				return type.cast(getShort(columnIndex));
-		  	} else {
-				throw new SQLException("Can't convert value to short " + type.toString());
-		  	}
-		} else if (type == Integer.class) {
-		  	if (sqlType == DuckDBColumnType.INTEGER) { 
-				return type.cast(getInt(columnIndex));
-		  	} else if (sqlType == DuckDBColumnType.SMALLINT){
-				return type.cast(getShort(columnIndex));
-		  	} else if (sqlType == DuckDBColumnType.TINYINT){
-				return type.cast(getByte(columnIndex));
-		  	} else if (sqlType == DuckDBColumnType.USMALLINT){
-				throw new SQLException("Can't convert value to integer " + type.toString());
-			// return type.cast(getShort(columnIndex));
-		  	} else if (sqlType == DuckDBColumnType.UTINYINT){
-				throw new SQLException("Can't convert value to integer " + type.toString());
-			// return type.cast(getShort(columnIndex));
-		  	} else {
-				throw new SQLException("Can't convert value to integer " + type.toString());
-		  	}
-		} else if (type == Long.class) {
-		  	if (sqlType == DuckDBColumnType.BIGINT) { 
-				return type.cast(getLong(columnIndex));
-		  	} else if (sqlType == DuckDBColumnType.UINTEGER) { 
-				throw new SQLException("Can't convert value to long " + type.toString());
-			// return type.cast(getLong(columnIndex));
-		  	} else {
-				throw new SQLException("Can't convert value to long " + type.toString());
-		  	}
-		} else if (type == Float.class) {
-		  	if (sqlType == DuckDBColumnType.FLOAT) { 
-				return type.cast(getFloat(columnIndex));
-		  	} else {
-				throw new SQLException("Can't convert value to float " + type.toString());
-		  	}
-		} else if (type == Double.class) {
-		  	if (sqlType == DuckDBColumnType.DOUBLE) { 
-				return type.cast(getDouble(columnIndex));
-		  	} else {
-				throw new SQLException("Can't convert value to float " + type.toString());
-		  	}
-		} else if (type == Date.class) {
-		  	if (sqlType == DuckDBColumnType.DATE) { 
-				return type.cast(getDate(columnIndex));
-		  	} else {
-				throw new SQLException("Can't convert value to Date " + type.toString());
-		  	}
-		} else if (type == Time.class) {
-		  	if (sqlType == DuckDBColumnType.TIME) { 
-				return type.cast(getTime(columnIndex));
-		  	} else {
-				throw new SQLException("Can't convert value to Time " + type.toString());
-		  	}
-		} else if (type == Timestamp.class) {
-		  	if (sqlType == DuckDBColumnType.TIMESTAMP) { 
-				return type.cast(getTimestamp(columnIndex));
-		  	} else {
-				throw new SQLException("Can't convert value to Timestamp " + type.toString());
-		  	}
-		} else if (type == LocalDateTime.class) {
-		  	if (sqlType == DuckDBColumnType.TIMESTAMP) {
-				return type.cast(getLocalDateTime(columnIndex));
-		  	} else {
-				throw new SQLException("Can't convert value to LocalDateTime " + type.toString());
-		  	}
-		} else if (type == BigInteger.class) {
-		  	if (sqlType == DuckDBColumnType.HUGEINT) {
-				throw new SQLException("Can't convert value to BigInteger " + type.toString());
-			// return type.cast(getLocalDateTime(columnIndex));
-		  	} else if (sqlType == DuckDBColumnType.UBIGINT) {
-				throw new SQLException("Can't convert value to BigInteger " + type.toString());
-			// return type.cast(getLocalDateTime(columnIndex));
-		  	} else {
-				throw new SQLException("Can't convert value to BigInteger " + type.toString());
-		  	}
-=======
 			if (sqlType == DuckDBColumnType.DECIMAL) {
 				return type.cast(getBigDecimal(columnIndex));
 			} else {
@@ -1436,23 +1336,10 @@
 			} else {
 				throw new SQLException("Can't convert value to BigInteger " + type.toString());
 			}
->>>>>>> 08d5c73e
 		} else if (type == OffsetDateTime.class) {
 			if (sqlType == DuckDBColumnType.TIMESTAMP_WITH_TIMEZONE) {
 				throw new SQLException("Can't convert value to OffsetDateTime " + type.toString());
 			// return type.cast(getLocalDateTime(columnIndex));
-<<<<<<< HEAD
-		  	} else {
-				throw new SQLException("Can't convert value to OffsetDateTime " + type.toString());
-		  	}
-		} else if (type == Blob.class) {
-		  	if (sqlType == DuckDBColumnType.BLOB) {
-				throw new SQLException("Can't convert value to Blob " + type.toString());
-			// return type.cast(getLocalDateTime(columnIndex));
-		  	} else {
-				throw new SQLException("Can't convert value to Blob " + type.toString());
-		  	}
-=======
 			} else {
 				throw new SQLException("Can't convert value to OffsetDateTime " + type.toString());
 			}
@@ -1463,7 +1350,6 @@
 			} else {
 				throw new SQLException("Can't convert value to Blob " + type.toString());
 			}
->>>>>>> 08d5c73e
 		} else {
 			throw new SQLException("Can't convert value to " + type +  " " +  type.toString());
 		}
